--- conflicted
+++ resolved
@@ -22,35 +22,6 @@
       <div class="tb-form-table-header-cell flex-50">{{ 'entity.entity-types' | translate }}</div>
       <div class="tb-form-table-header-cell actions-header"></div>
     </div>
-<<<<<<< HEAD
-    <div class="body" [fxShow]="relationFiltersFormArray().length">
-      <div class="row" fxFlex fxLayout="row"
-           fxLayoutAlign="start center" formArrayName="relationFilters"
-           *ngFor="let relationFilterControl of relationFiltersFormArray().controls; let $index = index">
-        <div class="mat-elevation-z1" fxFlex fxLayout="column" fxLayoutAlign="space-between start">
-          <div fxFlex fxLayout="row" fxLayoutAlign="start center">
-            <tb-relation-type-autocomplete
-              class="cell" style="width: 200px; min-width: 200px;"
-              [formControl]="relationFilterControl.get('relationType')">
-            </tb-relation-type-autocomplete>
-            <tb-entity-type-list class="cell" fxFlex
-              [allowedEntityTypes]="allowedEntityTypes"
-              [formControl]="relationFilterControl.get('entityTypes')">
-            </tb-entity-type-list>
-            <button mat-icon-button color="primary"
-                    type="button"
-                    style="width: 40px; min-width: 40px;"
-                    (click)="removeFilter($index)"
-                    [disabled]="isLoading$ | async"
-                    matTooltip="{{ 'relation.remove-relation-filter' | translate }}"
-                    matTooltipPosition="above">
-              <mat-icon>close</mat-icon>
-            </button>
-          </div>
-          <mat-slide-toggle [formControl]="relationFilterControl.get('negate')" style="margin-left: 10px;">
-              {{ 'relation.negate-relation' | translate }}
-          </mat-slide-toggle>
-=======
     <div class="tb-form-table-body" formArrayName="relationFilters">
       <div class="tb-form-table-row"
            *ngFor="let relationFilterControl of relationFiltersFormArray.controls; let $index = index">
@@ -75,7 +46,6 @@
                   matTooltipPosition="above">
             <mat-icon>delete</mat-icon>
           </button>
->>>>>>> 6b8af63c
         </div>
       </div>
       <div [fxShow]="!relationFiltersFormArray.length">
