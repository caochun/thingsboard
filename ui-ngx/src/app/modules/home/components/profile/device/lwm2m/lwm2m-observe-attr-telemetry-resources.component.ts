///
/// Copyright © 2016-2023 The Thingsboard Authors
///
/// Licensed under the Apache License, Version 2.0 (the "License");
/// you may not use this file except in compliance with the License.
/// You may obtain a copy of the License at
///
///     http://www.apache.org/licenses/LICENSE-2.0
///
/// Unless required by applicable law or agreed to in writing, software
/// distributed under the License is distributed on an "AS IS" BASIS,
/// WITHOUT WARRANTIES OR CONDITIONS OF ANY KIND, either express or implied.
/// See the License for the specific language governing permissions and
/// limitations under the License.
///

import { Component, forwardRef, Input, OnDestroy } from '@angular/core';
import {
  AbstractControl,
  ControlValueAccessor,
  UntypedFormArray,
  UntypedFormBuilder,
  UntypedFormGroup,
  NG_VALIDATORS,
  NG_VALUE_ACCESSOR,
  ValidationErrors,
  Validator,
  Validators
} from '@angular/forms';
import { ResourceLwM2M } from '@home/components/profile/device/lwm2m/lwm2m-profile-config.models';
import { coerceBooleanProperty } from '@angular/cdk/coercion';
import { combineLatest, Subject } from 'rxjs';
import { startWith, takeUntil } from 'rxjs/operators';

@Component({
  selector: 'tb-profile-lwm2m-observe-attr-telemetry-resource',
  templateUrl: './lwm2m-observe-attr-telemetry-resources.component.html',
  styleUrls: ['./lwm2m-observe-attr-telemetry-resources.component.scss'],
  providers: [
    {
      provide: NG_VALUE_ACCESSOR,
      useExisting: forwardRef(() => Lwm2mObserveAttrTelemetryResourcesComponent),
      multi: true
    },
    {
      provide: NG_VALIDATORS,
      useExisting: forwardRef(() => Lwm2mObserveAttrTelemetryResourcesComponent),
      multi: true
    }
  ]
})

export class Lwm2mObserveAttrTelemetryResourcesComponent implements ControlValueAccessor, OnDestroy, Validator {

  resourcesFormGroup: UntypedFormGroup;

  @Input()
  disabled = false;

  private requiredValue: boolean;
  get required(): boolean {
    return this.requiredValue;
  }

  @Input()
  set required(value: boolean) {
    const newVal = coerceBooleanProperty(value);
    if (this.requiredValue !== newVal) {
      this.requiredValue = newVal;
    }
  }

<<<<<<< HEAD
  private destroy$ = new Subject();
=======
  private destroy$ = new Subject<void>();
  private valueChange$: Subscription = null;
>>>>>>> 57638c08
  private propagateChange = (v: any) => { };

  constructor(private fb: UntypedFormBuilder) {
    this.resourcesFormGroup = this.fb.group({
      resources: this.fb.array([])
    });

    this.resourcesFormGroup.valueChanges.pipe(
      takeUntil(this.destroy$)
    ).subscribe(() => this.updateModel(this.resourcesFormGroup.getRawValue().resources));
  }

  ngOnDestroy() {
    this.destroy$.next();
    this.destroy$.complete();
  }

  registerOnTouched(fn: any): void {
  }

  registerOnChange(fn: any): void {
    this.propagateChange = fn;
  }

  writeValue(value: ResourceLwM2M[]): void {
    this.updatedResources(value);
  }

  setDisabledState(isDisabled: boolean): void {
    this.disabled = isDisabled;
    if (isDisabled) {
      this.resourcesFormGroup.disable({emitEvent: false});
    } else {
      this.resourcesFormArray.controls.forEach(resource => {
        resource.get('id').enable({emitEvent: false});
        resource.get('name').enable({emitEvent: false});
        resource.get('keyName').enable({emitEvent: false});
        resource.get('attribute').enable({emitEvent: false});
        resource.get('telemetry').enable({onlySelf: true});
        resource.get('attributes').enable({emitEvent: false});
      });
    }
  }

  validate(): ValidationErrors | null {
    return this.resourcesFormGroup.valid ? null : {
      resources: false
    };
  }

  get resourcesFormArray(): UntypedFormArray {
    return this.resourcesFormGroup.get('resources') as UntypedFormArray;
  }

  getNameResourceLwm2m(resourceLwM2M: ResourceLwM2M): string {
    return `#${resourceLwM2M.id} ${resourceLwM2M.name}`;
  }

  private updatedResources(resources: ResourceLwM2M[]): void {
    if (resources.length === this.resourcesFormArray.length) {
      this.resourcesFormArray.patchValue(resources, {onlySelf: true, emitEvent: false});
    } else {
      const resourcesControl: Array<AbstractControl> = [];
      if (resources) {
        resources.forEach((resource) => {
          resourcesControl.push(this.createdResourceFormGroup(resource));
        });
      }
      this.resourcesFormGroup.setControl('resources', this.fb.array(resourcesControl), {emitEvent: false});
      if (this.disabled) {
        this.resourcesFormGroup.disable({emitEvent: false});
      }
    }
  }

  private createdResourceFormGroup(resource: ResourceLwM2M): UntypedFormGroup {
    const form = this.fb.group( {
      id: [resource.id],
      name: [resource.name],
      attribute: [resource.attribute],
      telemetry: [resource.telemetry],
      observe: [resource.observe],
      keyName: [resource.keyName, [Validators.required, Validators.pattern('(.|\\s)*\\S(.|\\s)*')]],
      attributes: [resource.attributes]
    });
    combineLatest([
      form.get('attribute').valueChanges.pipe(startWith(resource.attribute), takeUntil(this.destroy$)),
      form.get('telemetry').valueChanges.pipe(startWith(resource.telemetry), takeUntil(this.destroy$))
    ]).subscribe(([attribute, telemetry]) => {
      if (!this.disabled) {
        if (attribute || telemetry) {
          form.get('observe').enable({emitEvent: false});
        } else {
          form.get('observe').disable({emitEvent: false});
          form.get('observe').patchValue(false, {emitEvent: false});
          form.get('attributes').patchValue({}, {emitEvent: false});
        }
      }
    });
    return form;
  }

  private updateModel(value: ResourceLwM2M[]) {
    if (value && this.resourcesFormGroup.valid) {
      this.propagateChange(value);
    } else {
      this.propagateChange(null);
    }
  }

  trackByParams(index: number, resource: ResourceLwM2M): number {
    return resource.id;
  }

  isDisabledObserve(index: number): boolean{
    return this.resourcesFormArray.at(index).get('observe').disabled;
  }
}<|MERGE_RESOLUTION|>--- conflicted
+++ resolved
@@ -70,12 +70,7 @@
     }
   }
 
-<<<<<<< HEAD
-  private destroy$ = new Subject();
-=======
   private destroy$ = new Subject<void>();
-  private valueChange$: Subscription = null;
->>>>>>> 57638c08
   private propagateChange = (v: any) => { };
 
   constructor(private fb: UntypedFormBuilder) {
