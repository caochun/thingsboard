--- conflicted
+++ resolved
@@ -55,7 +55,7 @@
   </form>
 </ng-template>
 <ng-template #alarmFilter>
-  <div class="tb-form-panel no-padding no-border" [formGroup]="alarmFilterConfigForm">
+  <div class="tb-form-panel no-padding no-border tb-alarm-filter-config-component" [formGroup]="alarmFilterConfigForm">
     <div class="tb-form-row space-between" ngClass.xs="filters-row-mobile">
       <div class="fixed-title-width" ngClass.xs="filters-title-mobile" translate>alarm.alarm-status-list</div>
       <mat-chip-listbox multiple formControlName="statusList">
@@ -72,32 +72,11 @@
         </mat-chip-option>
       </mat-chip-listbox>
     </div>
-<<<<<<< HEAD
     <div class="tb-form-row" ngClass.xs="filters-row-mobile">
       <div class="fixed-title-width" ngClass.xs="filters-title-mobile" translate>alarm.alarm-type-list</div>
-      <mat-form-field fxFlex appearance="outline"
-                      subscriptSizing="dynamic"
-                      class="tb-chips"
-                      ngClass.xs="filters-fields-width-mobile">
-        <mat-chip-grid #alarmTypeChipList formControlName="typeList">
-          <mat-chip-row *ngFor="let type of alarmTypeList()"
-                        [removable]="true" (removed)="removeAlarmType(type)">
-            {{type}}
-            <mat-icon matChipRemove>cancel</mat-icon>
-          </mat-chip-row>
-          <input placeholder="{{ !alarmFilterConfigForm.get('typeList').value?.length ? ('alarm.any-type' | translate) : '' }}"
-                 [matChipInputFor]="alarmTypeChipList"
-                 [matChipInputSeparatorKeyCodes]="separatorKeysCodes"
-                 matChipInputAddOnBlur
-                 (matChipInputTokenEnd)="addAlarmType($event)">
-        </mat-chip-grid>
-      </mat-form-field>
-=======
-    <div fxLayout="column" fxLayoutAlign="center" fxLayout.gt-xs="row" fxLayoutAlign.gt-xs="start start"
-         fxLayoutGap.gt-xs="8px">
-      <tb-entity-subtype-list fxFlex class="mat-block" floatLabel="always" [entityType]="entityType.ALARM" formControlName="typeList">
+      <tb-entity-subtype-list subscriptSizing="dynamic" appearance="outline" addClass="tb-chips" ngClass.xs="filters-fields-width-mobile"
+                              [entityType]="entityType.ALARM" formControlName="typeList">
       </tb-entity-subtype-list>
->>>>>>> 015429d7
     </div>
     <div class="tb-form-row" ngClass.xs="filters-row-mobile">
       <div class="fixed-title-width" ngClass.xs="filters-title-mobile" translate>alarm.assignee</div>
