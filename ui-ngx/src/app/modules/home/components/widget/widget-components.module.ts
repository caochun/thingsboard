--- conflicted
+++ resolved
@@ -80,7 +80,6 @@
       SelectEntityDialogComponent,
       LegendComponent,
       FlotWidgetComponent,
-<<<<<<< HEAD
       GatewayConnectorComponent,
       GatewayLogsComponent,
       GatewayStatisticsComponent,
@@ -88,11 +87,8 @@
       DeviceGatewayCommandComponent,
       GatewayConfigurationComponent,
       GatewayRemoteConfigurationDialogComponent,
-      ValueCardWidgetComponent
-=======
       ValueCardWidgetComponent,
       AggregatedValueCardWidgetComponent
->>>>>>> 63943bc5
     ],
   imports: [
     CommonModule,
@@ -121,7 +117,6 @@
         MarkdownWidgetComponent,
         LegendComponent,
         FlotWidgetComponent,
-<<<<<<< HEAD
         GatewayConnectorComponent,
         GatewayLogsComponent,
         GatewayStatisticsComponent,
@@ -129,11 +124,8 @@
         DeviceGatewayCommandComponent,
         GatewayConfigurationComponent,
         GatewayRemoteConfigurationDialogComponent,
-        ValueCardWidgetComponent
-=======
         ValueCardWidgetComponent,
         AggregatedValueCardWidgetComponent
->>>>>>> 63943bc5
     ],
   providers: [
     {provide: WIDGET_COMPONENTS_MODULE_TOKEN, useValue: WidgetComponentsModule }
