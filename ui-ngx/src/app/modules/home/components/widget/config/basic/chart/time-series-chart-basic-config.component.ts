--- conflicted
+++ resolved
@@ -188,12 +188,8 @@
       tooltipDateFont: [settings.tooltipDateFont, []],
       tooltipDateColor: [settings.tooltipDateColor, []],
       tooltipDateInterval: [settings.tooltipDateInterval, []],
-<<<<<<< HEAD
-      tooltipHideZeroFalse: [settings.tooltipHideZeroFalse ,[]],
+      tooltipHideZeroValues: [settings.tooltipHideZeroValues ,[]],
       tooltipStackedShowTotal: [settings.tooltipStackedShowTotal, []],
-=======
-      tooltipHideZeroValues: [settings.tooltipHideZeroValues ,[]],
->>>>>>> 1eea7e71
 
       tooltipBackgroundColor: [settings.tooltipBackgroundColor, []],
       tooltipBackgroundBlur: [settings.tooltipBackgroundBlur, []],
@@ -270,12 +266,8 @@
     this.widgetConfig.config.settings.tooltipDateFont = config.tooltipDateFont;
     this.widgetConfig.config.settings.tooltipDateColor = config.tooltipDateColor;
     this.widgetConfig.config.settings.tooltipDateInterval = config.tooltipDateInterval;
-<<<<<<< HEAD
-    this.widgetConfig.config.settings.tooltipHideZeroFalse = config.tooltipHideZeroFalse;
+    this.widgetConfig.config.settings.tooltipHideZeroValues = config.tooltipHideZeroValues;
     this.widgetConfig.config.settings.tooltipStackedShowTotal = config.tooltipStackedShowTotal;
-=======
-    this.widgetConfig.config.settings.tooltipHideZeroValues = config.tooltipHideZeroValues;
->>>>>>> 1eea7e71
     this.widgetConfig.config.settings.tooltipBackgroundColor = config.tooltipBackgroundColor;
     this.widgetConfig.config.settings.tooltipBackgroundBlur = config.tooltipBackgroundBlur;
 
@@ -370,15 +362,11 @@
       this.timeSeriesChartWidgetConfigForm.get('tooltipValueFont').enable();
       this.timeSeriesChartWidgetConfigForm.get('tooltipValueColor').enable();
       this.timeSeriesChartWidgetConfigForm.get('tooltipShowDate').enable({emitEvent: false});
-<<<<<<< HEAD
-      this.timeSeriesChartWidgetConfigForm.get('tooltipHideZeroFalse').enable({emitEvent: false});
+      this.timeSeriesChartWidgetConfigForm.get('tooltipHideZeroValues').enable({emitEvent: false});
       if (stack)
         this.timeSeriesChartWidgetConfigForm.get('tooltipStackedShowTotal').enable();
       else
         this.timeSeriesChartWidgetConfigForm.get('tooltipStackedShowTotal').disable();
-=======
-      this.timeSeriesChartWidgetConfigForm.get('tooltipHideZeroValues').enable({emitEvent: false});
->>>>>>> 1eea7e71
       this.timeSeriesChartWidgetConfigForm.get('tooltipBackgroundColor').enable();
       this.timeSeriesChartWidgetConfigForm.get('tooltipBackgroundBlur').enable();
       if (tooltipShowDate) {
@@ -403,12 +391,8 @@
       this.timeSeriesChartWidgetConfigForm.get('tooltipDateFont').disable();
       this.timeSeriesChartWidgetConfigForm.get('tooltipDateColor').disable();
       this.timeSeriesChartWidgetConfigForm.get('tooltipDateInterval').disable();
-<<<<<<< HEAD
-      this.timeSeriesChartWidgetConfigForm.get('tooltipHideZeroFalse').disable();
+      this.timeSeriesChartWidgetConfigForm.get('tooltipHideZeroValues').disable();
       this.timeSeriesChartWidgetConfigForm.get('tooltipStackedShowTotal').disable();
-=======
-      this.timeSeriesChartWidgetConfigForm.get('tooltipHideZeroValues').disable();
->>>>>>> 1eea7e71
       this.timeSeriesChartWidgetConfigForm.get('tooltipBackgroundColor').disable();
       this.timeSeriesChartWidgetConfigForm.get('tooltipBackgroundBlur').disable();
     }
