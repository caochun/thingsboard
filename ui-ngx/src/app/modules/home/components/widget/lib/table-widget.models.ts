--- conflicted
+++ resolved
@@ -417,14 +417,7 @@
     '.mat-mdc-table .mat-mdc-header-cell {\n' +
     'color: ' + mdDarkSecondary + ';\n' +
     '}\n' +
-<<<<<<< HEAD
     '.mat-table .mat-cell, .mat-table .mat-header-cell {\n' +
-=======
-    '.mat-mdc-table .mat-mdc-header-cell .mat-sort-header-arrow {\n' +
-    'color: ' + mdDarkDisabled + ';\n' +
-    '}\n' +
-    '.mat-mdc-table .mat-mdc-cell, .mat-mdc-table .mat-mdc-header-cell {\n' +
->>>>>>> d102e894
     'border-bottom-color: ' + mdDarkDivider + ';\n' +
     '}\n' +
     '.mat-mdc-table .mat-mdc-cell .mat-mdc-checkbox ' +
