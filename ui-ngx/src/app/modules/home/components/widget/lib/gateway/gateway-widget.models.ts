///
/// Copyright © 2016-2024 The Thingsboard Authors
///
/// Licensed under the Apache License, Version 2.0 (the "License");
/// you may not use this file except in compliance with the License.
/// You may obtain a copy of the License at
///
///     http://www.apache.org/licenses/LICENSE-2.0
///
/// Unless required by applicable law or agreed to in writing, software
/// distributed under the License is distributed on an "AS IS" BASIS,
/// WITHOUT WARRANTIES OR CONDITIONS OF ANY KIND, either express or implied.
/// See the License for the specific language governing permissions and
/// limitations under the License.
///

import { ResourcesService } from '@core/services/resources.service';
import { Observable } from 'rxjs';
import { ValueTypeData } from '@shared/models/constants';

export const noLeadTrailSpacesRegex = /^(?! )[\S\s]*(?<! )$/;

export enum StorageTypes {
  MEMORY = 'memory',
  FILE = 'file',
  SQLITE = 'sqlite'
}

export enum DeviceGatewayStatus {
  EXCEPTION = 'EXCEPTION'
}

export enum GatewayLogLevel {
  NONE = 'NONE',
  CRITICAL = 'CRITICAL',
  ERROR = 'ERROR',
  WARNING = 'WARNING',
  INFO = 'INFO',
  DEBUG = 'DEBUG'
}

export enum PortLimits {
  MIN = 1,
  MAX = 65535
}

export const GatewayStatus = {
  ...GatewayLogLevel,
  ...DeviceGatewayStatus
};

export type GatewayStatus = DeviceGatewayStatus | GatewayLogLevel;

export enum LogSavingPeriod {
  days = 'D',
  hours = 'H',
  minutes = 'M',
  seconds = 'S'
}

export enum LocalLogsConfigs {
  service = 'service',
  connector = 'connector',
  converter = 'converter',
  tb_connection = 'tb_connection',
  storage = 'storage',
  extension = 'extension'
}

export const LocalLogsConfigTranslateMap = new Map<LocalLogsConfigs, string>([
  [LocalLogsConfigs.service, 'Service'],
  [LocalLogsConfigs.connector, 'Connector'],
  [LocalLogsConfigs.converter, 'Converter'],
  [LocalLogsConfigs.tb_connection, 'TB Connection'],
  [LocalLogsConfigs.storage, 'Storage'],
  [LocalLogsConfigs.extension, 'Extension']
]);

export const LogSavingPeriodTranslations = new Map<LogSavingPeriod, string>(
  [
    [LogSavingPeriod.days, 'gateway.logs.days'],
    [LogSavingPeriod.hours, 'gateway.logs.hours'],
    [LogSavingPeriod.minutes, 'gateway.logs.minutes'],
    [LogSavingPeriod.seconds, 'gateway.logs.seconds']
  ]
);

export const StorageTypesTranslationMap = new Map<StorageTypes, string>(
  [
    [StorageTypes.MEMORY, 'gateway.storage-types.memory-storage'],
    [StorageTypes.FILE, 'gateway.storage-types.file-storage'],
    [StorageTypes.SQLITE, 'gateway.storage-types.sqlite']
  ]
);

export enum SecurityTypes {
  ACCESS_TOKEN = 'accessToken',
  USERNAME_PASSWORD = 'usernamePassword',
  TLS_ACCESS_TOKEN = 'tlsAccessToken',
  TLS_PRIVATE_KEY = 'tlsPrivateKey'
}

export const GecurityTypesTranslationsMap = new Map<SecurityTypes, string>(
  [
    [SecurityTypes.ACCESS_TOKEN, 'gateway.security-types.access-token'],
    [SecurityTypes.USERNAME_PASSWORD, 'gateway.security-types.username-password'],
    [SecurityTypes.TLS_ACCESS_TOKEN, 'gateway.security-types.tls-access-token']
  ]
);

export interface GatewayConnector {
  name: string;
  type: ConnectorType;
  configuration?: string;
  configurationJson: ConnectorBaseConfig;
  basicConfig?: ConnectorBaseConfig;
  logLevel: string;
  key?: string;
  class?: string;
  mode?: ConnectorConfigurationModes;
}

export interface DataMapping {
  topicFilter: string;
  QoS: string;
  converter: Converter;
}

export interface RequestsMapping {
  requestType: RequestType;
  type: string;
  details: string;
}

export interface OpcUaMapping {
  deviceNodePattern?: string;
  deviceNamePattern?: string;
  deviceProfileExpression?: string;
}

export type MappingValue = DataMapping | RequestsMapping | OpcUaMapping;

export interface ServerConfig {
  name: string;
  url: string;
  timeoutInMillis: number;
  scanPeriodInMillis: number;
  enableSubscriptions: boolean;
  subCheckPeriodInMillis: number;
  showMap: boolean;
  security: string;
  identity: ConnectorSecurity;
}

export interface BrokerConfig {
  name: string;
  host: string;
  port: number;
  version: number;
  clientId: string;
  maxNumberOfWorkers: number;
  maxMessageNumberPerWorker: number;
  security: ConnectorSecurity;
}

export interface ConnectorSecurity {
  type: SecurityType;
  username?: string;
  password?: string;
  pathToCACert?: string;
  pathToPrivateKey?: string;
  pathToClientCert?: string;
}

export type ConnectorMapping = DeviceConnectorMapping | RequestMappingData | ConverterConnectorMapping;

<<<<<<< HEAD
export type ConnectorMappingFormValue = DeviceConnectorMapping | RequestMappingFormValue | ConverterMappingFormValue;

=======
>>>>>>> 2837edbb
export type ConnectorBaseConfig = MQTTBasicConfig | OPCBasicConfig | ModbusBasicConfig;

export interface MQTTBasicConfig {
  dataMapping: ConverterConnectorMapping[];
  requestsMapping: Record<RequestType, RequestMappingData> | RequestMappingData[];
  broker: BrokerConfig;
  workers: WorkersConfig;
}

export interface OPCBasicConfig {
  mapping: DeviceConnectorMapping[];
  server: ServerConfig;
}

export interface ModbusBasicConfig {
  master: ModbusMasterConfig;
  slave: ModbusSlave;
}

export interface WorkersConfig {
  maxNumberOfWorkers: number;
  maxMessageNumberPerWorker: number;
}

interface DeviceInfo {
  deviceNameExpression: string;
  deviceNameExpressionSource: string;
  deviceProfileExpression: string;
  deviceProfileExpressionSource: string;
}

export interface Attribute {
  key: string;
  type: string;
  value: string;
}

export interface Timeseries {
  key: string;
  type: string;
  value: string;
}

interface RpcArgument {
  type: string;
  value: number;
}

export interface RpcMethod {
  method: string;
  arguments: RpcArgument[];
}

export interface AttributesUpdate {
  key: string;
  type: string;
  value: string;
}

export interface Converter {
  type: ConvertorType;
  deviceNameJsonExpression: string;
  deviceTypeJsonExpression: string;
  sendDataOnlyOnChange: boolean;
  timeout: number;
  attributes: Attribute[];
  timeseries: Timeseries[];
}

export interface ConverterConnectorMapping {
  topicFilter: string;
  subscriptionQos?: string;
  converter: Converter;
}

export type ConverterMappingFormValue = Omit<ConverterConnectorMapping, 'converter'> & {
  converter: {
    type: ConvertorType;
  } & Record<ConvertorType, Converter>;
};

export interface DeviceConnectorMapping {
  deviceNodePattern: string;
  deviceNodeSource: string;
  deviceInfo: DeviceInfo;
  attributes?: Attribute[];
  timeseries?: Timeseries[];
  rpc_methods?: RpcMethod[];
  attributes_updates?: AttributesUpdate[];
}

export enum ConnectorType {
  MQTT = 'mqtt',
  MODBUS = 'modbus',
  GRPC = 'grpc',
  OPCUA = 'opcua',
  BLE = 'ble',
  REQUEST = 'request',
  CAN = 'can',
  BACNET = 'bacnet',
  ODBC = 'odbc',
  REST = 'rest',
  SNMP = 'snmp',
  FTP = 'ftp',
  SOCKET = 'socket',
  XMPP = 'xmpp',
  OCPP = 'ocpp',
  CUSTOM = 'custom'
}

export const GatewayConnectorDefaultTypesTranslatesMap = new Map<ConnectorType, string>([
  [ConnectorType.MQTT, 'MQTT'],
  [ConnectorType.MODBUS, 'MODBUS'],
  [ConnectorType.GRPC, 'GRPC'],
  [ConnectorType.OPCUA, 'OPCUA'],
  [ConnectorType.BLE, 'BLE'],
  [ConnectorType.REQUEST, 'REQUEST'],
  [ConnectorType.CAN, 'CAN'],
  [ConnectorType.BACNET, 'BACNET'],
  [ConnectorType.ODBC, 'ODBC'],
  [ConnectorType.REST, 'REST'],
  [ConnectorType.SNMP, 'SNMP'],
  [ConnectorType.FTP, 'FTP'],
  [ConnectorType.SOCKET, 'SOCKET'],
  [ConnectorType.XMPP, 'XMPP'],
  [ConnectorType.OCPP, 'OCPP'],
  [ConnectorType.CUSTOM, 'CUSTOM']
]);

export interface RPCCommand {
  command: string;
  params: any;
  time: number;
}


export enum ModbusCommandTypes {
  Bits = 'bits',
  Bit = 'bit',
  // eslint-disable-next-line id-blacklist
  String = 'string',
  Bytes = 'bytes',
  Int8 = '8int',
  Uint8 = '8uint',
  Int16 = '16int',
  Uint16 = '16uint',
  Float16 = '16float',
  Int32 = '32int',
  Uint32 = '32uint',
  Float32 = '32float',
  Int64 = '64int',
  Uint64 = '64uint',
  Float64 = '64float'
}

export const ModbusCodesTranslate = new Map<number, string>([
  [1, 'gateway.rpc.read-coils'],
  [2, 'gateway.rpc.read-discrete-inputs'],
  [3, 'gateway.rpc.read-multiple-holding-registers'],
  [4, 'gateway.rpc.read-input-registers'],
  [5, 'gateway.rpc.write-single-coil'],
  [6, 'gateway.rpc.write-single-holding-register'],
  [15, 'gateway.rpc.write-multiple-coils'],
  [16, 'gateway.rpc.write-multiple-holding-registers']
]);

export enum BACnetRequestTypes {
  WriteProperty = 'writeProperty',
  ReadProperty = 'readProperty'
}

export const BACnetRequestTypesTranslates = new Map<BACnetRequestTypes, string>([
  [BACnetRequestTypes.WriteProperty, 'gateway.rpc.write-property'],
  [BACnetRequestTypes.ReadProperty, 'gateway.rpc.read-property']
]);

export enum BACnetObjectTypes {
  BinaryInput = 'binaryInput',
  BinaryOutput = 'binaryOutput',
  AnalogInput = 'analogInput',
  AnalogOutput = 'analogOutput',
  BinaryValue = 'binaryValue',
  AnalogValue = 'analogValue'
}

export const BACnetObjectTypesTranslates = new Map<BACnetObjectTypes, string>([
  [BACnetObjectTypes.AnalogOutput, 'gateway.rpc.analog-output'],
  [BACnetObjectTypes.AnalogInput, 'gateway.rpc.analog-input'],
  [BACnetObjectTypes.BinaryOutput, 'gateway.rpc.binary-output'],
  [BACnetObjectTypes.BinaryInput, 'gateway.rpc.binary-input'],
  [BACnetObjectTypes.BinaryValue, 'gateway.rpc.binary-value'],
  [BACnetObjectTypes.AnalogValue, 'gateway.rpc.analog-value']
]);

export enum BLEMethods {
  WRITE = 'write',
  READ = 'read',
  SCAN = 'scan'
}

export const BLEMethodsTranslates = new Map<BLEMethods, string>([
  [BLEMethods.WRITE, 'gateway.rpc.write'],
  [BLEMethods.READ, 'gateway.rpc.read'],
  [BLEMethods.SCAN, 'gateway.rpc.scan'],
]);

export enum CANByteOrders {
  LITTLE = 'LITTLE',
  BIG = 'BIG'
}

export enum SocketMethodProcessings {
  WRITE = 'write'
}

export const SocketMethodProcessingsTranslates = new Map<SocketMethodProcessings, string>([
  [SocketMethodProcessings.WRITE, 'gateway.rpc.write']
]);

export enum SNMPMethods {
  SET = 'set',
  MULTISET = 'multiset',
  GET = 'get',
  BULKWALK = 'bulkwalk',
  TABLE = 'table',
  MULTIGET = 'multiget',
  GETNEXT = 'getnext',
  BULKGET = 'bulkget',
  WALKS = 'walk'
}

export const SNMPMethodsTranslations = new Map<SNMPMethods, string>([
  [SNMPMethods.SET, 'gateway.rpc.set'],
  [SNMPMethods.MULTISET, 'gateway.rpc.multiset'],
  [SNMPMethods.GET, 'gateway.rpc.get'],
  [SNMPMethods.BULKWALK, 'gateway.rpc.bulk-walk'],
  [SNMPMethods.TABLE, 'gateway.rpc.table'],
  [SNMPMethods.MULTIGET, 'gateway.rpc.multi-get'],
  [SNMPMethods.GETNEXT, 'gateway.rpc.get-next'],
  [SNMPMethods.BULKGET, 'gateway.rpc.bulk-get'],
  [SNMPMethods.WALKS, 'gateway.rpc.walk']
]);

export enum HTTPMethods {
  CONNECT = 'CONNECT',
  DELETE = 'DELETE',
  GET = 'GET',
  HEAD = 'HEAD',
  OPTIONS = 'OPTIONS',
  PATCH = 'PATCH',
  POST = 'POST',
  PUT = 'PUT',
  TRACE = 'TRACE'

}

export enum SocketEncodings {
  UTF_8 = 'utf-8'
}

export interface RPCTemplate {
  name?: string;
  config: RPCTemplateConfig;
}

export interface RPCTemplateConfig {
  [key: string]: any;
}

export interface SaveRPCTemplateData {
  config: RPCTemplateConfig;
  templates: Array<RPCTemplate>;
}

export interface LogLink {
  name: string;
  key: string;
  filterFn?: (arg: any) => boolean;
}

export interface GatewayLogData {
  ts: number;
  key: string;
  message: string;
  status: GatewayStatus;
}

export interface AddConnectorConfigData {
  dataSourceData: Array<any>;
}

export interface CreatedConnectorConfigData {
  type: ConnectorType;
  name: string;
  logLevel: GatewayLogLevel;
  useDefaults: boolean;
  sendDataOnlyOnChange: boolean;
  configurationJson?: {[key: string]: any};
}

export interface MappingDataKey {
  key: string;
  value: any;
  type: MappingValueType;
}

export interface RpcMethodsMapping {
  method: string;
  arguments: Array<MappingDataKey>;
}

export interface MappingInfo {
  mappingType: MappingType;
  value: {[key: string]: any};
  buttonTitle: string;
}

export interface ModbusSlaveInfo {
  value: SlaveConfig;
  buttonTitle: string;
}

export enum ConnectorConfigurationModes {
  BASIC = 'basic',
  ADVANCED = 'advanced'
}

export enum SecurityType {
  ANONYMOUS = 'anonymous',
  BASIC = 'basic',
  CERTIFICATES = 'certificates'
}

export enum ModeType {
  NONE = 'None',
  SIGN = 'Sign',
  SIGNANDENCRYPT = 'SignAndEncrypt'
}

export const SecurityTypeTranslationsMap = new Map<SecurityType, string>(
  [
    [SecurityType.ANONYMOUS, 'gateway.broker.security-types.anonymous'],
    [SecurityType.BASIC, 'gateway.broker.security-types.basic'],
    [SecurityType.CERTIFICATES, 'gateway.broker.security-types.certificates']
  ]
);

export enum RestSecurityType {
  ANONYMOUS = 'anonymous',
  BASIC = 'basic',
}

export const RestSecurityTypeTranslationsMap = new Map<RestSecurityType, string>(
  [
    [RestSecurityType.ANONYMOUS, 'gateway.broker.security-types.anonymous'],
    [RestSecurityType.BASIC, 'gateway.broker.security-types.basic'],
  ]
);

export const MqttVersions = [
  { name: 3.1, value: 3 },
  { name: 3.11, value: 4 },
  { name: 5, value: 5 }
];

export enum MappingType {
  DATA = 'data',
  REQUESTS = 'requests',
  OPCUA = 'OPCua'
}

export const MappingTypeTranslationsMap = new Map<MappingType, string>(
  [
    [MappingType.DATA, 'gateway.data-mapping'],
    [MappingType.REQUESTS, 'gateway.requests-mapping'],
    [MappingType.OPCUA, 'gateway.data-mapping']
  ]
);

export const MappingHintTranslationsMap = new Map<MappingType, string>(
  [
    [MappingType.DATA, 'gateway.data-mapping-hint'],
    [MappingType.OPCUA, 'gateway.opcua-data-mapping-hint'],
    [MappingType.REQUESTS, 'gateway.requests-mapping-hint']
  ]
);

export const HelpLinkByMappingTypeMap = new Map<MappingType, string>(
  [
    [MappingType.DATA, 'https://thingsboard.io/docs/iot-gateway/config/mqtt/#section-mapping'],
    [MappingType.OPCUA, 'https://thingsboard.io/docs/iot-gateway/config/opc-ua/#section-mapping'],
    [MappingType.REQUESTS, 'https://thingsboard.io/docs/iot-gateway/config/mqtt/#section-mapping']
  ]
);

export const QualityTypes = [0, 1 ,2];

export const QualityTypeTranslationsMap = new Map<number, string>(
  [
    [0, 'gateway.qos.at-most-once'],
    [1, 'gateway.qos.at-least-once'],
    [2, 'gateway.qos.exactly-once']
  ]
);

export enum ConvertorType {
  JSON = 'json',
  BYTES = 'bytes',
  CUSTOM = 'custom'
}

export const ConvertorTypeTranslationsMap = new Map<ConvertorType, string>(
  [
    [ConvertorType.JSON, 'gateway.JSON'],
    [ConvertorType.BYTES, 'gateway.bytes'],
    [ConvertorType.CUSTOM, 'gateway.custom']
  ]
);

export enum SourceTypes {
  MSG = 'message',
  TOPIC = 'topic',
  CONST = 'constant'
}

export enum OPCUaSourceTypes {
  PATH = 'path',
  IDENTIFIER = 'identifier',
  CONST = 'constant'
}

export enum DeviceInfoType {
  FULL = 'full',
  PARTIAL = 'partial'
}

export const SourceTypeTranslationsMap = new Map<SourceTypes | OPCUaSourceTypes, string>(
  [
    [SourceTypes.MSG, 'gateway.source-type.msg'],
    [SourceTypes.TOPIC, 'gateway.source-type.topic'],
    [SourceTypes.CONST, 'gateway.source-type.const'],
    [OPCUaSourceTypes.PATH, 'gateway.source-type.path'],
    [OPCUaSourceTypes.IDENTIFIER, 'gateway.source-type.identifier'],
    [OPCUaSourceTypes.CONST, 'gateway.source-type.const']
  ]
);

export interface RequestMappingData {
  requestType: RequestType;
  requestValue: RequestDataItem;
}

export type RequestMappingFormValue = Omit<RequestMappingData, 'requestValue'> & {
  requestValue: Record<RequestType, RequestDataItem>;
};

export interface RequestDataItem {
  type: string;
  details: string;
  requestType: RequestType;
  methodFilter?: string;
  attributeFilter?: string;
  topicFilter?: string;
}

export enum RequestType {
  CONNECT_REQUEST = 'connectRequests',
  DISCONNECT_REQUEST = 'disconnectRequests',
  ATTRIBUTE_REQUEST = 'attributeRequests',
  ATTRIBUTE_UPDATE = 'attributeUpdates',
  SERVER_SIDE_RPC = 'serverSideRpc'
}

export const RequestTypesTranslationsMap = new Map<RequestType, string>(
  [
    [RequestType.CONNECT_REQUEST, 'gateway.request.connect-request'],
    [RequestType.DISCONNECT_REQUEST, 'gateway.request.disconnect-request'],
    [RequestType.ATTRIBUTE_REQUEST, 'gateway.request.attribute-request'],
    [RequestType.ATTRIBUTE_UPDATE, 'gateway.request.attribute-update'],
    [RequestType.SERVER_SIDE_RPC, 'gateway.request.rpc-connection'],
  ]
);

export enum MappingKeysType {
  ATTRIBUTES = 'attributes',
  TIMESERIES = 'timeseries',
  CUSTOM = 'extensionConfig',
  RPC_METHODS = 'rpc_methods',
  ATTRIBUTES_UPDATES = 'attributes_updates'
}

export const MappingKeysPanelTitleTranslationsMap = new Map<MappingKeysType, string>(
  [
    [MappingKeysType.ATTRIBUTES, 'gateway.attributes'],
    [MappingKeysType.TIMESERIES, 'gateway.timeseries'],
    [MappingKeysType.CUSTOM, 'gateway.keys'],
    [MappingKeysType.ATTRIBUTES_UPDATES, 'gateway.attribute-updates'],
    [MappingKeysType.RPC_METHODS, 'gateway.rpc-methods']
  ]
);

export const MappingKeysAddKeyTranslationsMap = new Map<MappingKeysType, string>(
  [
    [MappingKeysType.ATTRIBUTES, 'gateway.add-attribute'],
    [MappingKeysType.TIMESERIES, 'gateway.add-timeseries'],
    [MappingKeysType.CUSTOM, 'gateway.add-key'],
    [MappingKeysType.ATTRIBUTES_UPDATES, 'gateway.add-attribute-update'],
    [MappingKeysType.RPC_METHODS, 'gateway.add-rpc-method']
  ]
);

export const MappingKeysDeleteKeyTranslationsMap = new Map<MappingKeysType, string>(
  [
    [MappingKeysType.ATTRIBUTES, 'gateway.delete-attribute'],
    [MappingKeysType.TIMESERIES, 'gateway.delete-timeseries'],
    [MappingKeysType.CUSTOM, 'gateway.delete-key'],
    [MappingKeysType.ATTRIBUTES_UPDATES, 'gateway.delete-attribute-update'],
    [MappingKeysType.RPC_METHODS, 'gateway.delete-rpc-method']
  ]
);

export const MappingKeysNoKeysTextTranslationsMap = new Map<MappingKeysType, string>(
  [
    [MappingKeysType.ATTRIBUTES, 'gateway.no-attributes'],
    [MappingKeysType.TIMESERIES, 'gateway.no-timeseries'],
    [MappingKeysType.CUSTOM, 'gateway.no-keys'],
    [MappingKeysType.ATTRIBUTES_UPDATES, 'gateway.no-attribute-updates'],
    [MappingKeysType.RPC_METHODS, 'gateway.no-rpc-methods']
  ]
);

export enum ServerSideRPCType {
  ONE_WAY = 'oneWay',
  TWO_WAY = 'twoWay'
}

export const getDefaultConfig = (resourcesService: ResourcesService, type: string): Observable<any> =>
  resourcesService.loadJsonResource(`/assets/metadata/connector-default-configs/${type}.json`);

export enum MappingValueType {
  STRING = 'string',
  INTEGER = 'integer',
  DOUBLE = 'double',
  BOOLEAN = 'boolean'
}

export const mappingValueTypesMap = new Map<MappingValueType, ValueTypeData>(
  [
    [
      MappingValueType.STRING,
      {
        name: 'value.string',
        icon: 'mdi:format-text'
      }
    ],
    [
      MappingValueType.INTEGER,
      {
        name: 'value.integer',
        icon: 'mdi:numeric'
      }
    ],
    [
      MappingValueType.DOUBLE,
      {
        name: 'value.double',
        icon: 'mdi:numeric'
      }
    ],
    [
      MappingValueType.BOOLEAN,
      {
        name: 'value.boolean',
        icon: 'mdi:checkbox-marked-outline'
      }
    ]
  ]
);

export const DataConversionTranslationsMap = new Map<ConvertorType, string>(
  [
    [ConvertorType.JSON, 'gateway.JSON-hint'],
    [ConvertorType.BYTES, 'gateway.bytes-hint'],
    [ConvertorType.CUSTOM, 'gateway.custom-hint']
  ]
);

export enum SecurityPolicy {
  BASIC128 = 'Basic128Rsa15',
  BASIC256 = 'Basic256',
  BASIC256SHA = 'Basic256Sha256'
}

export const SecurityPolicyTypes = [
  { value: SecurityPolicy.BASIC128, name: 'Basic128RSA15' },
  { value: SecurityPolicy.BASIC256, name: 'Basic256' },
  { value: SecurityPolicy.BASIC256SHA, name: 'Basic256SHA256' }
];

export enum ModbusProtocolType {
  TCP = 'tcp',
  UDP = 'udp',
  Serial = 'serial',
}

export const ModbusProtocolLabelsMap = new Map<ModbusProtocolType, string>(
  [
    [ModbusProtocolType.TCP, 'TCP'],
    [ModbusProtocolType.UDP, 'UDP'],
    [ModbusProtocolType.Serial, 'Serial'],
  ]
);

export enum ModbusMethodType {
  SOCKET = 'socket',
  RTU = 'rtu',
}

<<<<<<< HEAD
export const ModbusMethodLabelsMap = new Map<ModbusMethodType, string>(
  [
    [ModbusMethodType.SOCKET, 'Socket'],
    [ModbusMethodType.RTU, 'RTU'],
=======
export enum ModbusSerialMethodType {
  RTU = 'rtu',
  ASCII = 'ascii',
}

export const ModbusMethodLabelsMap = new Map<ModbusMethodType | ModbusSerialMethodType, string>(
  [
    [ModbusMethodType.SOCKET, 'Socket'],
    [ModbusMethodType.RTU, 'RTU'],
    [ModbusSerialMethodType.ASCII, 'ASCII'],
  ]
);

export const ModbusByteSizes = [5, 6, 7 ,8];

export enum ModbusParity {
  Even = 'E',
  Odd = 'O',
  None = 'N'
}

export const ModbusParityLabelsMap = new Map<ModbusParity, string>(
  [
    [ModbusParity.Even, 'Even'],
    [ModbusParity.Odd, 'Odd'],
    [ModbusParity.None, 'None'],
>>>>>>> 2837edbb
  ]
);

export enum ModbusOrderType {
  BIG = 'BIG',
  LITTLE = 'LITTLE',
}

export enum ModbusRegisterType {
<<<<<<< HEAD
  HoldingRegister = 'holding_registers',
  CoilsInitializer = 'coils_initializer',
  InputRegister = 'input_registers',
=======
  HoldingRegisters = 'holding_registers',
  CoilsInitializer = 'coils_initializer',
  InputRegisters = 'input_registers',
>>>>>>> 2837edbb
  DiscreteInputs = 'discrete_inputs'
}

export const ModbusRegisterTranslationsMap = new Map<ModbusRegisterType, string>(
  [
<<<<<<< HEAD
    [ModbusRegisterType.HoldingRegister, 'gateway.holding_registers'],
    [ModbusRegisterType.CoilsInitializer, 'gateway.coils_initializer'],
    [ModbusRegisterType.InputRegister, 'gateway.input_registers'],
=======
    [ModbusRegisterType.HoldingRegisters, 'gateway.holding_registers'],
    [ModbusRegisterType.CoilsInitializer, 'gateway.coils_initializer'],
    [ModbusRegisterType.InputRegisters, 'gateway.input_registers'],
>>>>>>> 2837edbb
    [ModbusRegisterType.DiscreteInputs, 'gateway.discrete_inputs']
  ]
);

export enum ModbusDataType {
  STRING = 'string',
  BYTES = 'bytes',
  BITS = 'bits',
<<<<<<< HEAD
=======
  INT8 = '8int',
  UINT8 = '8uint',
  FLOAT8 = '8float',
>>>>>>> 2837edbb
  INT16 = '16int',
  UINT16 = '16uint',
  FLOAT16 = '16float',
  INT32 = '32int',
  UINT32 = '32uint',
  FLOAT32 = '32float',
  INT64 = '64int',
  UINT64 = '64uint',
  FLOAT64 = '64float'
}

export enum ModbusObjectCountByDataType {
<<<<<<< HEAD
=======
  '8int' = 1,
  '8uint' = 1,
  '8float' = 1,
>>>>>>> 2837edbb
  '16int' = 1,
  '16uint' = 1,
  '16float' = 1,
  '32int' = 2,
  '32uint' = 2,
  '32float' = 2,
  '64int' = 4,
  '64uint' = 4,
  '64float' = 4,
}

<<<<<<< HEAD
export enum ModbusValueField {
  Tag = 'tag',
  Type = 'type',
  ObjectsCount = 'objectsCount',
  Address = 'address',
  Value = 'value',
}

export const ModbusFieldsTranslationsMap = new Map<ModbusValueField, string>(
  [
    [ModbusValueField.Tag, 'gateway.tag'],
    [ModbusValueField.Type, 'gateway.type'],
    [ModbusValueField.ObjectsCount, 'gateway.objects_count'],
    [ModbusValueField.Address, 'gateway.address'],
    [ModbusValueField.Value, 'gateway.value']
  ]
);

=======
>>>>>>> 2837edbb
export enum ModbusValueKey {
  ATTRIBUTES = 'attributes',
  TIMESERIES = 'timeseries',
  ATTRIBUTES_UPDATES = 'attributeUpdates',
  RPC_REQUESTS = 'rpc',
}

export const ModbusKeysPanelTitleTranslationsMap = new Map<ModbusValueKey, string>(
  [
    [ModbusValueKey.ATTRIBUTES, 'gateway.attributes'],
    [ModbusValueKey.TIMESERIES, 'gateway.timeseries'],
    [ModbusValueKey.ATTRIBUTES_UPDATES, 'gateway.attribute-updates'],
    [ModbusValueKey.RPC_REQUESTS, 'gateway.rpc-requests']
  ]
);

export const ModbusKeysAddKeyTranslationsMap = new Map<ModbusValueKey, string>(
  [
    [ModbusValueKey.ATTRIBUTES, 'gateway.add-attribute'],
    [ModbusValueKey.TIMESERIES, 'gateway.add-timeseries'],
    [ModbusValueKey.ATTRIBUTES_UPDATES, 'gateway.add-attribute-update'],
    [ModbusValueKey.RPC_REQUESTS, 'gateway.add-rpc-request']
  ]
);

export const ModbusKeysDeleteKeyTranslationsMap = new Map<ModbusValueKey, string>(
  [
    [ModbusValueKey.ATTRIBUTES, 'gateway.delete-attribute'],
    [ModbusValueKey.TIMESERIES, 'gateway.delete-timeseries'],
    [ModbusValueKey.ATTRIBUTES_UPDATES, 'gateway.delete-attribute-update'],
<<<<<<< HEAD
    [ModbusValueKey.RPC_REQUESTS, 'gateway.delete-rpc-requests']
=======
    [ModbusValueKey.RPC_REQUESTS, 'gateway.delete-rpc-request']
>>>>>>> 2837edbb
  ]
);

export const ModbusKeysNoKeysTextTranslationsMap = new Map<ModbusValueKey, string>(
  [
    [ModbusValueKey.ATTRIBUTES, 'gateway.no-attributes'],
    [ModbusValueKey.TIMESERIES, 'gateway.no-timeseries'],
    [ModbusValueKey.ATTRIBUTES_UPDATES, 'gateway.no-attribute-updates'],
    [ModbusValueKey.RPC_REQUESTS, 'gateway.no-rpc-requests']
  ]
);

<<<<<<< HEAD
export const ModbusClientTypeLabelsMap = new Map<ModbusProtocolType, string>(
  [
    [ModbusProtocolType.TCP, 'TCP/UDP'],
    [ModbusProtocolType.UDP, 'TCP/UDP'],
    [ModbusProtocolType.Serial, 'Serial'],
  ]
);

=======
>>>>>>> 2837edbb
export const ModbusFunctionCodeTranslationsMap = new Map<number, string>(
  [
    [1, 'gateway.read-coils'],
    [2, 'gateway.read-discrete-inputs'],
    [3, 'gateway.read-multiple-holding-registers'],
    [4, 'gateway.read-input-registers'],
    [5, 'gateway.write-coil'],
    [6, 'gateway.write-register'],
    [15, 'gateway.write-coils'],
    [16, 'gateway.write-registers'],
  ]
);

export interface ModbusMasterConfig {
  slaves: SlaveConfig[];
}

export interface SlaveConfig {
  name: string;
  host?: string;
  port: string | number;
  serialPort?: string;
  type: ModbusProtocolType;
  method: ModbusMethodType;
  timeout: number;
  byteOrder: ModbusOrderType;
  wordOrder: ModbusOrderType;
  retries: boolean;
  retryOnEmpty: boolean;
  retryOnInvalid: boolean;
  pollPeriod: number;
  unitId: number;
  deviceName: string;
<<<<<<< HEAD
  deviceType?: string;
=======
  deviceType: string;
>>>>>>> 2837edbb
  sendDataOnlyOnChange: boolean;
  connectAttemptTimeMs: number;
  connectAttemptCount: number;
  waitAfterFailedAttemptsMs: number;
  attributes: ModbusValue[];
  timeseries: ModbusValue[];
  attributeUpdates: ModbusValue[];
  rpc: ModbusValue[];
  security?: ModbusSecurity;
  baudrate?: number;
  stopbits?: number;
  bytesize?: number;
<<<<<<< HEAD
  parity?: string;
=======
  parity?: ModbusParity;
>>>>>>> 2837edbb
  strict?: boolean;
}

export interface ModbusValue {
  tag: string;
  type: ModbusDataType;
  functionCode?: number;
  objectsCount: number;
  address: number;
  value?: string;
}

export interface ModbusSecurity {
  certfile?: string;
  keyfile?: string;
  password?: string;
  server_hostname?: string;
  reqclicert?: boolean;
}

export interface ModbusSlave {
  host?: string;
  type: ModbusProtocolType;
  method: ModbusMethodType;
  unitId: number;
  serialPort?: string;
  baudrate?: number;
  deviceName: string;
  deviceType: string;
  pollPeriod: number;
  sendDataToThingsBoard: boolean;
  byteOrder: ModbusOrderType;
  identity: ModbusIdentity;
  values: ModbusValuesState;
  port: string | number;
  security: ModbusSecurity;
}

export type ModbusValuesState = ModbusRegisterValues | ModbusValues;

export interface ModbusRegisterValues {
  holding_registers: ModbusValues;
  coils_initializer: ModbusValues;
  input_registers: ModbusValues;
  discrete_inputs: ModbusValues;
}

export interface ModbusValues {
  attributes: ModbusValue[];
  timeseries: ModbusValue[];
  attributeUpdates: ModbusValue[];
  rpc: ModbusValue[];
}

export interface ModbusIdentity {
  vendorName?: string;
  productCode?: string;
  vendorUrl?: string;
  productName?: string;
  modelName?: string;
<<<<<<< HEAD
}
=======
}

export const ModbusBaudrates = [4800, 9600, 19200, 38400, 57600, 115200, 230400, 460800, 921600];
>>>>>>> 2837edbb
<|MERGE_RESOLUTION|>--- conflicted
+++ resolved
@@ -174,11 +174,8 @@
 
 export type ConnectorMapping = DeviceConnectorMapping | RequestMappingData | ConverterConnectorMapping;
 
-<<<<<<< HEAD
 export type ConnectorMappingFormValue = DeviceConnectorMapping | RequestMappingFormValue | ConverterMappingFormValue;
 
-=======
->>>>>>> 2837edbb
 export type ConnectorBaseConfig = MQTTBasicConfig | OPCBasicConfig | ModbusBasicConfig;
 
 export interface MQTTBasicConfig {
@@ -797,12 +794,6 @@
   RTU = 'rtu',
 }
 
-<<<<<<< HEAD
-export const ModbusMethodLabelsMap = new Map<ModbusMethodType, string>(
-  [
-    [ModbusMethodType.SOCKET, 'Socket'],
-    [ModbusMethodType.RTU, 'RTU'],
-=======
 export enum ModbusSerialMethodType {
   RTU = 'rtu',
   ASCII = 'ascii',
@@ -829,7 +820,6 @@
     [ModbusParity.Even, 'Even'],
     [ModbusParity.Odd, 'Odd'],
     [ModbusParity.None, 'None'],
->>>>>>> 2837edbb
   ]
 );
 
@@ -839,29 +829,17 @@
 }
 
 export enum ModbusRegisterType {
-<<<<<<< HEAD
-  HoldingRegister = 'holding_registers',
-  CoilsInitializer = 'coils_initializer',
-  InputRegister = 'input_registers',
-=======
   HoldingRegisters = 'holding_registers',
   CoilsInitializer = 'coils_initializer',
   InputRegisters = 'input_registers',
->>>>>>> 2837edbb
   DiscreteInputs = 'discrete_inputs'
 }
 
 export const ModbusRegisterTranslationsMap = new Map<ModbusRegisterType, string>(
   [
-<<<<<<< HEAD
-    [ModbusRegisterType.HoldingRegister, 'gateway.holding_registers'],
-    [ModbusRegisterType.CoilsInitializer, 'gateway.coils_initializer'],
-    [ModbusRegisterType.InputRegister, 'gateway.input_registers'],
-=======
     [ModbusRegisterType.HoldingRegisters, 'gateway.holding_registers'],
     [ModbusRegisterType.CoilsInitializer, 'gateway.coils_initializer'],
     [ModbusRegisterType.InputRegisters, 'gateway.input_registers'],
->>>>>>> 2837edbb
     [ModbusRegisterType.DiscreteInputs, 'gateway.discrete_inputs']
   ]
 );
@@ -870,12 +848,9 @@
   STRING = 'string',
   BYTES = 'bytes',
   BITS = 'bits',
-<<<<<<< HEAD
-=======
   INT8 = '8int',
   UINT8 = '8uint',
   FLOAT8 = '8float',
->>>>>>> 2837edbb
   INT16 = '16int',
   UINT16 = '16uint',
   FLOAT16 = '16float',
@@ -888,12 +863,9 @@
 }
 
 export enum ModbusObjectCountByDataType {
-<<<<<<< HEAD
-=======
   '8int' = 1,
   '8uint' = 1,
   '8float' = 1,
->>>>>>> 2837edbb
   '16int' = 1,
   '16uint' = 1,
   '16float' = 1,
@@ -905,27 +877,6 @@
   '64float' = 4,
 }
 
-<<<<<<< HEAD
-export enum ModbusValueField {
-  Tag = 'tag',
-  Type = 'type',
-  ObjectsCount = 'objectsCount',
-  Address = 'address',
-  Value = 'value',
-}
-
-export const ModbusFieldsTranslationsMap = new Map<ModbusValueField, string>(
-  [
-    [ModbusValueField.Tag, 'gateway.tag'],
-    [ModbusValueField.Type, 'gateway.type'],
-    [ModbusValueField.ObjectsCount, 'gateway.objects_count'],
-    [ModbusValueField.Address, 'gateway.address'],
-    [ModbusValueField.Value, 'gateway.value']
-  ]
-);
-
-=======
->>>>>>> 2837edbb
 export enum ModbusValueKey {
   ATTRIBUTES = 'attributes',
   TIMESERIES = 'timeseries',
@@ -956,11 +907,7 @@
     [ModbusValueKey.ATTRIBUTES, 'gateway.delete-attribute'],
     [ModbusValueKey.TIMESERIES, 'gateway.delete-timeseries'],
     [ModbusValueKey.ATTRIBUTES_UPDATES, 'gateway.delete-attribute-update'],
-<<<<<<< HEAD
-    [ModbusValueKey.RPC_REQUESTS, 'gateway.delete-rpc-requests']
-=======
     [ModbusValueKey.RPC_REQUESTS, 'gateway.delete-rpc-request']
->>>>>>> 2837edbb
   ]
 );
 
@@ -973,17 +920,6 @@
   ]
 );
 
-<<<<<<< HEAD
-export const ModbusClientTypeLabelsMap = new Map<ModbusProtocolType, string>(
-  [
-    [ModbusProtocolType.TCP, 'TCP/UDP'],
-    [ModbusProtocolType.UDP, 'TCP/UDP'],
-    [ModbusProtocolType.Serial, 'Serial'],
-  ]
-);
-
-=======
->>>>>>> 2837edbb
 export const ModbusFunctionCodeTranslationsMap = new Map<number, string>(
   [
     [1, 'gateway.read-coils'],
@@ -1017,11 +953,7 @@
   pollPeriod: number;
   unitId: number;
   deviceName: string;
-<<<<<<< HEAD
-  deviceType?: string;
-=======
   deviceType: string;
->>>>>>> 2837edbb
   sendDataOnlyOnChange: boolean;
   connectAttemptTimeMs: number;
   connectAttemptCount: number;
@@ -1034,11 +966,7 @@
   baudrate?: number;
   stopbits?: number;
   bytesize?: number;
-<<<<<<< HEAD
-  parity?: string;
-=======
   parity?: ModbusParity;
->>>>>>> 2837edbb
   strict?: boolean;
 }
 
@@ -1099,10 +1027,6 @@
   vendorUrl?: string;
   productName?: string;
   modelName?: string;
-<<<<<<< HEAD
-}
-=======
-}
-
-export const ModbusBaudrates = [4800, 9600, 19200, 38400, 57600, 115200, 230400, 460800, 921600];
->>>>>>> 2837edbb
+}
+
+export const ModbusBaudrates = [4800, 9600, 19200, 38400, 57600, 115200, 230400, 460800, 921600];