///
/// Copyright © 2016-2024 The Thingsboard Authors
///
/// Licensed under the Apache License, Version 2.0 (the "License");
/// you may not use this file except in compliance with the License.
/// You may obtain a copy of the License at
///
///     http://www.apache.org/licenses/LICENSE-2.0
///
/// Unless required by applicable law or agreed to in writing, software
/// distributed under the License is distributed on an "AS IS" BASIS,
/// WITHOUT WARRANTIES OR CONDITIONS OF ANY KIND, either express or implied.
/// See the License for the specific language governing permissions and
/// limitations under the License.
///

import {
  AfterViewInit,
  ChangeDetectionStrategy,
  Component,
  ElementRef,
  forwardRef,
  Input,
  OnDestroy,
  OnInit,
  ViewChild,
} from '@angular/core';
import { TranslateService } from '@ngx-translate/core';
import { MatDialog } from '@angular/material/dialog';
import { DialogService } from '@core/services/dialog.service';
import { Subject } from 'rxjs';
import { debounceTime, distinctUntilChanged, take, takeUntil } from 'rxjs/operators';
import {
  ControlValueAccessor,
  FormBuilder,
  NG_VALIDATORS,
  NG_VALUE_ACCESSOR,
  UntypedFormArray,
  ValidationErrors,
  Validator,
} from '@angular/forms';
import {
  ConnectorMapping,
  ConverterConnectorMapping,
  ConvertorTypeTranslationsMap,
  DeviceConnectorMapping,
  MappingInfo,
  MappingType,
  MappingTypeTranslationsMap,
  MappingValue,
  RequestMappingData,
  RequestType,
  RequestTypesTranslationsMap
} from '@home/components/widget/lib/gateway/gateway-widget.models';
import { MappingDialogComponent } from '@home/components/widget/lib/gateway/dialog/mapping-dialog.component';
import { isDefinedAndNotNull, isUndefinedOrNull } from '@core/utils';
import { coerceBoolean } from '@shared/decorators/coercion';
import { SharedModule } from '@shared/shared.module';
import { CommonModule } from '@angular/common';
<<<<<<< HEAD
import { TooltipDirective } from '@shared/directives/public-api';
import { TbDatasource } from '@shared/abstract/public-api';
=======
import { TruncateTooltipDirective } from '@shared/directives/truncate-tooltip.directive';
>>>>>>> 7a472f54

@Component({
  selector: 'tb-mapping-table',
  templateUrl: './mapping-table.component.html',
  styleUrls: ['./mapping-table.component.scss'],
  changeDetection: ChangeDetectionStrategy.OnPush,
  providers: [
    {
      provide: NG_VALUE_ACCESSOR,
      useExisting: forwardRef(() => MappingTableComponent),
      multi: true
    },
    {
      provide: NG_VALIDATORS,
      useExisting: forwardRef(() => MappingTableComponent),
      multi: true
    }
  ],
  standalone: true,
<<<<<<< HEAD
  imports: [CommonModule, SharedModule, TooltipDirective]
=======
  imports: [CommonModule, SharedModule, TruncateTooltipDirective]
>>>>>>> 7a472f54
})
export class MappingTableComponent implements ControlValueAccessor, Validator, AfterViewInit, OnInit, OnDestroy {

  @Input()
  @coerceBoolean()
  required = false;

  @Input()
  set mappingType(value: MappingType) {
    if (this.mappingTypeValue !== value) {
      this.mappingTypeValue = value;
    }
  }

  get mappingType(): MappingType {
    return this.mappingTypeValue;
  }

  @ViewChild('searchInput') searchInputField: ElementRef;

  mappingTypeTranslationsMap = MappingTypeTranslationsMap;
  mappingTypeEnum = MappingType;
  displayedColumns = [];
  mappingColumns = [];
  textSearchMode = false;
  dataSource: MappingDatasource;
  hidePageSize = false;
  activeValue = false;
  dirtyValue = false;
  mappingTypeValue: MappingType;
  mappingFormGroup: UntypedFormArray;
  textSearch = this.fb.control('', {nonNullable: true});

  private onChange: (value: string) => void = () => {};
  private onTouched: () => void  = () => {};

  private destroy$ = new Subject<void>();

  constructor(public translate: TranslateService,
              public dialog: MatDialog,
              private dialogService: DialogService,
              private fb: FormBuilder) {
    this.mappingFormGroup = this.fb.array([]);
    this.dirtyValue = !this.activeValue;
    this.dataSource = new MappingDatasource();
  }

  ngOnInit(): void {
    this.setMappingColumns();
    this.displayedColumns.push(...this.mappingColumns.map(column => column.def), 'actions');
    this.mappingFormGroup.valueChanges.pipe(
      takeUntil(this.destroy$)
    ).subscribe((value) => {
      this.updateTableData(value);
      this.onChange(value);
      this.onTouched();
    });
  }

  ngOnDestroy(): void {
    this.destroy$.next();
    this.destroy$.complete();
  }

  ngAfterViewInit(): void {
    this.textSearch.valueChanges.pipe(
      debounceTime(150),
      distinctUntilChanged((prev, current) => (prev ?? '') === current.trim()),
      takeUntil(this.destroy$)
    ).subscribe((text) => {
      const searchText = text.trim();
      this.updateTableData(this.mappingFormGroup.value, searchText.trim());
    });
  }

  registerOnChange(fn: (value: string) => void): void {
    this.onChange = fn;
  }

  registerOnTouched(fn: () => void): void {
    this.onTouched = fn;
  }

  writeValue(connectorMappings: ConnectorMapping[]): void {
    this.mappingFormGroup.clear();
    this.pushDataAsFormArrays(connectorMappings);
  }

  validate(): ValidationErrors | null {
    return !this.required || this.mappingFormGroup.controls.length ? null : {
      mappingFormGroup: {valid: false}
    };
  }

  enterFilterMode(): void {
    this.textSearchMode = true;
    setTimeout(() => {
      this.searchInputField.nativeElement.focus();
      this.searchInputField.nativeElement.setSelectionRange(0, 0);
    }, 10);
  }

  exitFilterMode(): void {
    this.updateTableData(this.mappingFormGroup.value);
    this.textSearchMode = false;
    this.textSearch.reset();
  }

  manageMapping($event: Event, index?: number): void {
    if ($event) {
      $event.stopPropagation();
    }
    const value = isDefinedAndNotNull(index) ? this.mappingFormGroup.at(index).value : {};
    this.dialog.open<MappingDialogComponent, MappingInfo, ConnectorMapping>(MappingDialogComponent, {
      disableClose: true,
      panelClass: ['tb-dialog', 'tb-fullscreen-dialog'],
      data: {
        mappingType: this.mappingType,
        value,
        buttonTitle: isUndefinedOrNull(index) ?  'action.add' : 'action.apply'
      }
    }).afterClosed()
      .pipe(take(1), takeUntil(this.destroy$))
      .subscribe(res => {
        if (res) {
          if (isDefinedAndNotNull(index)) {
            this.mappingFormGroup.at(index).patchValue(res);
          } else {
            this.pushDataAsFormArrays([res]);
          }
          this.mappingFormGroup.markAsDirty();
        }
    });
  }

  private updateTableData(value: ConnectorMapping[], textSearch?: string): void {
    let tableValue = value.map(mappingValue => this.getMappingValue(mappingValue));
    if (textSearch) {
      tableValue = tableValue.filter(mappingValue =>
        Object.values(mappingValue).some(val =>
          val.toString().toLowerCase().includes(textSearch.toLowerCase())
        )
      );
    }
    this.dataSource.loadData(tableValue);
  }

  deleteMapping($event: Event, index: number): void {
    if ($event) {
      $event.stopPropagation();
    }
    this.dialogService.confirm(
      this.translate.instant('gateway.delete-mapping-title'),
      '',
      this.translate.instant('action.no'),
      this.translate.instant('action.yes'),
      true
    ).subscribe((result) => {
      if (result) {
        this.mappingFormGroup.removeAt(index);
        this.mappingFormGroup.markAsDirty();
      }
    });
  }

  private pushDataAsFormArrays(data: ConnectorMapping[]): void {
    if (data?.length) {
      data.forEach((mapping: ConnectorMapping) => this.mappingFormGroup.push(this.fb.control(mapping)));
    }
  }

  private getMappingValue(value: ConnectorMapping): MappingValue {
    switch (this.mappingType) {
      case MappingType.DATA:
        return {
          topicFilter: (value as ConverterConnectorMapping).topicFilter,
          QoS: (value as ConverterConnectorMapping).subscriptionQos,
          converter: this.translate.instant(ConvertorTypeTranslationsMap.get((value as ConverterConnectorMapping).converter?.type) || '')
        };
      case MappingType.REQUESTS:
        let details: string;
        if ((value as RequestMappingData).requestType === RequestType.ATTRIBUTE_UPDATE) {
          details = (value as RequestMappingData).requestValue.attributeFilter;
        } else if ((value as RequestMappingData).requestType === RequestType.SERVER_SIDE_RPC) {
          details = (value as RequestMappingData).requestValue.methodFilter;
        } else {
          details = (value as RequestMappingData).requestValue.topicFilter;
        }
        return {
          requestType: (value as RequestMappingData).requestType,
          type: this.translate.instant(RequestTypesTranslationsMap.get((value as RequestMappingData).requestType)),
          details
        };
      case MappingType.OPCUA:
        const deviceNamePattern = (value as DeviceConnectorMapping).deviceInfo?.deviceNameExpression;
        const deviceProfileExpression = (value as DeviceConnectorMapping).deviceInfo?.deviceProfileExpression;
        const { deviceNodePattern } = value as DeviceConnectorMapping;
        return {
          deviceNodePattern,
          deviceNamePattern,
          deviceProfileExpression
        };
      default:
        return {} as MappingValue;
    }
  }

  private setMappingColumns(): void {
    switch (this.mappingType) {
      case MappingType.DATA:
        this.mappingColumns.push(
          { def: 'topicFilter', title: 'gateway.topic-filter' },
          { def: 'QoS', title: 'gateway.mqtt-qos' },
          { def: 'converter', title: 'gateway.payload-type' }
        );
        break;
      case MappingType.REQUESTS:
        this.mappingColumns.push(
          { def: 'type', title: 'gateway.type' },
          { def: 'details', title: 'gateway.details' }
        );
        break;
      case MappingType.OPCUA:
        this.mappingColumns.push(
          { def: 'deviceNodePattern', title: 'gateway.device-node' },
          { def: 'deviceNamePattern', title: 'gateway.device-name' },
          { def: 'deviceProfileExpression', title: 'gateway.device-profile' }
        );
    }
  }
}

export class MappingDatasource extends TbDatasource<MappingValue> {
  constructor() {
    super();
  }
}<|MERGE_RESOLUTION|>--- conflicted
+++ resolved
@@ -57,12 +57,8 @@
 import { coerceBoolean } from '@shared/decorators/coercion';
 import { SharedModule } from '@shared/shared.module';
 import { CommonModule } from '@angular/common';
-<<<<<<< HEAD
-import { TooltipDirective } from '@shared/directives/public-api';
+import { TruncateTooltipDirective } from '@shared/directives/truncate-tooltip.directive';
 import { TbDatasource } from '@shared/abstract/public-api';
-=======
-import { TruncateTooltipDirective } from '@shared/directives/truncate-tooltip.directive';
->>>>>>> 7a472f54
 
 @Component({
   selector: 'tb-mapping-table',
@@ -82,11 +78,7 @@
     }
   ],
   standalone: true,
-<<<<<<< HEAD
-  imports: [CommonModule, SharedModule, TooltipDirective]
-=======
   imports: [CommonModule, SharedModule, TruncateTooltipDirective]
->>>>>>> 7a472f54
 })
 export class MappingTableComponent implements ControlValueAccessor, Validator, AfterViewInit, OnInit, OnDestroy {
 
