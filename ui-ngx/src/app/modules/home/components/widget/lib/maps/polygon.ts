///
/// Copyright © 2016-2020 The Thingsboard Authors
///
/// Licensed under the Apache License, Version 2.0 (the "License");
/// you may not use this file except in compliance with the License.
/// You may obtain a copy of the License at
///
///     http://www.apache.org/licenses/LICENSE-2.0
///
/// Unless required by applicable law or agreed to in writing, software
/// distributed under the License is distributed on an "AS IS" BASIS,
/// WITHOUT WARRANTIES OR CONDITIONS OF ANY KIND, either express or implied.
/// See the License for the specific language governing permissions and
/// limitations under the License.
///

import L, { LatLngExpression, LatLngTuple, LeafletMouseEvent } from 'leaflet';
import { createTooltip } from './maps-utils';
import { PolygonSettings, FormattedData } from './map-models';
import { DatasourceData } from '@app/shared/models/widget.models';
import { safeExecute, parseWithTranslation } from '@app/core/utils';

export class Polygon {

    leafletPoly: L.Polygon;
    tooltip;
    data;
    dataSources;

<<<<<<< HEAD
    constructor(public map, polyData: DatasourceData, dataSources, private settings: PolygonSettings) {
=======
    constructor(public map, polyData: DatasourceData, dataSources, private settings: PolygonSettings, onClickListener?) {
>>>>>>> c0dfa486
        this.leafletPoly = L.polygon(polyData.data, {
            fill: true,
            fillColor: settings.polygonColor,
            color: settings.polygonStrokeColor,
            weight: settings.polygonStrokeWeight,
            fillOpacity: settings.polygonOpacity,
            opacity: settings.polygonStrokeOpacity
        }).addTo(this.map);
        this.dataSources = dataSources;
        this.data = polyData;
        if (settings.showPolygonTooltip) {
<<<<<<< HEAD
            this.tooltip = createTooltip(this.leafletPoly, settings, polyData.datasource);
=======
            this.tooltip = createTooltip(this.leafletPoly, settings);
>>>>>>> c0dfa486
            this.updateTooltip(polyData);
        }
        if (settings.polygonClick) {
            this.leafletPoly.on('click', (event: LeafletMouseEvent) => {
                for (const action in this.settings.polygonClick) {
                    if (typeof (this.settings.polygonClick[action]) === 'function') {
                        this.settings.polygonClick[action](event, polyData.datasource);
                    }
                }
            });
        }
    }

    updateTooltip(data: DatasourceData) {
        const pattern = this.settings.useTooltipFunction ?
            safeExecute(this.settings.tooltipFunction, [this.data, this.dataSources, this.data.dsIndex]) : this.settings.tooltipPattern;
        this.tooltip.setContent(parseWithTranslation.parseTemplate(pattern, data, true));
    }

    updatePolygon(data: LatLngTuple[], dataSources: DatasourceData[], settings: PolygonSettings) {
        this.data = data;
        this.dataSources = dataSources;
        this.leafletPoly.setLatLngs(data);
        if (settings.showPolygonTooltip)
            this.updateTooltip(this.data);
        this.updatePolygonColor(settings);
    }

    removePolygon() {
        this.map.removeLayer(this.leafletPoly);
    }

    updatePolygonColor(settings) {
        const style: L.PathOptions = {
            fill: true,
            fillColor: settings.polygonColor,
            color: settings.polygonStrokeColor,
            weight: settings.polygonStrokeWeight,
            fillOpacity: settings.polygonOpacity,
            opacity: settings.polygonStrokeOpacity
        };
        this.leafletPoly.setStyle(style);
    }

    getPolygonLatLngs() {
        return this.leafletPoly.getLatLngs();
    }

    setPolygonLatLngs(latLngs: LatLngExpression[]) {
        this.leafletPoly.setLatLngs(latLngs);
        this.leafletPoly.redraw();
    }
}<|MERGE_RESOLUTION|>--- conflicted
+++ resolved
@@ -27,11 +27,7 @@
     data;
     dataSources;
 
-<<<<<<< HEAD
     constructor(public map, polyData: DatasourceData, dataSources, private settings: PolygonSettings) {
-=======
-    constructor(public map, polyData: DatasourceData, dataSources, private settings: PolygonSettings, onClickListener?) {
->>>>>>> c0dfa486
         this.leafletPoly = L.polygon(polyData.data, {
             fill: true,
             fillColor: settings.polygonColor,
@@ -43,11 +39,7 @@
         this.dataSources = dataSources;
         this.data = polyData;
         if (settings.showPolygonTooltip) {
-<<<<<<< HEAD
             this.tooltip = createTooltip(this.leafletPoly, settings, polyData.datasource);
-=======
-            this.tooltip = createTooltip(this.leafletPoly, settings);
->>>>>>> c0dfa486
             this.updateTooltip(polyData);
         }
         if (settings.polygonClick) {
