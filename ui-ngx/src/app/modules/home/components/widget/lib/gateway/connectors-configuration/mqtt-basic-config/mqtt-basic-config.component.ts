--- conflicted
+++ resolved
@@ -112,13 +112,8 @@
     this.onTouched = fn;
   }
 
-<<<<<<< HEAD
-  writeValue(basicConfig: ConnectorBaseConfig): void {
+  writeValue(basicConfig: MQTTBasicConfig): void {
     const { broker, dataMapping = [], requestsMapping } = basicConfig;
-
-=======
-  writeValue(basicConfig: MQTTBasicConfig): void {
->>>>>>> 62e2c8a6
     const editedBase = {
       workers: broker && (broker.maxNumberOfWorkers || broker.maxMessageNumberPerWorker) ? {
         maxNumberOfWorkers: broker.maxNumberOfWorkers,
