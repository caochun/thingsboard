--- conflicted
+++ resolved
@@ -174,25 +174,16 @@
         entityName: this.entityName,
         usedArgumentNames: this.argumentsFormArray.value.map(({ argumentName }) => argumentName).filter(name => name !== argument.argumentName),
       };
-<<<<<<< HEAD
-      this.popoverComponent = this.popoverService.displayPopover(trigger, this.renderer,
-        this.viewContainerRef, CalculatedFieldArgumentPanelComponent, isExists ? 'left' : 'right', false, null,
-        ctx,
-        {},
-        {}, {}, true);
-      this.popoverComponent.tbComponentRef.instance.argumentsDataApplied.subscribe(({ entityName, ...value }) => {
-=======
       this.popoverComponent = this.popoverService.displayPopover({
         trigger,
         renderer: this.renderer,
         componentType: CalculatedFieldArgumentPanelComponent,
         hostView: this.viewContainerRef,
-        preferredPlacement: isDefined(index) ? 'left' : 'right',
+        preferredPlacement: isExists ? 'left' : 'right',
         context: ctx,
         isModal: true
       });
       this.popoverComponent.tbComponentRef.instance.argumentsDataApplied.subscribe(({ value, index }) => {
->>>>>>> 151a087e
         this.popoverComponent.hide();
         if (entityName) {
           this.entityNameMap.set(value.refEntityId.id, entityName);
