--- conflicted
+++ resolved
@@ -109,28 +109,7 @@
     }
   }
 
-<<<<<<< HEAD
-  saveResource(resource) {
-    if (Array.isArray(resource.data)) {
-      const resources = [];
-      resource.data.forEach((data, index) => {
-        resources.push({
-          resourceType: resource.resourceType,
-          data,
-          fileName: resource.fileName[index],
-          title: resource.title
-        });
-      });
-      return this.resourceService.saveResources(resources, {resendRequest: true});
-    } else {
-      return this.resourceService.saveResource(resource);
-    }
-  }
-
-  resolve(): EntityTableConfig<Resource> {
-=======
   resolve(): EntityTableConfig<Resource, PageLink, ResourceInfo> {
->>>>>>> 9900cc3d
     this.config.tableTitle = this.translate.instant('resource.resources-library');
     const authUser = getCurrentAuthUser(this.store);
     this.config.deleteEnabled = (resource) => this.isResourceEditable(resource, authUser.authority);
