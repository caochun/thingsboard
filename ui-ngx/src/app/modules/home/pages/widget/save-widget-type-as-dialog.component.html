<!--

    Copyright © 2016-2023 The Thingsboard Authors

    Licensed under the Apache License, Version 2.0 (the "License");
    you may not use this file except in compliance with the License.
    You may obtain a copy of the License at

        http://www.apache.org/licenses/LICENSE-2.0

    Unless required by applicable law or agreed to in writing, software
    distributed under the License is distributed on an "AS IS" BASIS,
    WITHOUT WARRANTIES OR CONDITIONS OF ANY KIND, either express or implied.
    See the License for the specific language governing permissions and
    limitations under the License.

-->
<form [formGroup]="saveWidgetTypeAsFormGroup" (ngSubmit)="saveAs()" style="width: 360px">
  <mat-toolbar color="primary">
    <h2 translate>widget.save-widget-as</h2>
    <span fxFlex></span>
    <button mat-icon-button
            (click)="cancel()"
            type="button">
      <mat-icon class="material-icons">close</mat-icon>
    </button>
  </mat-toolbar>
  <mat-progress-bar color="warn" mode="indeterminate" *ngIf="isLoading$ | async">
  </mat-progress-bar>
  <div style="height: 4px;" *ngIf="!(isLoading$ | async)"></div>
  <div mat-dialog-content>
<<<<<<< HEAD
    <span translate>widget.save-widget-type-as-text</span>
    <mat-form-field class="mat-block">
      <mat-label translate>widget.title</mat-label>
      <input matInput formControlName="title" required>
      <mat-error *ngIf="saveWidgetTypeAsFormGroup.get('title').hasError('required')">
        {{ 'widget.title-required' | translate }}
      </mat-error>
    </mat-form-field>
    <tb-widgets-bundle-select
      formControlName="widgetsBundle"
      allowEmptyBundle
      bundlesScope="{{bundlesScope}}">
    </tb-widgets-bundle-select>
=======
    <fieldset>
      <span translate>widget.save-widget-as-text</span>
      <mat-form-field class="mat-block">
        <mat-label translate>widget.title</mat-label>
        <input matInput formControlName="title" required>
        <mat-error *ngIf="saveWidgetTypeAsFormGroup.get('title').hasError('required')">
          {{ 'widget.title-required' | translate }}
        </mat-error>
      </mat-form-field>
    </fieldset>
>>>>>>> d23c6c10
  </div>
  <div mat-dialog-actions fxLayoutAlign="end center">
    <button mat-button color="primary"
            type="button"
            [disabled]="(isLoading$ | async)"
            (click)="cancel()" cdkFocusInitial>
      {{ 'action.cancel' | translate }}
    </button>
    <button mat-raised-button color="primary"
            type="submit"
            [disabled]="(isLoading$ | async) || saveWidgetTypeAsFormGroup.invalid
            || !saveWidgetTypeAsFormGroup.dirty">
      {{ 'action.saveAs' | translate }}
    </button>
  </div>
</form><|MERGE_RESOLUTION|>--- conflicted
+++ resolved
@@ -29,8 +29,7 @@
   </mat-progress-bar>
   <div style="height: 4px;" *ngIf="!(isLoading$ | async)"></div>
   <div mat-dialog-content>
-<<<<<<< HEAD
-    <span translate>widget.save-widget-type-as-text</span>
+    <span translate>widget.save-widget-as-text</span>
     <mat-form-field class="mat-block">
       <mat-label translate>widget.title</mat-label>
       <input matInput formControlName="title" required>
@@ -40,21 +39,8 @@
     </mat-form-field>
     <tb-widgets-bundle-select
       formControlName="widgetsBundle"
-      allowEmptyBundle
       bundlesScope="{{bundlesScope}}">
     </tb-widgets-bundle-select>
-=======
-    <fieldset>
-      <span translate>widget.save-widget-as-text</span>
-      <mat-form-field class="mat-block">
-        <mat-label translate>widget.title</mat-label>
-        <input matInput formControlName="title" required>
-        <mat-error *ngIf="saveWidgetTypeAsFormGroup.get('title').hasError('required')">
-          {{ 'widget.title-required' | translate }}
-        </mat-error>
-      </mat-form-field>
-    </fieldset>
->>>>>>> d23c6c10
   </div>
   <div mat-dialog-actions fxLayoutAlign="end center">
     <button mat-button color="primary"
