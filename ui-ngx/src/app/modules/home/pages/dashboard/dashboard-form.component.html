<!--

    Copyright © 2016-2023 The Thingsboard Authors

    Licensed under the Apache License, Version 2.0 (the "License");
    you may not use this file except in compliance with the License.
    You may obtain a copy of the License at

        http://www.apache.org/licenses/LICENSE-2.0

    Unless required by applicable law or agreed to in writing, software
    distributed under the License is distributed on an "AS IS" BASIS,
    WITHOUT WARRANTIES OR CONDITIONS OF ANY KIND, either express or implied.
    See the License for the specific language governing permissions and
    limitations under the License.

-->
<div class="tb-details-buttons" fxLayout.xs="column">
  <button mat-raised-button color="primary"
          [disabled]="(isLoading$ | async)"
          (click)="onEntityAction($event, 'open')"
          [fxShow]="!isEdit">
    {{'dashboard.open-dashboard' | translate }}
  </button>
  <button mat-raised-button color="primary"
          [disabled]="(isLoading$ | async)"
          (click)="onEntityAction($event, 'export')"
          [fxShow]="!isEdit && dashboardScope === 'tenant'">
    {{'dashboard.export' | translate }}
  </button>
  <button mat-raised-button color="primary"
          [disabled]="(isLoading$ | async)"
          (click)="onEntityAction($event, 'makePublic')"
          [fxShow]="!isEdit && dashboardScope === 'tenant' && !isPublic(entity)">
    {{'dashboard.make-public' | translate }}
  </button>
  <button mat-raised-button color="primary"
          [disabled]="(isLoading$ | async)"
          (click)="onEntityAction($event, 'makePrivate')"
          [fxShow]="!isEdit && (dashboardScope === 'tenant' && isPublic(entity)
                                || dashboardScope === 'customer' && isCurrentPublicCustomer(entity))">
    {{'dashboard.make-private' | translate }}
  </button>
  <button mat-raised-button color="primary"
          [disabled]="(isLoading$ | async)"
          (click)="onEntityAction($event, 'manageAssignedCustomers')"
          [fxShow]="!isEdit && dashboardScope === 'tenant'">
    {{'dashboard.manage-assigned-customers' | translate }}
  </button>
  <button mat-raised-button color="primary"
          [disabled]="(isLoading$ | async)"
          (click)="onEntityAction($event, 'unassignFromCustomer')"
          [fxShow]="!isEdit && dashboardScope === 'customer' && !isCurrentPublicCustomer(entity)">
    {{ 'dashboard.unassign-from-customer' | translate }}
  </button>
  <button mat-raised-button color="primary"
          [disabled]="(isLoading$ | async)"
          (click)="onEntityAction($event, 'unassignFromEdge')"
          [fxShow]="!isEdit && dashboardScope === 'edge'">
    {{ 'edge.unassign-from-edge' | translate }}
  </button>
  <button mat-raised-button color="primary"
          [disabled]="(isLoading$ | async)"
          (click)="onEntityAction($event, 'delete')"
          [fxShow]="!hideDelete() && !isEdit">
    {{'dashboard.delete' | translate }}
  </button>
  <div fxLayout="row">
    <button mat-raised-button
            ngxClipboard
            (cbOnSuccess)="onDashboardIdCopied($event)"
            [cbContent]="entity?.id?.id"
            [fxShow]="!isEdit">
      <mat-icon svgIcon="mdi:clipboard-arrow-left"></mat-icon>
      <span translate>dashboard.copyId</span>
    </button>
  </div>
</div>
<div class="mat-padding" fxLayout="column">
  <mat-form-field class="mat-block"
                  [fxShow]="!isEdit && assignedCustomersText?.length
                              && dashboardScope === 'tenant'">
    <mat-label translate>dashboard.assignedToCustomers</mat-label>
    <input matInput disabled [ngModel]="assignedCustomersText">
  </mat-form-field>
  <div fxLayout="column" [fxShow]="!isEdit && (dashboardScope === 'tenant' && isPublic(entity)
                                || dashboardScope === 'customer' && isCurrentPublicCustomer(entity))">
    <tb-social-share-panel style="padding-bottom: 1.25em;"
                           shareTitle="{{ 'dashboard.socialshare-title' | translate:{dashboardTitle: entity?.title} }}"
                           shareText="{{ 'dashboard.socialshare-text' | translate:{dashboardTitle: entity?.title} }}"
                           shareLink="{{ publicLink }}"
                           shareHashTags="thingsboard, iot">
    </tb-social-share-panel>
    <div fxLayout="row">
      <mat-form-field class="mat-block" fxFlex>
        <mat-label translate>dashboard.public-link</mat-label>
        <input matInput disabled [ngModel]="publicLink">
      </mat-form-field>
      <button mat-icon-button style="margin-top: 8px;"
              ngxClipboard
              (cbOnSuccess)="onPublicLinkCopied($event)"
              cbContent="{{ publicLink }}"
              matTooltipPosition="above"
              matTooltip="{{ 'dashboard.copy-public-link' | translate }}">
        <mat-icon svgIcon="mdi:clipboard-arrow-left"></mat-icon>
      </button>
    </div>
  </div>
  <form [formGroup]="entityForm">
    <fieldset [disabled]="(isLoading$ | async) || !isEdit">
      <mat-form-field class="mat-block">
        <mat-label translate>dashboard.title</mat-label>
        <input matInput formControlName="title" required>
        <mat-error *ngIf="entityForm.get('title').hasError('required')">
          {{ 'dashboard.title-required' | translate }}
        </mat-error>
        <mat-error *ngIf="entityForm.get('title').hasError('maxlength')">
          {{ 'dashboard.title-max-length' | translate }}
        </mat-error>
      </mat-form-field>
      <div formGroupName="configuration" fxLayout="column">
        <mat-form-field class="mat-block">
          <mat-label translate>dashboard.description</mat-label>
          <textarea matInput formControlName="description" rows="2"></textarea>
        </mat-form-field>
      </div>
<<<<<<< HEAD
      <tb-entity-list
        *ngIf="isAdd"
        formControlName="assignedCustomerIds"
        labelText="{{ 'dashboard.assigned-customers' | translate }}"
        [entityType]="entityType.CUSTOMER">
      </tb-entity-list>
      <div class="tb-form-panel stroked no-gap">
        <div class="tb-form-panel-title" translate>dashboard.mobile-app-settings</div>
        <mat-slide-toggle formControlName="mobileHide" class="mat-slide margin fixed-title-width">
          {{ 'dashboard.mobile-hide' | translate }}
        </mat-slide-toggle>
        <mat-form-field class="mat-block">
          <mat-label translate>dashboard.mobile-order</mat-label>
          <input matInput formControlName="mobileOrder" type="number" step="1">
        </mat-form-field>
        <tb-image-input fxFlex
                        label="{{'dashboard.image' | translate}}"
                        maxSizeByte="524288"
                        formControlName="image">
        </tb-image-input>
      </div>
=======
      <div translate>dashboard.mobile-app-settings</div>
      <tb-gallery-image-input fxFlex
                      label="{{'dashboard.image' | translate}}"
                      formControlName="image">
      </tb-gallery-image-input>
      <mat-checkbox fxFlex formControlName="mobileHide">
        {{ 'dashboard.mobile-hide' | translate }}
      </mat-checkbox>
      <mat-form-field class="mat-block">
        <mat-label translate>dashboard.mobile-order</mat-label>
        <input matInput formControlName="mobileOrder" type="number" step="1">
      </mat-form-field>
>>>>>>> 2db90a7c
    </fieldset>
  </form>
</div><|MERGE_RESOLUTION|>--- conflicted
+++ resolved
@@ -124,7 +124,6 @@
           <textarea matInput formControlName="description" rows="2"></textarea>
         </mat-form-field>
       </div>
-<<<<<<< HEAD
       <tb-entity-list
         *ngIf="isAdd"
         formControlName="assignedCustomerIds"
@@ -140,26 +139,11 @@
           <mat-label translate>dashboard.mobile-order</mat-label>
           <input matInput formControlName="mobileOrder" type="number" step="1">
         </mat-form-field>
-        <tb-image-input fxFlex
-                        label="{{'dashboard.image' | translate}}"
-                        maxSizeByte="524288"
-                        formControlName="image">
-        </tb-image-input>
+        <tb-gallery-image-input fxFlex
+                                label="{{'dashboard.image' | translate}}"
+                                formControlName="image">
+        </tb-gallery-image-input>
       </div>
-=======
-      <div translate>dashboard.mobile-app-settings</div>
-      <tb-gallery-image-input fxFlex
-                      label="{{'dashboard.image' | translate}}"
-                      formControlName="image">
-      </tb-gallery-image-input>
-      <mat-checkbox fxFlex formControlName="mobileHide">
-        {{ 'dashboard.mobile-hide' | translate }}
-      </mat-checkbox>
-      <mat-form-field class="mat-block">
-        <mat-label translate>dashboard.mobile-order</mat-label>
-        <input matInput formControlName="mobileOrder" type="number" step="1">
-      </mat-form-field>
->>>>>>> 2db90a7c
     </fieldset>
   </form>
 </div>