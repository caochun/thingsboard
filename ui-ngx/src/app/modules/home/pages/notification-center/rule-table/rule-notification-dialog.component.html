<!--

    Copyright © 2016-2023 The Thingsboard Authors

    Licensed under the Apache License, Version 2.0 (the "License");
    you may not use this file except in compliance with the License.
    You may obtain a copy of the License at

        http://www.apache.org/licenses/LICENSE-2.0

    Unless required by applicable law or agreed to in writing, software
    distributed under the License is distributed on an "AS IS" BASIS,
    WITHOUT WARRANTIES OR CONDITIONS OF ANY KIND, either express or implied.
    See the License for the specific language governing permissions and
    limitations under the License.

-->
<mat-toolbar color="primary">
  <h2>{{ dialogTitle | translate }}</h2>
  <span fxFlex></span>
  <button mat-icon-button
          (click)="cancel()"
          type="button">
    <mat-icon class="material-icons">close</mat-icon>
  </button>
</mat-toolbar>
<mat-progress-bar color="warn" mode="indeterminate" *ngIf="isLoading$ | async">
</mat-progress-bar>
<div style="height: 4px;" *ngIf="!(isLoading$ | async)"></div>
<div mat-dialog-content ngStyle.xs="padding: 0;">
  <mat-horizontal-stepper [linear]="true" labelPosition="end" #addNotificationRule [orientation]="(stepperOrientation | async)"
                          (selectionChange)="changeStep($event)">
    <ng-template matStepperIcon="edit">
      <mat-icon>check</mat-icon>
    </ng-template>
    <mat-step [stepControl]="ruleNotificationForm">
      <ng-template matStepLabel>{{ 'notification.basic-settings' | translate }}</ng-template>
      <form [formGroup]="ruleNotificationForm">
        <mat-form-field class="mat-block">
          <mat-label translate>notification.rule-name</mat-label>
          <input matInput formControlName="name" required>
          <mat-error *ngIf="ruleNotificationForm.get('name').hasError('required')">
            {{ 'notification.rule-name-required' | translate }}
          </mat-error>
        </mat-form-field>
        <mat-form-field class="mat-block">
          <mat-label translate>notification.trigger.trigger</mat-label>
          <mat-select formControlName="triggerType" required>
            <mat-option *ngFor="let trigger of triggerTypes" [value]="trigger">
              {{ triggerTypeTranslationMap.get(trigger) | translate }}
            </mat-option>
          </mat-select>
          <mat-error *ngIf="ruleNotificationForm.get('triggerType').hasError('required')">
            {{ 'notification.trigger.trigger-required' | translate }}
          </mat-error>
        </mat-form-field>
        <tb-template-autocomplete
          required
          allowCreate
          formControlName="templateId"
          [notificationTypes]="ruleNotificationForm.get('triggerType').value">
        </tb-template-autocomplete>
        <section formGroupName="recipientsConfig"
                 *ngIf="ruleNotificationForm.get('triggerType').value !== triggerType.ALARM; else alarmTargesConfig">
          <tb-entity-list
            required
            formControlName="targets"
            [entityType]="entityType.NOTIFICATION_TARGET"
            placeholderText="{{ 'notification.target' | translate }}">
            <button #createTargetButton
                    mat-button color="primary" matSuffix
                    (click)="createTarget($event, createTargetButton)">
              <span style="white-space: nowrap">{{ 'notification.create-new' | translate }}</span>
            </button>
          </tb-entity-list>
        </section>
        <ng-template #alarmTargesConfig>
          <fieldset class="fields-group tb-hierarchy" formGroupName="recipientsConfig">
            <legend translate>notification.hierarchy-of-receiving</legend>
            <tb-escalations-component formControlName="escalationTable"></tb-escalations-component>
          </fieldset>
        </ng-template>
      </form>
    </mat-step>
    <mat-step [stepControl]="alarmTemplateForm"
              *ngIf="ruleNotificationForm.get('triggerType').value === triggerType.ALARM">
      <ng-template matStepLabel>{{ 'notification.alarm-trigger-settings' | translate }}</ng-template>
      <form [formGroup]="alarmTemplateForm">
        <section formGroupName="triggerConfig">
          <fieldset class="fields-group tb-margin">
            <legend translate>notification.filter</legend>
            <tb-string-items-list
              editable
              label="{{ 'alarm.alarm-type-list' | translate }}"
              placeholder="{{ !alarmTemplateForm.get('triggerConfig.alarmTypes').value?.length ? ('alarm.any-type' | translate) : '' }}"
              floatLabel="always"
              formControlName="alarmTypes">
            </tb-string-items-list>

            <mat-form-field fxFlex class="mat-block" floatLabel="always">
              <mat-label translate>alarm.alarm-severity-list</mat-label>
              <mat-select formControlName="alarmSeverities" multiple
                          placeholder="{{ !alarmTemplateForm.get('triggerConfig.alarmSeverities').value?.length ? ('alarm.any-severity' | translate) : '' }}">
                <mat-option *ngFor="let alarmSeverity of alarmSeverities" [value]="alarmSeverity">
                  {{ alarmSeverityTranslationMap.get(alarmSeverity) | translate }}
                </mat-option>
              </mat-select>
            </mat-form-field>
          </fieldset>

          <fieldset class="fields-group tb-margin-2" formGroupName="clearRule">
            <legend translate>notification.clear-rule</legend>
            <mat-form-field fxFlex class="mat-block" floatLabel="always">
              <mat-label translate>alarm.alarm-status-list</mat-label>
<<<<<<< HEAD
              <mat-select formControlName="alarmStatus" multiple
                          placeholder="{{ !alarmTemplateForm.get('triggerConfig.clearRule.alarmStatus').value?.length ? ('alarm.any-status' | translate) : '' }}">
=======
              <mat-select formControlName="alarmStatuses" multiple
                          placeholder="{{ !alarmTemplateForm.get('triggerConfig.clearRule.alarmStatuses').value?.length ? ('alarm.any-status' | translate) : '' }}">
>>>>>>> 88128640
                <mat-option *ngFor="let searchStatus of alarmSearchStatuses" [value]="searchStatus">
                  {{ alarmSearchStatusTranslationMap.get(searchStatus) | translate }}
                </mat-option>
              </mat-select>
            </mat-form-field>
          </fieldset>
        </section>
      </form>
      <form [formGroup]="ruleNotificationForm">
        <section formGroupName="additionalConfig">
          <mat-form-field class="mat-block">
            <mat-label translate>notification.description</mat-label>
            <input matInput formControlName="description">
          </mat-form-field>
        </section>
      </form>
    </mat-step>

    <mat-step *ngIf="ruleNotificationForm.get('triggerType').value === triggerType.DEVICE_INACTIVITY"
              [stepControl]="deviceInactivityTemplateForm">
      <ng-template matStepLabel>{{ 'notification.device-inactivity-trigger-settings' | translate }}</ng-template>
      <form [formGroup]="deviceInactivityTemplateForm">
        <section formGroupName="triggerConfig">
          <div fxFlex fxLayoutAlign="center center">
            <mat-button-toggle-group class="tb-notification-unread-toggle-group"
                                     style="width: 250px;"
                                     formControlName="filterByDevice">
              <mat-button-toggle fxFlex [value]=true>{{ 'notification.device' | translate }}</mat-button-toggle>
              <mat-button-toggle fxFlex [value]=false>{{ 'notification.device-profile' | translate }}</mat-button-toggle>
            </mat-button-toggle-group>
          </div>
          <ng-container *ngIf="deviceInactivityTemplateForm.get('triggerConfig.filterByDevice').value; else deviceProfile">
            <tb-entity-list
              formControlName="devices"
              subscriptSizing="dynamic"
              labelText="{{ 'notification.devices' | translate }}"
              placeholderText="{{ 'notification.devices' | translate }}"
              hint="{{ 'notification.device-list-rule-hint' | translate }}"
              [entityType]="entityType.DEVICE">
            </tb-entity-list>
          </ng-container>
          <ng-template #deviceProfile>
            <tb-entity-list
              formControlName="deviceProfiles"
              subscriptSizing="dynamic"
              labelText="{{ 'notification.device-profiles' | translate }}"
              placeholderText="{{ 'notification.device-profiles' | translate }}"
              hint="{{ 'notification.device-profiles-list-rule-hint' | translate }}"
              [entityType]="entityType.DEVICE_PROFILE">
            </tb-entity-list>
          </ng-template>
        </section>
      </form>
      <form [formGroup]="ruleNotificationForm">
        <section formGroupName="additionalConfig">
          <mat-form-field class="mat-block">
            <mat-label translate>notification.description</mat-label>
            <input matInput formControlName="description">
          </mat-form-field>
        </section>
      </form>
    </mat-step>

    <mat-step *ngIf="ruleNotificationForm.get('triggerType').value === triggerType.ENTITY_ACTION"
              [stepControl]="entityActionTemplateForm">
      <ng-template matStepLabel>{{ 'notification.entity-action-trigger-settings' | translate }}</ng-template>
      <form [formGroup]="entityActionTemplateForm">
        <fieldset class="fields-group tb-margin" formGroupName="triggerConfig">
          <legend translate>notification.filter</legend>
          <tb-entity-type-select required
                                 showLabel
                                 [allowedEntityTypes]="entityTypes"
                                 formControlName="entityType">
          </tb-entity-type-select>
          <section fxLayout="column" fxLayoutGap="8px">
            <span fxFlex translate>notification.status</span>
            <mat-slide-toggle formControlName="created">{{ 'notification.created' | translate }}</mat-slide-toggle>
            <mat-slide-toggle formControlName="updated">{{ 'notification.updated' | translate }}</mat-slide-toggle>
            <mat-slide-toggle formControlName="deleted">{{ 'notification.deleted' | translate }}</mat-slide-toggle>
          </section>
        </fieldset>
      </form>
      <form [formGroup]="ruleNotificationForm">
        <section formGroupName="additionalConfig">
          <mat-form-field class="mat-block">
            <mat-label translate>notification.description</mat-label>
            <input matInput formControlName="description">
          </mat-form-field>
        </section>
      </form>
    </mat-step>

    <mat-step *ngIf="ruleNotificationForm.get('triggerType').value === triggerType.ALARM_COMMENT"
              [stepControl]="alarmCommentTemplateForm">
      <ng-template matStepLabel>{{ 'notification.alarm-comment-trigger-settings' | translate }}</ng-template>
      <form [formGroup]="alarmCommentTemplateForm">
        <section formGroupName="triggerConfig">
          <fieldset class="fields-group tb-margin">
            <legend translate>notification.filter</legend>
            <tb-string-items-list
              editable
              label="{{ 'alarm.alarm-type-list' | translate }}"
              placeholder="{{ !alarmCommentTemplateForm.get('triggerConfig.alarmTypes').value?.length ? ('alarm.any-type' | translate) : '' }}"
              floatLabel="always"
              formControlName="alarmTypes">
            </tb-string-items-list>

            <mat-form-field fxFlex class="mat-block" floatLabel="always">
              <mat-label translate>alarm.alarm-severity-list</mat-label>
              <mat-select formControlName="alarmSeverities" multiple
                          placeholder="{{ !alarmCommentTemplateForm.get('triggerConfig.alarmSeverities').value?.length ? ('alarm.any-severity' | translate) : '' }}">
                <mat-option *ngFor="let alarmSeverity of alarmSeverities" [value]="alarmSeverity">
                  {{ alarmSeverityTranslationMap.get(alarmSeverity) | translate }}
                </mat-option>
              </mat-select>
            </mat-form-field>
            <mat-form-field fxFlex class="mat-block" floatLabel="always">
              <mat-label translate>alarm.alarm-status-list</mat-label>
<<<<<<< HEAD
              <mat-select formControlName="alarmStatus" multiple
                          placeholder="{{ !alarmCommentTemplateForm.get('triggerConfig.alarmStatus').value?.length ? ('alarm.any-status' | translate) : '' }}">
=======
              <mat-select formControlName="alarmStatuses" multiple
                          placeholder="{{ !alarmCommentTemplateForm.get('triggerConfig.alarmStatuses').value?.length ? ('alarm.any-status' | translate) : '' }}">
>>>>>>> 88128640
                <mat-option *ngFor="let searchStatus of alarmSearchStatuses" [value]="searchStatus">
                  {{ alarmSearchStatusTranslationMap.get(searchStatus) | translate }}
                </mat-option>
              </mat-select>
            </mat-form-field>
          </fieldset>
        </section>
      </form>
      <form [formGroup]="ruleNotificationForm">
        <section formGroupName="additionalConfig">
          <mat-form-field class="mat-block">
            <mat-label translate>notification.description</mat-label>
            <input matInput formControlName="description">
          </mat-form-field>
        </section>
      </form>
    </mat-step>
  </mat-horizontal-stepper>
</div>
<mat-divider></mat-divider>
<div mat-dialog-actions fxLayout="row">
  <button mat-stroked-button *ngIf="selectedIndex > 0"
          (click)="backStep()">{{ 'action.back' | translate }}</button>
  <span fxFlex></span>
  <button mat-raised-button
          color="primary"
          (click)="nextStep()">{{ nextStepLabel() | translate }}</button>
</div><|MERGE_RESOLUTION|>--- conflicted
+++ resolved
@@ -112,13 +112,8 @@
             <legend translate>notification.clear-rule</legend>
             <mat-form-field fxFlex class="mat-block" floatLabel="always">
               <mat-label translate>alarm.alarm-status-list</mat-label>
-<<<<<<< HEAD
-              <mat-select formControlName="alarmStatus" multiple
-                          placeholder="{{ !alarmTemplateForm.get('triggerConfig.clearRule.alarmStatus').value?.length ? ('alarm.any-status' | translate) : '' }}">
-=======
               <mat-select formControlName="alarmStatuses" multiple
                           placeholder="{{ !alarmTemplateForm.get('triggerConfig.clearRule.alarmStatuses').value?.length ? ('alarm.any-status' | translate) : '' }}">
->>>>>>> 88128640
                 <mat-option *ngFor="let searchStatus of alarmSearchStatuses" [value]="searchStatus">
                   {{ alarmSearchStatusTranslationMap.get(searchStatus) | translate }}
                 </mat-option>
@@ -237,13 +232,8 @@
             </mat-form-field>
             <mat-form-field fxFlex class="mat-block" floatLabel="always">
               <mat-label translate>alarm.alarm-status-list</mat-label>
-<<<<<<< HEAD
-              <mat-select formControlName="alarmStatus" multiple
-                          placeholder="{{ !alarmCommentTemplateForm.get('triggerConfig.alarmStatus').value?.length ? ('alarm.any-status' | translate) : '' }}">
-=======
               <mat-select formControlName="alarmStatuses" multiple
                           placeholder="{{ !alarmCommentTemplateForm.get('triggerConfig.alarmStatuses').value?.length ? ('alarm.any-status' | translate) : '' }}">
->>>>>>> 88128640
                 <mat-option *ngFor="let searchStatus of alarmSearchStatuses" [value]="searchStatus">
                   {{ alarmSearchStatusTranslationMap.get(searchStatus) | translate }}
                 </mat-option>
