/**
 * Copyright © 2016-2023 The Thingsboard Authors
 *
 * Licensed under the Apache License, Version 2.0 (the "License");
 * you may not use this file except in compliance with the License.
 * You may obtain a copy of the License at
 *
 *     http://www.apache.org/licenses/LICENSE-2.0
 *
 * Unless required by applicable law or agreed to in writing, software
 * distributed under the License is distributed on an "AS IS" BASIS,
 * WITHOUT WARRANTIES OR CONDITIONS OF ANY KIND, either express or implied.
 * See the License for the specific language governing permissions and
 * limitations under the License.
 */
@import "../../../../../../scss/constants";

<<<<<<< HEAD
:host-context(.tb-fullscreen-dialog .mat-mdc-dialog-container) {
  width: 930px;
=======
:host {
  width: 820px;
>>>>>>> ace14888
  height: 100%;
  max-width: 100%;
  max-height: 100vh;
  display: grid;
  grid-template-rows: min-content 4px minmax(auto, 1fr) min-content min-content;
}

:host-context(.tb-fullscreen-dialog .mat-mdc-dialog-container) {
  .mat-mdc-dialog-content {
    grid-row: 3;
    display: flex;
    flex-direction: column;
    height: 100%;
    padding: 0;
    color: rgba(0, 0, 0, 0.87);
  }

  .tb-dialog-actions {
    grid-row: 5;
    display: flex;
  }

  .mat-divider {
    grid-row: 4;
  }

  .tb-title {
    font-size: 16px;
    line-height: 24px;
    &.tb-required::after {
      font-size: initial;
      content: "*";
    }

    &.tb-error {
      color: var(--mdc-theme-error, #f44336);

      &.tb-required::after {
        color: var(--mdc-theme-error, #f44336);
      }
    }
  }

  .tb-mat-error {
    font-size: 13px;
  }

  .tb-hint {
    padding: 0 0 8px;
  }

  .tb-hint-available-params {
    border-radius: 6px;
    background-color: rgba(48, 86, 128, 0.04);
    margin-bottom: 8px;
    padding: 8px 16px;

    .content {
      vertical-align: middle;
    }
  }

  .delivery-title {
    display: flex;
    flex-direction: row;
    align-items: center;
    justify-content: space-between;
  }

  .delivery-methods-container {
    margin-bottom: 20px;
    display: flex;
    flex-wrap: wrap;
    gap: 8px;

    .delivery-method-container {
      display: inline-flex;
      flex: 1 1 calc(50% - 8px);
      max-width: calc(50% - 8px);
      padding: 16px 12px;
      border: 1px solid rgba(0, 0, 0, 0.1);
      border-radius: 6px;

      &.interact {
        cursor: pointer;
        color: inherit;
      }

      .delivery-method {
        width: 100%;
        height: 100%;
      }
    }
  }

  .additional-config-group {
    padding: 16px 16px 0;
    margin-bottom: 12px;
    border: 1px solid rgba(0, 0, 0, 0.1);
    border-radius: 6px;
    width: 100%;
    height: 100%;

    .toggle {
      margin-bottom: 16px;
    }
  }

  .preview-group {
    padding: 16px;
    margin-bottom: 10px;
    border: 1px groove rgba(0, 0, 0, .12);
    border-radius: 4px;

    &.notification {
      background-color: #F3F6FA;
    }

    .group-title {
      font-weight: 500;
      font-size: 14px;
    }

    &> div:not(:last-child) {
      margin-bottom: 12px;
    }

    .details-recipient {
      font-size: 14px;
      line-height: 14px;

      .number {
        font-weight: 500;
        margin-right: 4px;
      }

      &:not(:last-of-type) {
        margin-bottom: 8px;
      }
    }

    .divider {
      margin-bottom: 8px;
    }

    .web-preview {
      flex-direction: row;
      align-items: center;
      justify-content: center;
      display: flex;

      tb-notification {
        border: 1px groove $tb-primary-color;
        border-radius: 4px;
        max-width: 400px;
        width: 80%;
        background-color: #fff;
      }
    }

    .notification-content {
      border: 1px solid rgba(0, 0, 0, 0.1);
      border-radius: 4px;
      background: #fff;
      padding: 12px 16px;
      display: inline-grid;
      width: 100%;

      .subject {
        padding-bottom: 12px;
        font-weight: 500;
        letter-spacing: 0.25px;
      }

      .html-content {
        margin-top: 12px;
        font-weight: 400;
        font-size: 14px;
        line-height: 20px;
        overflow-x: auto;
      }

      &.mini {
        font-size: 12px;
        line-height: 1.25;

        .subject {
          font-size: 14px;
          line-height: 1.5;
          padding-bottom: 4px;
        }
      }
    }
  }

  .tb-notification-use-template-toggle-group {
    margin-bottom: 24px;
    width: 320px;
  }
}

:host ::ng-deep {
  .mat-mdc-dialog-content {
    .mat-stepper-horizontal {
      display: flex;
      height: 100%;
      overflow: hidden;

      .mat-horizontal-stepper-wrapper {
        flex: 1 1 100%;
      }

      .mat-horizontal-content-container {
        height: 680px;
        max-height: 100%;
        width: 100%;;
        overflow-y: auto;
        scrollbar-gutter: stable;
        @media #{$mat-gt-sm} {
          min-width: 500px;
        }
      }
    }

<<<<<<< HEAD
  .tb-notification-use-template-toggle-group {
    margin-bottom: 24px;
=======
    .tb-form-panel .mat-expansion-panel.tb-settings {
      padding: 11px 16px;

      & > .mat-expansion-panel-content > .mat-expansion-panel-body {
        gap: 0;
      }
    }
>>>>>>> ace14888
  }

  .preview-group {
    .notification-content {
      .html-content,
      .html-content * {
        all: revert;
      }
    }
  }

  .delivery-methods-container {
    .delivery-method-container {
      &.interact * {
        cursor: pointer;
      }
    }
  }
}<|MERGE_RESOLUTION|>--- conflicted
+++ resolved
@@ -15,13 +15,8 @@
  */
 @import "../../../../../../scss/constants";
 
-<<<<<<< HEAD
-:host-context(.tb-fullscreen-dialog .mat-mdc-dialog-container) {
+:host {
   width: 930px;
-=======
-:host {
-  width: 820px;
->>>>>>> ace14888
   height: 100%;
   max-width: 100%;
   max-height: 100vh;
@@ -246,18 +241,17 @@
       }
     }
 
-<<<<<<< HEAD
+    .tb-form-panel .mat-expansion-panel.tb-settings {
+      padding: 11px 16px;
+
+      & > .mat-expansion-panel-content > .mat-expansion-panel-body {
+        gap: 0;
+      }
+    }
+  }
+
   .tb-notification-use-template-toggle-group {
     margin-bottom: 24px;
-=======
-    .tb-form-panel .mat-expansion-panel.tb-settings {
-      padding: 11px 16px;
-
-      & > .mat-expansion-panel-content > .mat-expansion-panel-body {
-        gap: 0;
-      }
-    }
->>>>>>> ace14888
   }
 
   .preview-group {
