--- conflicted
+++ resolved
@@ -102,11 +102,7 @@
     return name;
   }
 
-<<<<<<< HEAD
-  openProfile(): void {
-=======
   openAccount(): void {
->>>>>>> 581c02bf
     this.router.navigate(['account']);
   }
 
