--- conflicted
+++ resolved
@@ -13,50 +13,11 @@
  * See the License for the specific language governing permissions and
  * limitations under the License.
  */
-<<<<<<< HEAD
-::ng-deep {
-  .template-option {
-    .mat-option-text {
-      display: inline;
-    }
-
-    .queue-option-description {
-      display: block;
-      overflow: hidden;
-      text-overflow: ellipsis;
-      white-space: nowrap;
-    }
-  }
-}
-
-:host ::ng-deep {
-  .mat-form-field {
-    .mat-form-field-wrapper {
-      padding-bottom: 0px;
-
-      .mat-form-field-underline {
-        position: initial !important;
-        display: block;
-        margin-top: -1px;
-      }
-
-      .mat-form-field-subscript-wrapper,
-      .mat-form-field-ripple {
-        position: initial !important;
-        display: table;
-      }
-
-      .mat-form-field-subscript-wrapper {
-        min-height: calc(1em + 1px);
-      }
-    }
-=======
 .queue-option {
   .queue-option-description {
     display: block;
     overflow: hidden;
     text-overflow: ellipsis;
     white-space: nowrap;
->>>>>>> 5dc388f2
   }
 }