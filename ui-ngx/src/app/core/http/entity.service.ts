///
/// Copyright © 2016-2021 The Thingsboard Authors
///
/// Licensed under the Apache License, Version 2.0 (the "License");
/// you may not use this file except in compliance with the License.
/// You may obtain a copy of the License at
///
///     http://www.apache.org/licenses/LICENSE-2.0
///
/// Unless required by applicable law or agreed to in writing, software
/// distributed under the License is distributed on an "AS IS" BASIS,
/// WITHOUT WARRANTIES OR CONDITIONS OF ANY KIND, either express or implied.
/// See the License for the specific language governing permissions and
/// limitations under the License.
///

import { Injectable } from '@angular/core';
import { EMPTY, forkJoin, Observable, of, throwError } from 'rxjs';
import { HttpClient } from '@angular/common/http';
import { PageLink } from '@shared/models/page/page-link';
import { AliasEntityType, EntityType } from '@shared/models/entity-type.models';
import { BaseData, HasId } from '@shared/models/base-data';
import { EntityId } from '@shared/models/id/entity-id';
import { DeviceService } from '@core/http/device.service';
import { TenantService } from '@core/http/tenant.service';
import { CustomerService } from '@core/http/customer.service';
import { UserService } from './user.service';
import { DashboardService } from '@core/http/dashboard.service';
import { Direction } from '@shared/models/page/sort-order';
import { PageData } from '@shared/models/page/page-data';
import { getCurrentAuthState, getCurrentAuthUser } from '@core/auth/auth.selectors';
import { Store } from '@ngrx/store';
import { AppState } from '@core/core.state';
import { Authority } from '@shared/models/authority.enum';
import { Tenant } from '@shared/models/tenant.model';
import { catchError, concatMap, expand, map, mergeMap, toArray } from 'rxjs/operators';
import { Customer } from '@app/shared/models/customer.model';
import { AssetService } from '@core/http/asset.service';
import { EntityViewService } from '@core/http/entity-view.service';
import { AttributeScope, DataKeyType } from '@shared/models/telemetry/telemetry.models';
import { defaultHttpOptionsFromConfig, RequestConfig } from '@core/http/http-utils';
import { RuleChainService } from '@core/http/rule-chain.service';
import { AliasInfo, StateParams, SubscriptionInfo } from '@core/api/widget-api.models';
import { DataKey, Datasource, DatasourceType, KeyInfo } from '@app/shared/models/widget.models';
import { UtilsService } from '@core/services/utils.service';
import { AliasFilterType, EntityAlias, EntityAliasFilter, EntityAliasFilterResult } from '@shared/models/alias.models';
import {
  EdgeImportEntityData,
  EntitiesKeysByQuery,
  entityFields,
  EntityInfo,
  ImportEntitiesResultInfo,
  ImportEntityData
} from '@shared/models/entity.models';
import { EntityRelationService } from '@core/http/entity-relation.service';
import { deepClone, generateSecret, guid, isDefined, isDefinedAndNotNull } from '@core/utils';
import { Asset } from '@shared/models/asset.models';
import { Device, DeviceCredentialsType } from '@shared/models/device.models';
import { AttributeService } from '@core/http/attribute.service';
import {
  AlarmData,
  AlarmDataQuery,
  createDefaultEntityDataPageLink,
  defaultEntityDataPageLink,
  EntityData,
  EntityDataQuery,
  entityDataToEntityInfo,
  EntityFilter,
  entityInfoFields,
  EntityKey,
  EntityKeyType,
  EntityKeyValueType,
  FilterPredicateType,
  singleEntityDataPageLink,
  StringOperation
} from '@shared/models/query/query.models';
import { alarmFields } from '@shared/models/alarm.models';
import { OtaPackageService } from '@core/http/ota-package.service';
import { EdgeService } from '@core/http/edge.service';
import { Edge, EdgeEvent, EdgeEventType } from '@shared/models/edge.models';
import { RuleChainMetaData, RuleChainType } from '@shared/models/rule-chain.models';
import { WidgetService } from '@core/http/widget.service';
import { DeviceProfileService } from '@core/http/device-profile.service';

@Injectable({
  providedIn: 'root'
})
export class EntityService {

  constructor(
    private http: HttpClient,
    private store: Store<AppState>,
    private deviceService: DeviceService,
    private edgeService: EdgeService,
    private assetService: AssetService,
    private entityViewService: EntityViewService,
    private tenantService: TenantService,
    private customerService: CustomerService,
    private userService: UserService,
    private ruleChainService: RuleChainService,
    private dashboardService: DashboardService,
    private entityRelationService: EntityRelationService,
    private attributeService: AttributeService,
    private otaPackageService: OtaPackageService,
    private widgetService: WidgetService,
    private deviceProfileService: DeviceProfileService,
    private utils: UtilsService
  ) { }

  private getEntityObservable(entityType: EntityType, entityId: string,
                              config?: RequestConfig): Observable<BaseData<EntityId>> {

    let observable: Observable<BaseData<EntityId>>;
    switch (entityType) {
      case EntityType.DEVICE:
        observable = this.deviceService.getDevice(entityId, config);
        break;
      case EntityType.ASSET:
        observable = this.assetService.getAsset(entityId, config);
        break;
      case EntityType.EDGE:
        observable = this.edgeService.getEdge(entityId, config);
        break;
      case EntityType.ENTITY_VIEW:
        observable = this.entityViewService.getEntityView(entityId, config);
        break;
      case EntityType.TENANT:
        observable = this.tenantService.getTenant(entityId, config);
        break;
      case EntityType.CUSTOMER:
        observable = this.customerService.getCustomer(entityId, config);
        break;
      case EntityType.DASHBOARD:
        observable = this.dashboardService.getDashboardInfo(entityId, config);
        break;
      case EntityType.USER:
        observable = this.userService.getUser(entityId, config);
        break;
      case EntityType.RULE_CHAIN:
        observable = this.ruleChainService.getRuleChain(entityId, config);
        break;
      case EntityType.ALARM:
        console.error('Get Alarm Entity is not implemented!');
        break;
      case EntityType.OTA_PACKAGE:
        observable = this.otaPackageService.getOtaPackageInfo(entityId, config);
        break;
    }
    return observable;
  }
  public getEntity(entityType: EntityType, entityId: string,
                   config?: RequestConfig): Observable<BaseData<EntityId>> {
    const entityObservable = this.getEntityObservable(entityType, entityId, config);
    if (entityObservable) {
      return entityObservable;
    } else {
      return throwError(null);
    }
  }

  private getEntitiesByIdsObservable(fetchEntityFunction: (entityId: string) => Observable<BaseData<EntityId>>,
                                     entityIds: Array<string>): Observable<Array<BaseData<EntityId>>> {
    const tasks: Observable<BaseData<EntityId>>[] = [];
    entityIds.forEach((entityId) => {
      tasks.push(fetchEntityFunction(entityId));
    });
    return forkJoin(tasks).pipe(
      map((entities) => {
        if (entities) {
          entities.sort((entity1, entity2) => {
            const index1 = entityIds.indexOf(entity1.id.id);
            const index2 = entityIds.indexOf(entity2.id.id);
            return index1 - index2;
          });
          return entities;
        } else {
          return [];
        }
      })
    );
  }


  private getEntitiesObservable(entityType: EntityType, entityIds: Array<string>,
                                config?: RequestConfig): Observable<Array<BaseData<EntityId>>> {
    let observable: Observable<Array<BaseData<EntityId>>>;
    switch (entityType) {
      case EntityType.DEVICE:
        observable = this.deviceService.getDevices(entityIds, config);
        break;
      case EntityType.ASSET:
        observable = this.assetService.getAssets(entityIds, config);
        break;
      case EntityType.EDGE:
        observable = this.edgeService.getEdges(entityIds, config);
        break;
      case EntityType.ENTITY_VIEW:
        observable = this.getEntitiesByIdsObservable(
          (id) => this.entityViewService.getEntityView(id, config),
          entityIds);
        break;
      case EntityType.TENANT:
        observable = this.getEntitiesByIdsObservable(
          (id) => this.tenantService.getTenant(id, config),
          entityIds);
        break;
      case EntityType.CUSTOMER:
        observable = this.getEntitiesByIdsObservable(
          (id) => this.customerService.getCustomer(id, config),
          entityIds);
        break;
      case EntityType.DASHBOARD:
        observable = this.getEntitiesByIdsObservable(
          (id) => this.dashboardService.getDashboardInfo(id, config),
          entityIds);
        break;
      case EntityType.USER:
        observable = this.getEntitiesByIdsObservable(
          (id) => this.userService.getUser(id, config),
          entityIds);
        break;
      case EntityType.ALARM:
        console.error('Get Alarm Entity is not implemented!');
        break;
    }
    return observable;
  }

  public getEntities(entityType: EntityType, entityIds: Array<string>,
                     config?: RequestConfig): Observable<Array<BaseData<EntityId>>> {
    const entitiesObservable = this.getEntitiesObservable(entityType, entityIds, config);
    if (entitiesObservable) {
      return entitiesObservable;
    } else {
      return throwError(null);
    }
  }

  private getSingleTenantByPageLinkObservable(pageLink: PageLink,
                                              config?: RequestConfig): Observable<PageData<Tenant>> {
    const authUser = getCurrentAuthUser(this.store);
    const tenantId = authUser.tenantId;
    return this.tenantService.getTenant(tenantId, config).pipe(
      map((tenant) => {
        const result = {
          data: [],
          totalPages: 0,
          totalElements: 0,
          hasNext: false
        } as PageData<Tenant>;
        if (tenant.title.toLowerCase().startsWith(pageLink.textSearch.toLowerCase())) {
          result.data.push(tenant);
          result.totalPages = 1;
          result.totalElements = 1;
        }
        return result;
      })
    );
  }

  private getSingleCustomerByPageLinkObservable(pageLink: PageLink,
                                                config?: RequestConfig): Observable<PageData<Customer>> {
    const authUser = getCurrentAuthUser(this.store);
    const customerId = authUser.customerId;
    return this.customerService.getCustomer(customerId, config).pipe(
      map((customer) => {
        const result = {
          data: [],
          totalPages: 0,
          totalElements: 0,
          hasNext: false
        } as PageData<Customer>;
        if (customer.title.toLowerCase().startsWith(pageLink.textSearch.toLowerCase())) {
          result.data.push(customer);
          result.totalPages = 1;
          result.totalElements = 1;
        }
        return result;
      })
    );
  }

  private getEntitiesByPageLinkObservable(entityType: EntityType, pageLink: PageLink, subType: string = '',
                                          config?: RequestConfig): Observable<PageData<BaseData<EntityId>>> {
    let entitiesObservable: Observable<PageData<BaseData<EntityId>>>;
    const authUser = getCurrentAuthUser(this.store);
    const customerId = authUser.customerId;
    switch (entityType) {
      case EntityType.DEVICE:
        pageLink.sortOrder.property = 'name';
        if (authUser.authority === Authority.CUSTOMER_USER) {
          entitiesObservable = this.deviceService.getCustomerDeviceInfos(customerId, pageLink, subType, config);
        } else {
          entitiesObservable = this.deviceService.getTenantDeviceInfos(pageLink, subType, config);
        }
        break;
      case EntityType.ASSET:
        pageLink.sortOrder.property = 'name';
        if (authUser.authority === Authority.CUSTOMER_USER) {
          entitiesObservable = this.assetService.getCustomerAssetInfos(customerId, pageLink, subType, config);
        } else {
          entitiesObservable = this.assetService.getTenantAssetInfos(pageLink, subType, config);
        }
        break;
      case EntityType.EDGE:
        pageLink.sortOrder.property = 'name';
        if (authUser.authority === Authority.CUSTOMER_USER) {
          entitiesObservable = this.edgeService.getCustomerEdgeInfos(customerId, pageLink, subType, config);
        } else {
          entitiesObservable = this.edgeService.getTenantEdgeInfos(pageLink, subType, config);
        }
        break;
      case EntityType.ENTITY_VIEW:
        pageLink.sortOrder.property = 'name';
        if (authUser.authority === Authority.CUSTOMER_USER) {
          entitiesObservable = this.entityViewService.getCustomerEntityViewInfos(customerId, pageLink,
            subType, config);
        } else {
          entitiesObservable = this.entityViewService.getTenantEntityViewInfos(pageLink, subType, config);
        }
        break;
      case EntityType.TENANT:
        pageLink.sortOrder.property = 'title';
        if (authUser.authority === Authority.TENANT_ADMIN) {
          entitiesObservable = this.getSingleTenantByPageLinkObservable(pageLink, config);
        } else {
          entitiesObservable = this.tenantService.getTenants(pageLink, config);
        }
        break;
      case EntityType.CUSTOMER:
        pageLink.sortOrder.property = 'title';
        if (authUser.authority === Authority.CUSTOMER_USER) {
          entitiesObservable = this.getSingleCustomerByPageLinkObservable(pageLink, config);
        } else {
          entitiesObservable = this.customerService.getCustomers(pageLink, config);
        }
        break;
      case EntityType.RULE_CHAIN:
        pageLink.sortOrder.property = 'name';
        if (RuleChainType[subType]) {
          entitiesObservable = this.ruleChainService.getRuleChains(pageLink, subType as RuleChainType, config);
        } else {
          // safe fallback to default core type
          entitiesObservable = this.ruleChainService.getRuleChains(pageLink, RuleChainType.CORE, config);
        }
        break;
      case EntityType.DASHBOARD:
        pageLink.sortOrder.property = 'title';
        if (authUser.authority === Authority.CUSTOMER_USER) {
          entitiesObservable = this.dashboardService.getCustomerDashboards(customerId, pageLink, config);
        } else {
          entitiesObservable = this.dashboardService.getTenantDashboards(pageLink, config);
        }
        break;
      case EntityType.USER:
        pageLink.sortOrder.property = 'email';
        entitiesObservable = this.userService.getUsers(pageLink);
        break;
      case EntityType.ALARM:
        console.error('Get Alarm Entities is not implemented!');
        break;
      case EntityType.OTA_PACKAGE:
        pageLink.sortOrder.property = 'title';
        entitiesObservable = this.otaPackageService.getOtaPackages(pageLink, config);
        break;
    }
    return entitiesObservable;
  }

  private getEntitiesByPageLink(entityType: EntityType, pageLink: PageLink, subType: string = '',
                                config?: RequestConfig): Observable<Array<BaseData<EntityId>>> {
    const entitiesObservable: Observable<PageData<BaseData<EntityId>>> =
      this.getEntitiesByPageLinkObservable(entityType, pageLink, subType, config);
    if (entitiesObservable) {
      return entitiesObservable.pipe(
        expand((data) => {
          if (data.hasNext) {
            pageLink.page += 1;
            return this.getEntitiesByPageLinkObservable(entityType, pageLink, subType, config);
          } else {
            return EMPTY;
          }
        }),
        map((data) => data.data),
        concatMap((data) => data),
        toArray()
      );
    } else {
      return of(null);
    }
  }

  public getEntitiesByNameFilter(entityType: EntityType, entityNameFilter: string,
                                 pageSize: number, subType: string = '',
                                 config?: RequestConfig): Observable<Array<BaseData<EntityId>>> {
    const pageLink = new PageLink(pageSize, 0, entityNameFilter, {
      property: 'name',
      direction: Direction.ASC
    });
    if (pageSize === -1) { // all
      pageLink.pageSize = 100;
      return this.getEntitiesByPageLink(entityType, pageLink, subType, config).pipe(
        map((data) => data && data.length ? data : null)
      );
    } else {
      const entitiesObservable: Observable<PageData<BaseData<EntityId>>> =
        this.getEntitiesByPageLinkObservable(entityType, pageLink, subType, config);
      if (entitiesObservable) {
        return entitiesObservable.pipe(
          map((data) => data && data.data.length ? data.data : null)
        );
      } else {
        return of(null);
      }
    }
  }

  public findEntityDataByQuery(query: EntityDataQuery, config?: RequestConfig): Observable<PageData<EntityData>> {
    return this.http.post<PageData<EntityData>>('/api/entitiesQuery/find', query, defaultHttpOptionsFromConfig(config));
  }

  public findEntityKeysByQuery(query: EntityDataQuery, attributes = true, timeseries = true,
                               config?: RequestConfig): Observable<EntitiesKeysByQuery> {
    return this.http.post<EntitiesKeysByQuery>(
      `/api/entitiesQuery/find/keys?attributes=${attributes}&timeseries=${timeseries}`,
      query, defaultHttpOptionsFromConfig(config));
  }

  public findAlarmDataByQuery(query: AlarmDataQuery, config?: RequestConfig): Observable<PageData<AlarmData>> {
    return this.http.post<PageData<AlarmData>>('/api/alarmsQuery/find', query, defaultHttpOptionsFromConfig(config));
  }

  public findEntityInfosByFilterAndName(filter: EntityFilter,
                                        searchText: string, config?: RequestConfig): Observable<PageData<EntityInfo>> {
    const nameField: EntityKey = {
      type: EntityKeyType.ENTITY_FIELD,
      key: 'name'
    };
    const query: EntityDataQuery = {
      entityFilter: filter,
      pageLink: {
        pageSize: 10,
        page: 0,
        sortOrder: {
          key: nameField,
          direction: Direction.ASC
        }
      },
      entityFields: entityInfoFields,
      keyFilters: searchText && searchText.length ? [
        {
          key: nameField,
          valueType: EntityKeyValueType.STRING,
          value: null,
          predicate: {
            type: FilterPredicateType.STRING,
            operation: StringOperation.STARTS_WITH,
            ignoreCase: true,
            value: {
              defaultValue: searchText
            }
          }
        }
      ] : null
    };
    return this.findEntityDataByQuery(query, config).pipe(
      map((data) => {
        const entityInfos = data.data.map(entityData => entityDataToEntityInfo(entityData));
        return {
          data: entityInfos,
          hasNext: data.hasNext,
          totalElements: data.totalElements,
          totalPages: data.totalPages
        };
      })
    );
  }

  public findSingleEntityInfoByEntityFilter(filter: EntityFilter, config?: RequestConfig): Observable<EntityInfo> {
    const query: EntityDataQuery = {
      entityFilter: filter,
      pageLink: createDefaultEntityDataPageLink(1),
      entityFields: entityInfoFields
    };
    return this.findEntityDataByQuery(query, config).pipe(
      map((data) => {
        if (data.data.length) {
          const entityData = data.data[0];
          return entityDataToEntityInfo(entityData);
        } else {
          return null;
        }
      })
    );
  }

  public getAliasFilterTypesByEntityTypes(entityTypes: Array<EntityType | AliasEntityType>): Array<AliasFilterType> {
    const allAliasFilterTypes: Array<AliasFilterType> = Object.keys(AliasFilterType).map((key) => AliasFilterType[key]);
    if (!entityTypes || !entityTypes.length) {
      return allAliasFilterTypes;
    }
    const result = [];
    for (const aliasFilterType of allAliasFilterTypes) {
      if (this.filterAliasFilterTypeByEntityTypes(aliasFilterType, entityTypes)) {
        result.push(aliasFilterType);
      }
    }
    return result;
  }

  public filterAliasByEntityTypes(entityAlias: EntityAlias, entityTypes: Array<EntityType | AliasEntityType>): boolean {
    const filter = entityAlias.filter;
    if (this.filterAliasFilterTypeByEntityTypes(filter.type, entityTypes)) {
      switch (filter.type) {
        case AliasFilterType.singleEntity:
          return entityTypes.indexOf(filter.singleEntity.entityType) > -1 ? true : false;
        case AliasFilterType.entityList:
          return entityTypes.indexOf(filter.entityType) > -1 ? true : false;
        case AliasFilterType.entityName:
          return entityTypes.indexOf(filter.entityType) > -1 ? true : false;
        case AliasFilterType.entityType:
          return entityTypes.indexOf(filter.entityType) > -1 ? true : false;
        case AliasFilterType.stateEntity:
          return true;
        case AliasFilterType.assetType:
          return entityTypes.indexOf(EntityType.ASSET)  > -1 ? true : false;
        case AliasFilterType.deviceType:
          return entityTypes.indexOf(EntityType.DEVICE)  > -1 ? true : false;
        case AliasFilterType.edgeType:
          return entityTypes.indexOf(EntityType.EDGE) > -1 ? true : false;
        case AliasFilterType.entityViewType:
          return entityTypes.indexOf(EntityType.ENTITY_VIEW)  > -1 ? true : false;
        case AliasFilterType.relationsQuery:
          if (filter.filters && filter.filters.length) {
            let match = false;
            for (const relationFilter of filter.filters) {
              if (relationFilter.entityTypes && relationFilter.entityTypes.length) {
                for (const relationFilterEntityType of relationFilter.entityTypes) {
                  if (entityTypes.indexOf(relationFilterEntityType) > -1) {
                    match = true;
                    break;
                  }
                }
              } else {
                match = true;
                break;
              }
            }
            return match;
          } else {
            return true;
          }
        case AliasFilterType.assetSearchQuery:
          return entityTypes.indexOf(EntityType.ASSET)  > -1 ? true : false;
        case AliasFilterType.deviceSearchQuery:
          return entityTypes.indexOf(EntityType.DEVICE)  > -1 ? true : false;
        case AliasFilterType.edgeSearchQuery:
          return entityTypes.indexOf(EntityType.EDGE) > -1 ? true : false;
        case AliasFilterType.entityViewSearchQuery:
          return entityTypes.indexOf(EntityType.ENTITY_VIEW)  > -1 ? true : false;
      }
    }
    return false;
  }

  private filterAliasFilterTypeByEntityTypes(aliasFilterType: AliasFilterType,
                                             entityTypes: Array<EntityType | AliasEntityType>): boolean {
    if (!entityTypes || !entityTypes.length) {
      return true;
    }
    let valid = false;
    entityTypes.forEach((entityType) => {
      valid = valid || this.filterAliasFilterTypeByEntityType(aliasFilterType, entityType);
    });
    return valid;
  }

  private filterAliasFilterTypeByEntityType(aliasFilterType: AliasFilterType, entityType: EntityType | AliasEntityType): boolean {
    switch (aliasFilterType) {
      case AliasFilterType.singleEntity:
        return true;
      case AliasFilterType.entityList:
        return true;
      case AliasFilterType.entityName:
        return true;
      case AliasFilterType.entityType:
        return true;
      case AliasFilterType.stateEntity:
        return true;
      case AliasFilterType.assetType:
        return entityType === EntityType.ASSET;
      case AliasFilterType.deviceType:
        return entityType === EntityType.DEVICE;
      case AliasFilterType.edgeType:
        return entityType === EntityType.EDGE;
      case AliasFilterType.entityViewType:
        return entityType === EntityType.ENTITY_VIEW;
      case AliasFilterType.relationsQuery:
        return true;
      case AliasFilterType.apiUsageState:
        return true;
      case AliasFilterType.assetSearchQuery:
        return entityType === EntityType.ASSET;
      case AliasFilterType.deviceSearchQuery:
        return entityType === EntityType.DEVICE;
      case AliasFilterType.edgeSearchQuery:
        return entityType === EntityType.EDGE;
      case AliasFilterType.entityViewSearchQuery:
        return entityType === EntityType.ENTITY_VIEW;
    }
    return false;
  }

  public prepareAllowedEntityTypesList(allowedEntityTypes: Array<EntityType | AliasEntityType>,
                                       useAliasEntityTypes?: boolean): Array<EntityType | AliasEntityType> {
    const authState = getCurrentAuthState(this.store);
    const entityTypes: Array<EntityType | AliasEntityType> = [];
    switch (authState.authUser.authority) {
      case Authority.SYS_ADMIN:
        entityTypes.push(EntityType.TENANT);
        break;
      case Authority.TENANT_ADMIN:
        entityTypes.push(EntityType.DEVICE);
        entityTypes.push(EntityType.ASSET);
        if (authState.edgesSupportEnabled) {
          entityTypes.push(EntityType.EDGE);
        }
        entityTypes.push(EntityType.ENTITY_VIEW);
        entityTypes.push(EntityType.TENANT);
        entityTypes.push(EntityType.CUSTOMER);
        entityTypes.push(EntityType.USER);
        entityTypes.push(EntityType.DASHBOARD);
        if (useAliasEntityTypes) {
          entityTypes.push(AliasEntityType.CURRENT_CUSTOMER);
          entityTypes.push(AliasEntityType.CURRENT_TENANT);
        }
        break;
      case Authority.CUSTOMER_USER:
        entityTypes.push(EntityType.DEVICE);
        entityTypes.push(EntityType.ASSET);
        if (authState.edgesSupportEnabled) {
          entityTypes.push(EntityType.EDGE);
        }
        entityTypes.push(EntityType.ENTITY_VIEW);
        entityTypes.push(EntityType.CUSTOMER);
        entityTypes.push(EntityType.USER);
        entityTypes.push(EntityType.DASHBOARD);
        if (useAliasEntityTypes) {
          entityTypes.push(AliasEntityType.CURRENT_CUSTOMER);
        }
        break;
    }
    if (useAliasEntityTypes) {
      entityTypes.push(AliasEntityType.CURRENT_USER);
      if (authState.authUser.authority !== Authority.SYS_ADMIN) {
        entityTypes.push(AliasEntityType.CURRENT_USER_OWNER);
      }
    }
    if (allowedEntityTypes && allowedEntityTypes.length) {
      for (let index = entityTypes.length - 1; index >= 0; index--) {
        if (allowedEntityTypes.indexOf(entityTypes[index]) === -1) {
          entityTypes.splice(index, 1);
        }
      }
    }
    return entityTypes;
  }

  private getEntityFieldKeys(entityType: EntityType, searchText: string = ''): Array<string> {
    const entityFieldKeys: string[] = [entityFields.createdTime.keyName];
    const query = searchText.toLowerCase();
    switch (entityType) {
      case EntityType.USER:
        entityFieldKeys.push(entityFields.name.keyName);
        entityFieldKeys.push(entityFields.email.keyName);
        entityFieldKeys.push(entityFields.firstName.keyName);
        entityFieldKeys.push(entityFields.lastName.keyName);
        break;
      case EntityType.TENANT:
      case EntityType.CUSTOMER:
        entityFieldKeys.push(entityFields.title.keyName);
        entityFieldKeys.push(entityFields.email.keyName);
        entityFieldKeys.push(entityFields.country.keyName);
        entityFieldKeys.push(entityFields.state.keyName);
        entityFieldKeys.push(entityFields.city.keyName);
        entityFieldKeys.push(entityFields.address.keyName);
        entityFieldKeys.push(entityFields.address2.keyName);
        entityFieldKeys.push(entityFields.zip.keyName);
        entityFieldKeys.push(entityFields.phone.keyName);
        break;
      case EntityType.ENTITY_VIEW:
        entityFieldKeys.push(entityFields.name.keyName);
        entityFieldKeys.push(entityFields.type.keyName);
        break;
      case EntityType.DEVICE:
      case EntityType.EDGE:
      case EntityType.ASSET:
        entityFieldKeys.push(entityFields.name.keyName);
        entityFieldKeys.push(entityFields.type.keyName);
        entityFieldKeys.push(entityFields.label.keyName);
        break;
      case EntityType.DASHBOARD:
        entityFieldKeys.push(entityFields.title.keyName);
        break;
      case EntityType.API_USAGE_STATE:
        entityFieldKeys.push(entityFields.name.keyName);
        break;
    }
    return query ? entityFieldKeys.filter((entityField) => entityField.toLowerCase().indexOf(query) === 0) : entityFieldKeys;
  }

  private getAlarmKeys(searchText: string = ''): Array<string> {
    const alarmKeys: string[] = Object.keys(alarmFields);
    const query = searchText.toLowerCase();
    return query ? alarmKeys.filter((alarmField) => alarmField.toLowerCase().indexOf(query) === 0) : alarmKeys;
  }

  public getEntityKeys(entityId: EntityId, query: string, type: DataKeyType,
                       config?: RequestConfig): Observable<Array<string>> {
    if (type === DataKeyType.entityField) {
      return of(this.getEntityFieldKeys(entityId.entityType as EntityType, query));
    } else if (type === DataKeyType.alarm) {
      return of(this.getAlarmKeys(query));
    }
    let url = `/api/plugins/telemetry/${entityId.entityType}/${entityId.id}/keys/`;
    if (type === DataKeyType.timeseries) {
      url += 'timeseries';
    } else if (type === DataKeyType.attribute) {
      url += 'attributes';
    }
    return this.http.get<Array<string>>(url,
      defaultHttpOptionsFromConfig(config))
      .pipe(
        map(
          (dataKeys) => {
            if (query) {
              const lowercaseQuery = query.toLowerCase();
              return dataKeys.filter((dataKey) => dataKey.toLowerCase().indexOf(lowercaseQuery) === 0);
            } else {
              return dataKeys;
            }
           }
        )
    );
  }

  public getEntityKeysByEntityFilter(filter: EntityFilter, types: DataKeyType[], config?: RequestConfig): Observable<Array<DataKey>> {
    if (!types.length) {
      return of([]);
    }
    let entitiesKeysByQuery$: Observable<EntitiesKeysByQuery>;
    if (filter !== null && types.some(type => [DataKeyType.timeseries, DataKeyType.attribute].includes(type))) {
      const dataQuery = {
        entityFilter: filter,
        pageLink: createDefaultEntityDataPageLink(100),
      };
      entitiesKeysByQuery$ = this.findEntityKeysByQuery(dataQuery, types.includes(DataKeyType.attribute),
        types.includes(DataKeyType.timeseries), config);
    } else {
      entitiesKeysByQuery$ = of({
        attribute: [],
        timeseries: [],
        entityTypes: [],
      });
    }
    return entitiesKeysByQuery$.pipe(
      map((entitiesKeys) => {
        const dataKeys: Array<DataKey> = [];
        types.forEach(type => {
          let keys: Array<string>;
          switch (type) {
            case DataKeyType.entityField:
              if (entitiesKeys.entityTypes.length) {
                const entitiesFields = [];
                entitiesKeys.entityTypes.forEach(entityType => entitiesFields.push(...this.getEntityFieldKeys(entityType)));
                keys = Array.from(new Set(entitiesFields));
              }
              break;
            case DataKeyType.alarm:
              keys = this.getAlarmKeys();
              break;
            case DataKeyType.attribute:
            case DataKeyType.timeseries:
              if (entitiesKeys[type].length) {
                keys = entitiesKeys[type];
              }
              break;
          }
          if (keys) {
            dataKeys.push(...keys.map(key => {
              return {name: key, type};
            }));
          }
        });
        return dataKeys;
      })
    );
  }

  public createDatasourcesFromSubscriptionsInfo(subscriptionsInfo: Array<SubscriptionInfo>): Array<Datasource> {
    const datasources = subscriptionsInfo.map(subscriptionInfo => this.createDatasourceFromSubscriptionInfo(subscriptionInfo));
    this.utils.generateColors(datasources);
    return datasources;
  }

  public createAlarmSourceFromSubscriptionInfo(subscriptionInfo: SubscriptionInfo): Datasource {
    if (subscriptionInfo.entityId && subscriptionInfo.entityType) {
      const alarmSource = this.createDatasourceFromSubscriptionInfo(subscriptionInfo);
      this.utils.generateColors([alarmSource]);
      return alarmSource;
    } else {
      throw new Error('Can\'t crate alarm source without entityId information!');
    }
  }

  public resolveAlias(entityAlias: EntityAlias, stateParams: StateParams): Observable<AliasInfo> {
    const filter = entityAlias.filter;
    return this.resolveAliasFilter(filter, stateParams).pipe(
      mergeMap((result) => {
        const aliasInfo: AliasInfo = {
          alias: entityAlias.alias,
          entityFilter: result.entityFilter,
          stateEntity: result.stateEntity,
          entityParamName: result.entityParamName,
          resolveMultiple: filter.resolveMultiple
        };
        aliasInfo.currentEntity = null;
        if (!aliasInfo.resolveMultiple && aliasInfo.entityFilter) {
          return this.findSingleEntityInfoByEntityFilter(aliasInfo.entityFilter,
            {ignoreLoading: true, ignoreErrors: true}).pipe(
            map((entity) => {
              aliasInfo.currentEntity = entity;
              return aliasInfo;
            })
          );
        }
        return of(aliasInfo);
      })
    );
  }

  public resolveAliasFilter(filter: EntityAliasFilter, stateParams: StateParams): Observable<EntityAliasFilterResult> {
    const result: EntityAliasFilterResult = {
      entityFilter: null,
      stateEntity: false
    };
    if (filter.stateEntityParamName && filter.stateEntityParamName.length) {
      result.entityParamName = filter.stateEntityParamName;
    }
    const stateEntityInfo = this.getStateEntityInfo(filter, stateParams);
    const stateEntityId = stateEntityInfo.entityId;
    switch (filter.type) {
      case AliasFilterType.singleEntity:
        const aliasEntityId = this.resolveAliasEntityId(filter.singleEntity.entityType, filter.singleEntity.id);
        result.entityFilter = {
          type: AliasFilterType.singleEntity,
          singleEntity: aliasEntityId
        };
        return of(result);
      case AliasFilterType.entityList:
        result.entityFilter = deepClone(filter);
        return of(result);
      case AliasFilterType.entityName:
        result.entityFilter = deepClone(filter);
        return of(result);
      case AliasFilterType.entityType:
        result.entityFilter = deepClone(filter);
        return of(result);
      case AliasFilterType.stateEntity:
        result.stateEntity = true;
        if (stateEntityId) {
          result.entityFilter = {
            type: AliasFilterType.singleEntity,
            singleEntity: stateEntityId
          };
        }
        return of(result);
      case AliasFilterType.assetType:
        result.entityFilter = deepClone(filter);
        return of(result);
      case AliasFilterType.deviceType:
        result.entityFilter = deepClone(filter);
        return of(result);
      case AliasFilterType.entityViewType:
        result.entityFilter = deepClone(filter);
        return of(result);
      case AliasFilterType.apiUsageState:
        result.entityFilter = deepClone(filter);
        return of(result);
      case AliasFilterType.edgeType:
        result.entityFilter = deepClone(filter);
        return of(result);
      case AliasFilterType.relationsQuery:
        result.stateEntity = filter.rootStateEntity;
        let rootEntityType;
        let rootEntityId;
        if (result.stateEntity && stateEntityId) {
          rootEntityType = stateEntityId.entityType;
          rootEntityId = stateEntityId.id;
        } else if (!result.stateEntity) {
          rootEntityType = filter.rootEntity.entityType;
          rootEntityId = filter.rootEntity.id;
        }
        if (rootEntityType && rootEntityId) {
          const relationQueryRootEntityId = this.resolveAliasEntityId(rootEntityType, rootEntityId);
          result.entityFilter = deepClone(filter);
          result.entityFilter.rootEntity = relationQueryRootEntityId;
          return of(result);
        } else {
          return of(result);
        }
      case AliasFilterType.assetSearchQuery:
      case AliasFilterType.deviceSearchQuery:
      case AliasFilterType.edgeSearchQuery:
      case AliasFilterType.entityViewSearchQuery:
        result.stateEntity = filter.rootStateEntity;
        if (result.stateEntity && stateEntityId) {
          rootEntityType = stateEntityId.entityType;
          rootEntityId = stateEntityId.id;
        } else if (!result.stateEntity) {
          rootEntityType = filter.rootEntity.entityType;
          rootEntityId = filter.rootEntity.id;
        }
        if (rootEntityType && rootEntityId) {
          const searchQueryRootEntityId = this.resolveAliasEntityId(rootEntityType, rootEntityId);
          result.entityFilter = deepClone(filter);
          result.entityFilter.rootEntity = searchQueryRootEntityId;
          return of(result);
        } else {
          return of(result);
        }
    }
  }

  public checkEntityAlias(entityAlias: EntityAlias): Observable<boolean> {
    return this.resolveAliasFilter(entityAlias.filter, null).pipe(
      map((result) => {
        if (result.stateEntity) {
          return true;
        } else {
          return isDefinedAndNotNull(result.entityFilter);
        }
      }),
      catchError(err => of(false))
    );
  }

  public saveEntityParameters(entityType: EntityType, entityData: ImportEntityData, update: boolean,
                              config?: RequestConfig): Observable<ImportEntitiesResultInfo> {
    const saveEntityObservable: Observable<BaseData<EntityId>> = this.getSaveEntityObservable(entityType, entityData, config);
    return saveEntityObservable.pipe(
      mergeMap((entity) => {
        return this.saveEntityData(entity.id, entityData, config).pipe(
          map(() => {
            return { create: { entity: 1 } } as ImportEntitiesResultInfo;
          }),
          catchError(err => of({ error: { entity: 1 } } as ImportEntitiesResultInfo))
        );
      }),
      catchError(err => {
        if (update) {
          let findEntityObservable: Observable<BaseData<EntityId>>;
          switch (entityType) {
            case EntityType.DEVICE:
              findEntityObservable = this.deviceService.findByName(entityData.name, config);
              break;
            case EntityType.ASSET:
              findEntityObservable = this.assetService.findByName(entityData.name, config);
              break;
            case EntityType.EDGE:
              findEntityObservable = this.edgeService.findByName(entityData.name, config);
              break;
          }
          return findEntityObservable.pipe(
            mergeMap((entity) => {
              const updateEntityTasks: Observable<any>[] = this.getUpdateEntityTasks(entityType, entityData, entity, config);
              return forkJoin(updateEntityTasks).pipe(
                map(() => {
                  return { update: { entity: 1 } } as ImportEntitiesResultInfo;
                }),
                catchError(updateError => of({ error: { entity: 1 } } as ImportEntitiesResultInfo))
              );
            }),
            catchError(findErr => of({ error: { entity: 1 } } as ImportEntitiesResultInfo))
          );
        } else {
          return of({ error: { entity: 1 } } as ImportEntitiesResultInfo);
        }
      })
    );
  }

  private getSaveEntityObservable(entityType: EntityType, entityData: ImportEntityData,
                                  config?: RequestConfig): Observable<BaseData<EntityId>> {
    let saveEntityObservable: Observable<BaseData<EntityId>>;
    switch (entityType) {
      case EntityType.DEVICE:
        const device: Device = {
          name: entityData.name,
          type: entityData.type,
          label: entityData.label,
          additionalInfo: {
            description: entityData.description
          }
        };
        if (entityData.gateway !== null) {
          device.additionalInfo = {
            ...device.additionalInfo,
            gateway: entityData.gateway
          };
        }
        saveEntityObservable = this.deviceService.saveDevice(device, config);
        break;
      case EntityType.ASSET:
        const asset: Asset = {
          name: entityData.name,
          type: entityData.type,
          label: entityData.label,
          additionalInfo: {
            description: entityData.description
          }
        };
        saveEntityObservable = this.assetService.saveAsset(asset, config);
        break;
      case EntityType.EDGE:
        const edgeEntityData: EdgeImportEntityData = entityData as EdgeImportEntityData;
        const edge: Edge = {
          name: edgeEntityData.name,
          type: edgeEntityData.type,
          label: edgeEntityData.label,
          additionalInfo: {
            description: edgeEntityData.description
          },
          edgeLicenseKey: edgeEntityData.edgeLicenseKey,
          cloudEndpoint: edgeEntityData.cloudEndpoint !== '' ? edgeEntityData.cloudEndpoint : window.location.origin,
          routingKey: edgeEntityData.routingKey !== '' ? edgeEntityData.routingKey : guid(),
          secret: edgeEntityData.secret !== '' ? edgeEntityData.secret : generateSecret(20)
        };
        saveEntityObservable = this.edgeService.saveEdge(edge, config);
        break;
    }
    return saveEntityObservable;

  }

  private getUpdateEntityTasks(entityType: EntityType,  entityData: ImportEntityData | EdgeImportEntityData,
                               entity: BaseData<EntityId>, config?: RequestConfig): Observable<any>[] {
    const tasks: Observable<any>[] = [];
    let result;
    let additionalInfo;
    switch (entityType) {
      case EntityType.ASSET:
      case EntityType.DEVICE:
        result = entity as (Device | Asset);
        additionalInfo = result.additionalInfo || {};
        if (result.label !== entityData.label ||
          result.type !== entityData.type ||
          additionalInfo.description !== entityData.description ||
          (result.id.entityType === EntityType.DEVICE && (additionalInfo.gateway !== entityData.gateway)) ) {
          result.label = entityData.label;
          result.type = entityData.type;
          result.additionalInfo = additionalInfo;
          result.additionalInfo.description = entityData.description;
          if (result.id.entityType === EntityType.DEVICE) {
            result.additionalInfo.gateway = entityData.gateway;
          }
          switch (result.id.entityType) {
            case EntityType.DEVICE:
              tasks.push(this.deviceService.saveDevice(result, config));
              break;
            case EntityType.ASSET:
              tasks.push(this.assetService.saveAsset(result, config));
              break;
          }
        }
        tasks.push(this.saveEntityData(entity.id, entityData, config));
        break;
      case EntityType.EDGE:
        result = entity as Edge;
        additionalInfo = result.additionalInfo || {};
        const edgeEntityData: EdgeImportEntityData = entityData as EdgeImportEntityData;
        if (result.label !== edgeEntityData.label ||
          result.type !== edgeEntityData.type ||
          (edgeEntityData.cloudEndpoint !== '' && result.cloudEndpoint !== edgeEntityData.cloudEndpoint) ||
          (edgeEntityData.edgeLicenseKey !== '' && result.edgeLicenseKey !== edgeEntityData.edgeLicenseKey) ||
          (edgeEntityData.routingKey !== '' && result.routingKey !== edgeEntityData.routingKey) ||
          (edgeEntityData.secret !== '' && result.secret !== edgeEntityData.secret) ||
          additionalInfo.description !== edgeEntityData.description) {
          result.label = edgeEntityData.label;
          result.type = edgeEntityData.type;
          result.additionalInfo = additionalInfo;
          result.additionalInfo.description = edgeEntityData.description;
          if (edgeEntityData.cloudEndpoint !== '') {
            result.cloudEndpoint = edgeEntityData.cloudEndpoint;
          }
          if (edgeEntityData.edgeLicenseKey !== '') {
            result.edgeLicenseKey = edgeEntityData.edgeLicenseKey;
          }
          if (edgeEntityData.routingKey !== '') {
            result.routingKey = edgeEntityData.routingKey;
          }
          if (edgeEntityData.secret !== '') {
            result.secret = edgeEntityData.secret;
          }
          tasks.push(this.edgeService.saveEdge(result, config));
        }
        tasks.push(this.saveEntityData(entity.id, edgeEntityData, config));
        break;
    }
    return tasks;
  }

  public saveEntityData(entityId: EntityId, entityData: ImportEntityData, config?: RequestConfig): Observable<any> {
    const observables: Observable<string>[] = [];
    let observable: Observable<string>;
    if (entityData.accessToken && entityData.accessToken !== '') {
      observable = this.deviceService.getDeviceCredentials(entityId.id, false, config).pipe(
        mergeMap((credentials) => {
          credentials.credentialsId = entityData.accessToken;
          credentials.credentialsType = DeviceCredentialsType.ACCESS_TOKEN;
          credentials.credentialsValue = null;
          return this.deviceService.saveDeviceCredentials(credentials, config).pipe(
            map(() => 'ok'),
            catchError(err => of('error'))
          );
        })
      );
      observables.push(observable);
    }
    if (entityData.attributes.shared && entityData.attributes.shared.length) {
      observable = this.attributeService.saveEntityAttributes(entityId, AttributeScope.SHARED_SCOPE,
        entityData.attributes.shared, config).pipe(
        map(() => 'ok'),
        catchError(err => of('error'))
      );
      observables.push(observable);
    }
    if (entityData.attributes.server && entityData.attributes.server.length) {
      observable = this.attributeService.saveEntityAttributes(entityId, AttributeScope.SERVER_SCOPE,
        entityData.attributes.server, config).pipe(
        map(() => 'ok'),
        catchError(err => of('error'))
      );
      observables.push(observable);
    }
    if (entityData.timeseries && entityData.timeseries.length) {
      observable = this.attributeService.saveEntityTimeseries(entityId, 'time', entityData.timeseries, config).pipe(
        map(() => 'ok'),
        catchError(err => of('error'))
      );
      observables.push(observable);
    }
    if (observables.length) {
      return forkJoin(observables).pipe(
        map((response) => {
          const hasError = response.filter((status) => status === 'error').length > 0;
          if (hasError) {
            throw Error();
          } else {
            return response;
          }
        })
      );
    } else {
      return of(null);
    }
  }

  private getStateEntityInfo(filter: EntityAliasFilter, stateParams: StateParams): {entityId: EntityId} {
    let entityId: EntityId = null;
    if (stateParams) {
      if (filter.stateEntityParamName && filter.stateEntityParamName.length) {
        if (stateParams[filter.stateEntityParamName]) {
          entityId = stateParams[filter.stateEntityParamName].entityId;
        }
      } else {
        entityId = stateParams.entityId;
      }
    }
    if (!entityId) {
      entityId = filter.defaultStateEntity;
    }
    if (entityId) {
      entityId = this.resolveAliasEntityId(entityId.entityType, entityId.id);
    }
    return {entityId};
  }

  private resolveAliasEntityId(entityType: EntityType | AliasEntityType, id: string): EntityId {
    const entityId: EntityId = {
      entityType,
      id
    };
    if (entityType === AliasEntityType.CURRENT_CUSTOMER) {
      const authUser = getCurrentAuthUser(this.store);
      entityId.entityType = EntityType.CUSTOMER;
      if (authUser.authority === Authority.CUSTOMER_USER) {
        entityId.id = authUser.customerId;
      }
    } else if (entityType === AliasEntityType.CURRENT_TENANT){
      const authUser =  getCurrentAuthUser(this.store);
      entityId.entityType = EntityType.TENANT;
      entityId.id = authUser.tenantId;
    } else if (entityType === AliasEntityType.CURRENT_USER){
      const authUser =  getCurrentAuthUser(this.store);
      entityId.entityType = EntityType.USER;
      entityId.id = authUser.userId;
    } else if (entityType === AliasEntityType.CURRENT_USER_OWNER){
      const authUser =  getCurrentAuthUser(this.store);
      if (authUser.authority === Authority.TENANT_ADMIN) {
        entityId.entityType = EntityType.TENANT;
        entityId.id = authUser.tenantId;
      } else if (authUser.authority === Authority.CUSTOMER_USER) {
        entityId.entityType = EntityType.CUSTOMER;
        entityId.id = authUser.customerId;
      }
    }
    return entityId;
  }

  private createDatasourceFromSubscriptionInfo(subscriptionInfo: SubscriptionInfo): Datasource {
    subscriptionInfo = this.validateSubscriptionInfo(subscriptionInfo);
    let datasource: Datasource = null;
    if (subscriptionInfo.type === DatasourceType.entity) {
      datasource = {
        type: subscriptionInfo.type,
        entityName: subscriptionInfo.entityName,
        name: subscriptionInfo.entityName,
        entityType: subscriptionInfo.entityType,
        entityId: subscriptionInfo.entityId,
        dataKeys: []
      };
      this.prepareEntityFilterFromSubscriptionInfo(datasource, subscriptionInfo);
    } else if (subscriptionInfo.type === DatasourceType.function || subscriptionInfo.type === DatasourceType.entityCount) {
      datasource = {
        type: subscriptionInfo.type,
        name: subscriptionInfo.name || subscriptionInfo.type,
        dataKeys: []
      };
    }
    if (datasource !== null) {
      if (subscriptionInfo.timeseries) {
        this.createDatasourceKeys(subscriptionInfo.timeseries, DataKeyType.timeseries, datasource);
      }
      if (subscriptionInfo.attributes) {
        this.createDatasourceKeys(subscriptionInfo.attributes, DataKeyType.attribute, datasource);
      }
      if (subscriptionInfo.functions) {
        this.createDatasourceKeys(subscriptionInfo.functions, DataKeyType.function, datasource);
      }
      if (subscriptionInfo.alarmFields) {
        this.createDatasourceKeys(subscriptionInfo.alarmFields, DataKeyType.alarm, datasource);
      }
      if (subscriptionInfo.type === DatasourceType.entityCount) {
        const dataKey = this.utils.createKey({ name: 'count'}, DataKeyType.count);
        datasource.dataKeys.push(dataKey);
      }
    }
    return datasource;
  }

  private validateSubscriptionInfo(subscriptionInfo: SubscriptionInfo): SubscriptionInfo {
    // @ts-ignore
    if (subscriptionInfo.type === 'device') {
      subscriptionInfo.type = DatasourceType.entity;
      subscriptionInfo.entityType = EntityType.DEVICE;
      if (subscriptionInfo.deviceId) {
        subscriptionInfo.entityId = subscriptionInfo.deviceId;
      } else if (subscriptionInfo.deviceName) {
        subscriptionInfo.entityName = subscriptionInfo.deviceName;
      } else if (subscriptionInfo.deviceNamePrefix) {
        subscriptionInfo.entityNamePrefix = subscriptionInfo.deviceNamePrefix;
      } else if (subscriptionInfo.deviceIds) {
        subscriptionInfo.entityIds = subscriptionInfo.deviceIds;
      }
    }
    return subscriptionInfo;
  }

  private prepareEntityFilterFromSubscriptionInfo(datasource: Datasource, subscriptionInfo: SubscriptionInfo) {
    if (subscriptionInfo.entityId) {
      datasource.entityFilter = {
        type: AliasFilterType.singleEntity,
        singleEntity: {
          entityType: subscriptionInfo.entityType,
          id: subscriptionInfo.entityId
        }
      };
      datasource.pageLink = singleEntityDataPageLink;
    } else if (subscriptionInfo.entityName || subscriptionInfo.entityNamePrefix) {
      let nameFilter;
      let pageLink;
      if (isDefined(subscriptionInfo.entityName) && subscriptionInfo.entityName.length) {
        nameFilter = subscriptionInfo.entityName;
        pageLink = deepClone(singleEntityDataPageLink);
      } else {
        nameFilter = subscriptionInfo.entityNamePrefix;
        pageLink = deepClone(defaultEntityDataPageLink);
      }
      datasource.entityFilter = {
        type: AliasFilterType.entityName,
        entityType: subscriptionInfo.entityType,
        entityNameFilter: nameFilter
      };
      datasource.pageLink = pageLink;
    } else if (subscriptionInfo.entityIds) {
      datasource.entityFilter = {
        type: AliasFilterType.entityList,
        entityType: subscriptionInfo.entityType,
        entityList: subscriptionInfo.entityIds
      };
      datasource.pageLink = deepClone(defaultEntityDataPageLink);
    }
  }

  private createDatasourceKeys(keyInfos: Array<KeyInfo>, type: DataKeyType, datasource: Datasource) {
    keyInfos.forEach((keyInfo) => {
      const dataKey = this.utils.createKey(keyInfo, type);
      datasource.dataKeys.push(dataKey);
    });
  }

  public getAssignedToEdgeEntitiesByType(edgeId: string, entityType: EntityType, pageLink: PageLink): Observable<PageData<any>> {
    let entitiesObservable: Observable<PageData<any>>;
    switch (entityType) {
      case (EntityType.ASSET):
        entitiesObservable = this.assetService.getEdgeAssets(edgeId, pageLink);
        break;
      case (EntityType.DEVICE):
        entitiesObservable = this.deviceService.getEdgeDevices(edgeId, pageLink);
        break;
      case (EntityType.ENTITY_VIEW):
        entitiesObservable = this.entityViewService.getEdgeEntityViews(edgeId, pageLink);
        break;
      case (EntityType.DASHBOARD):
        entitiesObservable = this.dashboardService.getEdgeDashboards(edgeId, pageLink);
        break;
      case (EntityType.RULE_CHAIN):
        entitiesObservable = this.ruleChainService.getEdgeRuleChains(edgeId, pageLink);
        break;
    }
    return entitiesObservable;
  }

<<<<<<< HEAD
  public getEdgeEventContent(entity: any): Observable<any> {
    let entityObservable: Observable<any>;
=======
  public getEdgeEventContent(entity: EdgeEvent): Observable<BaseData<HasId> | RuleChainMetaData | string> {
    let entityObservable: Observable<BaseData<HasId> | RuleChainMetaData | string>;
>>>>>>> 0c3d1556
    const entityId: string = entity.entityId;
    const entityType: any = entity.type;
    switch (entityType) {
      case EdgeEventType.DASHBOARD:
      case EdgeEventType.ALARM:
      case EdgeEventType.RULE_CHAIN:
      case EdgeEventType.EDGE:
      case EdgeEventType.USER:
      case EdgeEventType.CUSTOMER:
      case EdgeEventType.TENANT:
      case EdgeEventType.ASSET:
      case EdgeEventType.DEVICE:
      case EdgeEventType.ENTITY_VIEW:
        entityObservable = this.getEntity(entityType, entityId, { ignoreLoading: true, ignoreErrors: true });
        break;
      case EdgeEventType.RULE_CHAIN_METADATA:
        entityObservable = this.ruleChainService.getRuleChainMetadata(entityId);
        break;
      case EdgeEventType.WIDGET_TYPE:
        entityObservable = this.widgetService.getWidgetTypeById(entityId);
        break;
      case EdgeEventType.WIDGETS_BUNDLE:
        entityObservable = this.widgetService.getWidgetsBundle(entityId);
        break;
      case EdgeEventType.DEVICE_PROFILE:
        entityObservable = this.deviceProfileService.getDeviceProfile(entityId);
        break;
      case EdgeEventType.RELATION:
        entityObservable = of(entity.body);
        break;
    }
    return entityObservable;
  }
}<|MERGE_RESOLUTION|>--- conflicted
+++ resolved
@@ -1342,13 +1342,8 @@
     return entitiesObservable;
   }
 
-<<<<<<< HEAD
-  public getEdgeEventContent(entity: any): Observable<any> {
-    let entityObservable: Observable<any>;
-=======
   public getEdgeEventContent(entity: EdgeEvent): Observable<BaseData<HasId> | RuleChainMetaData | string> {
     let entityObservable: Observable<BaseData<HasId> | RuleChainMetaData | string>;
->>>>>>> 0c3d1556
     const entityId: string = entity.entityId;
     const entityType: any = entity.type;
     switch (entityType) {
