{
  "name": "thingsboard",
  "version": "3.5.0",
  "scripts": {
    "ng": "ng",
    "start": "node --max_old_space_size=8048 ./node_modules/@angular/cli/bin/ng serve --configuration development --host 0.0.0.0 --open",
    "build": "ng build",
    "build:prod": "node --max_old_space_size=3072 ./node_modules/@angular/cli/bin/ng build --configuration production --vendor-chunk",
    "build:types": "node generate-types.js",
    "test": "ng test",
    "lint": "ng lint",
    "e2e": "ng e2e",
    "prepare": "patch-package"
  },
  "private": true,
  "dependencies": {
    "@angular/animations": "^15.2.0",
    "@angular/cdk": "^15.2.0",
    "@angular/common": "^15.2.0",
    "@angular/compiler": "^15.2.0",
    "@angular/core": "^15.2.0",
    "@angular/flex-layout": "^15.0.0-beta.42",
    "@angular/forms": "^15.2.0",
    "@angular/material": "^15.2.0",
    "@angular/platform-browser": "^15.2.0",
    "@angular/platform-browser-dynamic": "^15.2.0",
    "@angular/router": "^15.2.0",
    "@auth0/angular-jwt": "^5.1.2",
    "@date-io/core": "1.3.7",
    "@date-io/date-fns": "1.3.7",
    "@flowjs/flow.js": "^2.14.1",
    "@flowjs/ngx-flow": "~0.6.0",
    "@geoman-io/leaflet-geoman-free": "^2.13.0",
    "@juggle/resize-observer": "^3.3.1",
    "@mat-datetimepicker/core": "~11.0.3",
    "@material-ui/core": "4.12.3",
    "@material-ui/icons": "4.11.2",
    "@material-ui/pickers": "3.3.10",
<<<<<<< HEAD
    "@mdi/svg": "^7.1.96",
    "@ngrx/effects": "^14.3.3",
    "@ngrx/store": "^14.3.3",
    "@ngrx/store-devtools": "^14.3.3",
=======
    "@messageformat/core": "^3.0.1",
    "@ngrx/effects": "^15.3.0",
    "@ngrx/store": "^15.3.0",
    "@ngrx/store-devtools": "^15.3.0",
>>>>>>> 20e4905e
    "@ngx-translate/core": "^14.0.0",
    "@ngx-translate/http-loader": "^7.0.0",
    "ace-builds": "1.4.13",
    "ace-diff": "^3.0.3",
    "angular-gridster2": "~15.0.3",
    "angular2-hotkeys": "^13.1.0",
    "canvas-gauges": "^2.1.7",
    "core-js": "^3.26.1",
    "date-fns": "2.0.0-alpha.27",
    "dayjs": "1.11.4",
    "flot": "https://github.com/thingsboard/flot.git#0.9-work",
    "flot.curvedlines": "https://github.com/MichaelZinsmaier/CurvedLines.git#master",
    "font-awesome": "^4.7.0",
    "html2canvas": "^1.4.1",
    "jquery": "^3.6.0",
    "jquery.terminal": "^2.29.4",
    "js-beautify": "^1.14.0",
    "json-schema-defaults": "^0.4.0",
    "jstree": "^3.3.12",
    "jstree-bootstrap-theme": "^1.0.1",
    "jszip": "^3.10.1",
    "leaflet": "~1.8.0",
    "leaflet-polylinedecorator": "^1.6.0",
    "leaflet-providers": "^1.13.0",
    "leaflet.gridlayer.googlemutant": "^0.13.5",
    "leaflet.markercluster": "^1.5.3",
    "libphonenumber-js": "^1.10.4",
    "marked": "^4.0.17",
    "moment": "^2.29.4",
    "moment-timezone": "^0.5.41",
    "ngx-clipboard": "^15.1.0",
    "ngx-color-picker": "^13.0.0",
    "ngx-daterangepicker-material": "^6.0.4",
    "ngx-drag-drop": "^15.0.1",
    "ngx-flowchart": "https://github.com/thingsboard/ngx-flowchart.git#release/2.0.0",
    "ngx-hm-carousel": "^3.0.0",
    "ngx-markdown": "^15.1.1",
    "ngx-sharebuttons": "^11.0.0",
    "ngx-translate-messageformat-compiler": "^6.2.0",
    "objectpath": "^2.0.0",
    "prettier": "^2.8.3",
    "prop-types": "^15.8.1",
    "qrcode": "^1.5.1",
    "raphael": "^2.3.0",
    "rc-select": "13.2.1",
    "react": "17.0.2",
    "react-ace": "9.5.0",
    "react-dom": "17.0.2",
    "react-dropzone": "^11.4.2",
    "reactcss": "^1.2.3",
    "rxjs": "~7.8.0",
    "schema-inspector": "^2.0.2",
    "screenfull": "^6.0.2",
    "split.js": "^1.6.5",
    "systemjs": "6.11.0",
    "tinycolor2": "~1.4.2",
    "tooltipster": "^4.2.8",
    "ts-transformer-keys": "^0.4.4",
    "tslib": "^2.4.1",
    "tv4": "^1.3.0",
    "typeface-roboto": "^1.1.13",
    "zone.js": "~0.11.8"
  },
  "devDependencies": {
    "@angular-builders/custom-webpack": "~15.0.0",
    "@angular-devkit/build-angular": "^15.2.0",
    "@angular-eslint/builder": "15.2.1",
    "@angular-eslint/eslint-plugin": "15.2.1",
    "@angular-eslint/eslint-plugin-template": "15.2.1",
    "@angular-eslint/schematics": "15.2.1",
    "@angular-eslint/template-parser": "15.2.1",
    "@angular/cli": "^15.2.0",
    "@angular/compiler-cli": "^15.2.0",
    "@angular/language-service": "^15.2.0",
    "@ngtools/webpack": "^15.1.6",
    "@types/ace-diff": "^2.1.1",
    "@types/canvas-gauges": "^2.1.4",
    "@types/flot": "^0.0.32",
    "@types/flowjs": "^2.13.9",
    "@types/jasmine": "~3.10.2",
    "@types/jasminewd2": "^2.0.10",
    "@types/jquery": "^3.5.9",
    "@types/js-beautify": "^1.13.3",
    "@types/jstree": "^3.3.41",
    "@types/leaflet": "^1.7.11",
    "@types/leaflet-polylinedecorator": "^1.6.1",
    "@types/leaflet-providers": "^1.2.1",
    "@types/leaflet.gridlayer.googlemutant": "^0.4.6",
    "@types/leaflet.markercluster": "^1.5.1",
    "@types/lodash": "^4.14.177",
    "@types/marked": "^4.0.3",
    "@types/mousetrap": "^1.6.0",
    "@types/node": "~15.14.9",
    "@types/raphael": "^2.3.2",
    "@types/react": "17.0.37",
    "@types/react-dom": "17.0.11",
    "@types/systemjs": "6.1.1",
    "@types/tinycolor2": "^1.4.3",
    "@types/tooltipster": "^0.0.31",
    "@typescript-eslint/eslint-plugin": "5.43.0",
    "@typescript-eslint/parser": "5.43.0",
    "compression-webpack-plugin": "^10.0.0",
    "directory-tree": "^3.5.1",
    "eslint": "^8.28.0",
    "eslint-plugin-import": "latest",
    "eslint-plugin-jsdoc": "latest",
    "eslint-plugin-prefer-arrow": "latest",
    "jasmine-core": "~3.10.1",
    "jasmine-spec-reporter": "~7.0.0",
    "karma": "~6.3.9",
    "karma-chrome-launcher": "~3.1.0",
    "karma-coverage-istanbul-reporter": "~3.0.3",
    "karma-jasmine": "~4.0.1",
    "karma-jasmine-html-reporter": "^1.7.0",
    "ngrx-store-freeze": "^0.2.4",
    "patch-package": "^6.5.1",
    "postinstall-prepare": "^2.0.0",
    "protractor": "~7.0.0",
    "raw-loader": "^4.0.2",
    "ts-node": "^10.9.1",
    "typescript": "~4.8.4",
    "webpack": "^5.75.0"
  },
  "resolutions": {
    "@types/react": "17.0.37",
    "ace-builds": "1.4.13",
    "@date-io/core": "1.3.7"
  }
}<|MERGE_RESOLUTION|>--- conflicted
+++ resolved
@@ -36,17 +36,11 @@
     "@material-ui/core": "4.12.3",
     "@material-ui/icons": "4.11.2",
     "@material-ui/pickers": "3.3.10",
-<<<<<<< HEAD
     "@mdi/svg": "^7.1.96",
-    "@ngrx/effects": "^14.3.3",
-    "@ngrx/store": "^14.3.3",
-    "@ngrx/store-devtools": "^14.3.3",
-=======
     "@messageformat/core": "^3.0.1",
     "@ngrx/effects": "^15.3.0",
     "@ngrx/store": "^15.3.0",
     "@ngrx/store-devtools": "^15.3.0",
->>>>>>> 20e4905e
     "@ngx-translate/core": "^14.0.0",
     "@ngx-translate/http-loader": "^7.0.0",
     "ace-builds": "1.4.13",
