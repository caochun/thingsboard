--- conflicted
+++ resolved
@@ -24,13 +24,10 @@
 DROP TABLE IF EXISTS rule_node_state;
 DROP TABLE IF EXISTS rule_node;
 DROP TABLE IF EXISTS rule_chain;
-<<<<<<< HEAD
-DROP TABLE IF EXISTS edge;
-DROP TABLE IF EXISTS edge_event;
-=======
 DROP TABLE IF EXISTS oauth2_client_registration;
 DROP TABLE IF EXISTS oauth2_client_registration_info;
 DROP TABLE IF EXISTS oauth2_client_registration_template;
 DROP TABLE IF EXISTS api_usage_state;
->>>>>>> 146e6126
+DROP TABLE IF EXISTS edge;
+DROP TABLE IF EXISTS edge_event;
 DROP FUNCTION IF EXISTS to_uuid;