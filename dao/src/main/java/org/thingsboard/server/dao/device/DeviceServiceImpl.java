--- conflicted
+++ resolved
@@ -242,15 +242,9 @@
             if (device.getId() == null) {
                 countService.publishCountEntityEvictEvent(savedDevice.getTenantId(), EntityType.DEVICE);
             }
-<<<<<<< HEAD
             eventPublisher.publishEvent(SaveEntityEvent.builder().tenantId(savedDevice.getTenantId()).entityId(savedDevice.getId())
-                    .entity(savedDevice).oldEntity(oldDevice).added(device.getId() == null).build());
+                    .entity(savedDevice).oldEntity(oldDevice).created(device.getId() == null).build());
             return savedDevice;
-=======
-            eventPublisher.publishEvent(SaveEntityEvent.builder().tenantId(result.getTenantId())
-                    .entityId(result.getId()).created(device.getId() == null).build());
-            return result;
->>>>>>> cd5bd1ce
         } catch (Exception t) {
             handleEvictEvent(deviceCacheEvictEvent);
             checkConstraintViolation(t,
