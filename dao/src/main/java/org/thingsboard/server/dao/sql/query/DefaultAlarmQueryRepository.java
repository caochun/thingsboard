--- conflicted
+++ resolved
@@ -45,7 +45,6 @@
 import java.util.List;
 import java.util.Map;
 import java.util.Objects;
-import java.util.UUID;
 import java.util.stream.Collectors;
 
 @Repository
@@ -316,13 +315,8 @@
     }
 
     @Override
-<<<<<<< HEAD
-    public long countAlarmsByQuery(TenantId tenantId, CustomerId customerId, AlarmCountQuery query) {
+    public long countAlarmsByQuery(TenantId tenantId, CustomerId customerId, AlarmCountQuery query, Collection<EntityId> orderedEntityIds) {
         SqlQueryContext ctx = new SqlQueryContext(new QueryContext(tenantId, null, EntityType.ALARM));
-=======
-    public long countAlarmsByQuery(TenantId tenantId, CustomerId customerId, AlarmCountQuery query, Collection<EntityId> orderedEntityIds) {
-        QueryContext ctx = new QueryContext(new QuerySecurityContext(tenantId, null, EntityType.ALARM));
->>>>>>> 2363dc8e
 
         if (query.isSearchPropagatedAlarms()) {
             ctx.append("select count(distinct(a.id)) from alarm_info a ");
