/**
 * Copyright © 2016-2022 The Thingsboard Authors
 *
 * Licensed under the Apache License, Version 2.0 (the "License");
 * you may not use this file except in compliance with the License.
 * You may obtain a copy of the License at
 *
 *     http://www.apache.org/licenses/LICENSE-2.0
 *
 * Unless required by applicable law or agreed to in writing, software
 * distributed under the License is distributed on an "AS IS" BASIS,
 * WITHOUT WARRANTIES OR CONDITIONS OF ANY KIND, either express or implied.
 * See the License for the specific language governing permissions and
 * limitations under the License.
 */
package org.thingsboard.server.dao.relation;

import com.google.common.base.Function;
import com.google.common.util.concurrent.Futures;
import com.google.common.util.concurrent.ListenableFuture;
import com.google.common.util.concurrent.MoreExecutors;
import lombok.extern.slf4j.Slf4j;
import org.springframework.context.ApplicationEventPublisher;
import org.springframework.context.annotation.Lazy;
import org.springframework.dao.ConcurrencyFailureException;
import org.springframework.stereotype.Service;
<<<<<<< HEAD
import org.springframework.util.StringUtils;
=======
import org.springframework.transaction.annotation.Propagation;
import org.springframework.transaction.annotation.Transactional;
import org.springframework.transaction.event.TransactionalEventListener;
import org.springframework.transaction.support.TransactionSynchronizationManager;
import org.thingsboard.server.cache.TbTransactionalCache;
import org.thingsboard.server.common.data.StringUtils;
>>>>>>> c4bdee92
import org.thingsboard.server.common.data.id.EntityId;
import org.thingsboard.server.common.data.id.TenantId;
import org.thingsboard.server.common.data.relation.EntityRelation;
import org.thingsboard.server.common.data.relation.EntityRelationInfo;
import org.thingsboard.server.common.data.relation.EntityRelationsQuery;
import org.thingsboard.server.common.data.relation.EntitySearchDirection;
import org.thingsboard.server.common.data.relation.RelationEntityTypeFilter;
import org.thingsboard.server.common.data.relation.RelationTypeGroup;
import org.thingsboard.server.common.data.relation.RelationsSearchParameters;
import org.thingsboard.server.common.data.rule.RuleChainType;
import org.thingsboard.server.dao.entity.EntityService;
import org.thingsboard.server.dao.exception.DataValidationException;
import org.thingsboard.server.dao.service.ConstraintValidator;
import org.thingsboard.server.dao.sql.JpaExecutorService;

import java.util.ArrayList;
import java.util.Collections;
import java.util.HashSet;
import java.util.List;
import java.util.Set;
import java.util.concurrent.ConcurrentHashMap;
import java.util.function.BiConsumer;

import static org.thingsboard.server.dao.service.Validator.validateId;

/**
 * Created by ashvayka on 28.04.17.
 */
@Service
@Slf4j
public class BaseRelationService implements RelationService {

    private final RelationDao relationDao;
    private final EntityService entityService;
    private final TbTransactionalCache<RelationCacheKey, RelationCacheValue> cache;
    private final ApplicationEventPublisher eventPublisher;
    private final JpaExecutorService executor;

    public BaseRelationService(RelationDao relationDao, @Lazy EntityService entityService,
                               TbTransactionalCache<RelationCacheKey, RelationCacheValue> cache,
                               ApplicationEventPublisher eventPublisher, JpaExecutorService executor) {
        this.relationDao = relationDao;
        this.entityService = entityService;
        this.cache = cache;
        this.eventPublisher = eventPublisher;
        this.executor = executor;
    }

    @TransactionalEventListener(classes = EntityRelationEvent.class)
    public void handleEvictEvent(EntityRelationEvent event) {
        List<RelationCacheKey> keys = new ArrayList<>(5);
        keys.add(new RelationCacheKey(event.getFrom(), event.getTo(), event.getType(), event.getTypeGroup()));
        keys.add(new RelationCacheKey(event.getFrom(), null, event.getType(), event.getTypeGroup(), EntitySearchDirection.FROM));
        keys.add(new RelationCacheKey(event.getFrom(), null, null, event.getTypeGroup(), EntitySearchDirection.FROM));
        keys.add(new RelationCacheKey(null, event.getTo(), event.getType(), event.getTypeGroup(), EntitySearchDirection.TO));
        keys.add(new RelationCacheKey(null, event.getTo(), null, event.getTypeGroup(), EntitySearchDirection.TO));
        cache.evict(keys);
    }

    @Override
    public ListenableFuture<Boolean> checkRelationAsync(TenantId tenantId, EntityId from, EntityId to, String relationType, RelationTypeGroup typeGroup) {
        log.trace("Executing checkRelationAsync [{}][{}][{}][{}]", from, to, relationType, typeGroup);
        validate(from, to, relationType, typeGroup);
        return relationDao.checkRelationAsync(tenantId, from, to, relationType, typeGroup);
    }

    @Override
    public Boolean checkRelation(TenantId tenantId, EntityId from, EntityId to, String relationType, RelationTypeGroup typeGroup) {
        log.trace("Executing checkRelation [{}][{}][{}][{}]", from, to, relationType, typeGroup);
        validate(from, to, relationType, typeGroup);
        return relationDao.checkRelation(tenantId, from, to, relationType, typeGroup);
    }

    @Override
    public EntityRelation getRelation(TenantId tenantId, EntityId from, EntityId to, String relationType, RelationTypeGroup typeGroup) {
        log.trace("Executing EntityRelation [{}][{}][{}][{}]", from, to, relationType, typeGroup);
        validate(from, to, relationType, typeGroup);
        RelationCacheKey cacheKey = new RelationCacheKey(from, to, relationType, typeGroup);
        return cache.getAndPutInTransaction(cacheKey,
                () -> {
                    log.trace("FETCH EntityRelation [{}][{}][{}][{}]", from, to, relationType, typeGroup);
                    return relationDao.getRelation(tenantId, from, to, relationType, typeGroup);
                },
                RelationCacheValue::getRelation,
                relations -> RelationCacheValue.builder().relation(relations).build(), false);
    }

    @Override
    public boolean saveRelation(TenantId tenantId, EntityRelation relation) {
        log.trace("Executing saveRelation [{}]", relation);
        validate(relation);
        var result = relationDao.saveRelation(tenantId, relation);
        publishEvictEvent(EntityRelationEvent.from(relation));
        return result;
    }

    @Override
    public ListenableFuture<Boolean> saveRelationAsync(TenantId tenantId, EntityRelation relation) {
        log.trace("Executing saveRelationAsync [{}]", relation);
        validate(relation);
        var future = relationDao.saveRelationAsync(tenantId, relation);
        future.addListener(() -> handleEvictEvent(EntityRelationEvent.from(relation)), MoreExecutors.directExecutor());
        return future;
    }

    @Override
    public boolean deleteRelation(TenantId tenantId, EntityRelation relation) {
        log.trace("Executing DeleteRelation [{}]", relation);
        validate(relation);
        var result = relationDao.deleteRelation(tenantId, relation);
        //TODO: evict cache only if the relation was deleted. Note: relationDao.deleteRelation requires improvement.
        publishEvictEvent(EntityRelationEvent.from(relation));
        return result;
    }

    @Override
    public ListenableFuture<Boolean> deleteRelationAsync(TenantId tenantId, EntityRelation relation) {
        log.trace("Executing deleteRelationAsync [{}]", relation);
        validate(relation);
        var future = relationDao.deleteRelationAsync(tenantId, relation);
        future.addListener(() -> handleEvictEvent(EntityRelationEvent.from(relation)), MoreExecutors.directExecutor());
        return future;
    }

    @Override
    public boolean deleteRelation(TenantId tenantId, EntityId from, EntityId to, String relationType, RelationTypeGroup typeGroup) {
        log.trace("Executing deleteRelation [{}][{}][{}][{}]", from, to, relationType, typeGroup);
        validate(from, to, relationType, typeGroup);
        var result = relationDao.deleteRelation(tenantId, from, to, relationType, typeGroup);
        //TODO: evict cache only if the relation was deleted. Note: relationDao.deleteRelation requires improvement.
        publishEvictEvent(new EntityRelationEvent(from, to, relationType, typeGroup));
        return result;
    }

    @Override
    public ListenableFuture<Boolean> deleteRelationAsync(TenantId tenantId, EntityId from, EntityId to, String relationType, RelationTypeGroup typeGroup) {
        log.trace("Executing deleteRelationAsync [{}][{}][{}][{}]", from, to, relationType, typeGroup);
        validate(from, to, relationType, typeGroup);
        var future = relationDao.deleteRelationAsync(tenantId, from, to, relationType, typeGroup);
        EntityRelationEvent event = new EntityRelationEvent(from, to, relationType, typeGroup);
        future.addListener(() -> handleEvictEvent(event), MoreExecutors.directExecutor());
        return future;
    }

    @Override
    public void deleteEntityRelations(TenantId tenantId, EntityId entityId) {
        log.trace("Executing deleteEntityRelations [{}]", entityId);
        validate(entityId);
        List<EntityRelation> inboundRelations = new ArrayList<>();
        for (RelationTypeGroup typeGroup : RelationTypeGroup.values()) {
            inboundRelations.addAll(relationDao.findAllByTo(tenantId, entityId, typeGroup));
        }

        List<EntityRelation> outboundRelations = new ArrayList<>();
        for (RelationTypeGroup typeGroup : RelationTypeGroup.values()) {
            outboundRelations.addAll(relationDao.findAllByFrom(tenantId, entityId, typeGroup));
        }

        for (EntityRelation relation : inboundRelations) {
            delete(tenantId, relation, true);
        }

        for (EntityRelation relation : outboundRelations) {
            delete(tenantId, relation, false);
        }

        relationDao.deleteOutboundRelations(tenantId, entityId);

    }

    @Override
    public ListenableFuture<Void> deleteEntityRelationsAsync(TenantId tenantId, EntityId entityId) {
        log.trace("Executing deleteEntityRelationsAsync [{}]", entityId);
        validate(entityId);
        List<ListenableFuture<List<EntityRelation>>> inboundRelationsList = new ArrayList<>();
        for (RelationTypeGroup typeGroup : RelationTypeGroup.values()) {
            inboundRelationsList.add(executor.submit(() -> relationDao.findAllByTo(tenantId, entityId, typeGroup)));
        }

        ListenableFuture<List<List<EntityRelation>>> inboundRelations = Futures.allAsList(inboundRelationsList);

        List<ListenableFuture<List<EntityRelation>>> outboundRelationsList = new ArrayList<>();
        for (RelationTypeGroup typeGroup : RelationTypeGroup.values()) {
            outboundRelationsList.add(executor.submit(() -> relationDao.findAllByFrom(tenantId, entityId, typeGroup)));
        }

        ListenableFuture<List<List<EntityRelation>>> outboundRelations = Futures.allAsList(outboundRelationsList);

        ListenableFuture<List<Boolean>> inboundDeletions = Futures.transformAsync(inboundRelations,
                relations -> {
                    List<ListenableFuture<Boolean>> results = deleteRelationGroupsAsync(tenantId, relations, true);
                    return Futures.allAsList(results);
                }, MoreExecutors.directExecutor());

        ListenableFuture<List<Boolean>> outboundDeletions = Futures.transformAsync(outboundRelations,
                relations -> {
                    List<ListenableFuture<Boolean>> results = deleteRelationGroupsAsync(tenantId, relations, false);
                    return Futures.allAsList(results);
                }, MoreExecutors.directExecutor());

        ListenableFuture<List<List<Boolean>>> deletionsFuture = Futures.allAsList(inboundDeletions, outboundDeletions);

        return Futures.transform(Futures.transformAsync(deletionsFuture,
                (deletions) -> relationDao.deleteOutboundRelationsAsync(tenantId, entityId),
                MoreExecutors.directExecutor()),
                result -> null, MoreExecutors.directExecutor());
    }

    private List<ListenableFuture<Boolean>> deleteRelationGroupsAsync(TenantId tenantId, List<List<EntityRelation>> relations, boolean deleteFromDb) {
        List<ListenableFuture<Boolean>> results = new ArrayList<>();
        for (List<EntityRelation> relationList : relations) {
            relationList.forEach(relation -> results.add(deleteAsync(tenantId, relation, deleteFromDb)));
        }
        return results;
    }

    private ListenableFuture<Boolean> deleteAsync(TenantId tenantId, EntityRelation relation, boolean deleteFromDb) {
        if (deleteFromDb) {
            return Futures.transform(relationDao.deleteRelationAsync(tenantId, relation),
                    bool -> {
                        handleEvictEvent(EntityRelationEvent.from(relation));
                        return bool;
                    }, MoreExecutors.directExecutor());
        } else {
            handleEvictEvent(EntityRelationEvent.from(relation));
            return Futures.immediateFuture(false);
        }
    }

    boolean delete(TenantId tenantId, EntityRelation relation, boolean deleteFromDb) {
        eventPublisher.publishEvent(EntityRelationEvent.from(relation));
        if (deleteFromDb) {
            try {
                return relationDao.deleteRelation(tenantId, relation);
            } catch (ConcurrencyFailureException e) {
                log.debug("Concurrency exception while deleting relations [{}]", relation, e);
            }
        }
        return false;
    }

    @Override
    public List<EntityRelation> findByFrom(TenantId tenantId, EntityId from, RelationTypeGroup typeGroup) {
        validate(from);
        validateTypeGroup(typeGroup);
        RelationCacheKey cacheKey = RelationCacheKey.builder().from(from).typeGroup(typeGroup).direction(EntitySearchDirection.FROM).build();
        return cache.getAndPutInTransaction(cacheKey,
                () -> relationDao.findAllByFrom(tenantId, from, typeGroup),
                RelationCacheValue::getRelations,
                relations -> RelationCacheValue.builder().relations(relations).build(), false);
    }

    @Override
    public ListenableFuture<List<EntityRelation>> findByFromAsync(TenantId tenantId, EntityId from, RelationTypeGroup typeGroup) {
        log.trace("Executing findByFrom [{}][{}]", from, typeGroup);
        validate(from);
        validateTypeGroup(typeGroup);

        var cacheValue = cache.get(RelationCacheKey.builder().from(from).typeGroup(typeGroup).direction(EntitySearchDirection.FROM).build());

        if (cacheValue != null && cacheValue.get() != null) {
            return Futures.immediateFuture(cacheValue.get().getRelations());
        } else {
            //Disabled cache put for the async requests due to limitations of the cache implementation (Redis lib does not support thread-safe transactions)
            return executor.submit(() -> findByFrom(tenantId, from, typeGroup));
        }
    }

    @Override
    public ListenableFuture<List<EntityRelationInfo>> findInfoByFrom(TenantId tenantId, EntityId from, RelationTypeGroup typeGroup) {
        log.trace("Executing findInfoByFrom [{}][{}]", from, typeGroup);
        validate(from);
        validateTypeGroup(typeGroup);
        ListenableFuture<List<EntityRelation>> relations = executor.submit(() -> relationDao.findAllByFrom(tenantId, from, typeGroup));
        return Futures.transformAsync(relations,
                relations1 -> {
                    List<ListenableFuture<EntityRelationInfo>> futures = new ArrayList<>();
                    relations1.forEach(relation ->
                            futures.add(fetchRelationInfoAsync(tenantId, relation,
                                    EntityRelation::getTo,
                                    EntityRelationInfo::setToName))
                    );
                    return Futures.successfulAsList(futures);
                }, MoreExecutors.directExecutor());
    }

    @Override
    public List<EntityRelation> findByFromAndType(TenantId tenantId, EntityId from, String relationType, RelationTypeGroup typeGroup) {
        RelationCacheKey cacheKey = RelationCacheKey.builder().from(from).type(relationType).typeGroup(typeGroup).direction(EntitySearchDirection.FROM).build();
        return cache.getAndPutInTransaction(cacheKey,
                () -> relationDao.findAllByFromAndType(tenantId, from, relationType, typeGroup),
                RelationCacheValue::getRelations,
                relations -> RelationCacheValue.builder().relations(relations).build(), false);
    }

    @Override
    public ListenableFuture<List<EntityRelation>> findByFromAndTypeAsync(TenantId tenantId, EntityId from, String relationType, RelationTypeGroup typeGroup) {
        log.trace("Executing findByFromAndType [{}][{}][{}]", from, relationType, typeGroup);
        validate(from);
        validateType(relationType);
        validateTypeGroup(typeGroup);
        return executor.submit(() -> findByFromAndType(tenantId, from, relationType, typeGroup));
    }

    @Override
    public List<EntityRelation> findByTo(TenantId tenantId, EntityId to, RelationTypeGroup typeGroup) {
        validate(to);
        validateTypeGroup(typeGroup);
        RelationCacheKey cacheKey = RelationCacheKey.builder().to(to).typeGroup(typeGroup).direction(EntitySearchDirection.TO).build();
        return cache.getAndPutInTransaction(cacheKey,
                () -> relationDao.findAllByTo(tenantId, to, typeGroup),
                RelationCacheValue::getRelations,
                relations -> RelationCacheValue.builder().relations(relations).build(), false);

    }

    @Override
    public ListenableFuture<List<EntityRelation>> findByToAsync(TenantId tenantId, EntityId to, RelationTypeGroup typeGroup) {
        log.trace("Executing findByToAsync [{}][{}]", to, typeGroup);
        validate(to);
        validateTypeGroup(typeGroup);
        return executor.submit(() -> findByTo(tenantId, to, typeGroup));
    }

    @Override
    public ListenableFuture<List<EntityRelationInfo>> findInfoByTo(TenantId tenantId, EntityId to, RelationTypeGroup typeGroup) {
        log.trace("Executing findInfoByTo [{}][{}]", to, typeGroup);
        validate(to);
        validateTypeGroup(typeGroup);
        ListenableFuture<List<EntityRelation>> relations = findByToAsync(tenantId, to, typeGroup);
        return Futures.transformAsync(relations,
                relations1 -> {
                    List<ListenableFuture<EntityRelationInfo>> futures = new ArrayList<>();
                    relations1.forEach(relation ->
                            futures.add(fetchRelationInfoAsync(tenantId, relation,
                                    EntityRelation::getFrom,
                                    EntityRelationInfo::setFromName))
                    );
                    return Futures.successfulAsList(futures);
                }, MoreExecutors.directExecutor());
    }

    private ListenableFuture<EntityRelationInfo> fetchRelationInfoAsync(TenantId tenantId, EntityRelation relation,
                                                                        Function<EntityRelation, EntityId> entityIdGetter,
                                                                        BiConsumer<EntityRelationInfo, String> entityNameSetter) {
        ListenableFuture<String> entityName = entityService.fetchEntityNameAsync(tenantId, entityIdGetter.apply(relation));
        return Futures.transform(entityName, entityName1 -> {
            EntityRelationInfo entityRelationInfo1 = new EntityRelationInfo(relation);
            entityNameSetter.accept(entityRelationInfo1, entityName1);
            return entityRelationInfo1;
        }, MoreExecutors.directExecutor());
    }

    @Override
    public List<EntityRelation> findByToAndType(TenantId tenantId, EntityId to, String relationType, RelationTypeGroup typeGroup) {
        log.trace("Executing findByToAndType [{}][{}][{}]", to, relationType, typeGroup);
        validate(to);
        validateType(relationType);
        validateTypeGroup(typeGroup);
        RelationCacheKey cacheKey = RelationCacheKey.builder().to(to).type(relationType).typeGroup(typeGroup).direction(EntitySearchDirection.TO).build();
        return cache.getAndPutInTransaction(cacheKey,
                () -> relationDao.findAllByToAndType(tenantId, to, relationType, typeGroup),
                RelationCacheValue::getRelations,
                relations -> RelationCacheValue.builder().relations(relations).build(), false);

    }

    @Override
    public ListenableFuture<List<EntityRelation>> findByToAndTypeAsync(TenantId tenantId, EntityId to, String relationType, RelationTypeGroup typeGroup) {
        log.trace("Executing findByToAndTypeAsync [{}][{}][{}]", to, relationType, typeGroup);
        validate(to);
        validateType(relationType);
        validateTypeGroup(typeGroup);
        return executor.submit(() -> findByToAndType(tenantId, to, relationType, typeGroup));
    }

    @Override
    public ListenableFuture<List<EntityRelation>> findByQuery(TenantId tenantId, EntityRelationsQuery query) {
        //boolean fetchLastLevelOnly = true;
        log.trace("Executing findByQuery [{}]", query);
        RelationsSearchParameters params = query.getParameters();
        final List<RelationEntityTypeFilter> filters = query.getFilters();
        if (filters == null || filters.isEmpty()) {
            log.debug("Filters are not set [{}]", query);
        }

        int maxLvl = params.getMaxLevel() > 0 ? params.getMaxLevel() : Integer.MAX_VALUE;

        try {
            ListenableFuture<Set<EntityRelation>> relationSet = findRelationsRecursively(tenantId, params.getEntityId(), params.getDirection(), params.getRelationTypeGroup(), maxLvl, params.isFetchLastLevelOnly(), new ConcurrentHashMap<>());
            return Futures.transform(relationSet, input -> {
                List<EntityRelation> relations = new ArrayList<>();
                if (filters == null || filters.isEmpty()) {
                    relations.addAll(input);
                    return relations;
                }
                for (EntityRelation relation : input) {
                    if (matchFilters(filters, relation, params.getDirection())) {
                        relations.add(relation);
                    }
                }
                return relations;
            }, MoreExecutors.directExecutor());
        } catch (Exception e) {
            log.warn("Failed to query relations: [{}]", query, e);
            throw new RuntimeException(e);
        }
    }

    @Override
    public ListenableFuture<List<EntityRelationInfo>> findInfoByQuery(TenantId tenantId, EntityRelationsQuery query) {
        log.trace("Executing findInfoByQuery [{}]", query);
        ListenableFuture<List<EntityRelation>> relations = findByQuery(tenantId, query);
        EntitySearchDirection direction = query.getParameters().getDirection();
        return Futures.transformAsync(relations,
                relations1 -> {
                    List<ListenableFuture<EntityRelationInfo>> futures = new ArrayList<>();
                    relations1.forEach(relation ->
                            futures.add(fetchRelationInfoAsync(tenantId, relation,
                                    relation2 -> direction == EntitySearchDirection.FROM ? relation2.getTo() : relation2.getFrom(),
                                    (EntityRelationInfo relationInfo, String entityName) -> {
                                        if (direction == EntitySearchDirection.FROM) {
                                            relationInfo.setToName(entityName);
                                        } else {
                                            relationInfo.setFromName(entityName);
                                        }
                                    }))
                    );
                    return Futures.successfulAsList(futures);
                }, MoreExecutors.directExecutor());
    }

    @Override
    public void removeRelations(TenantId tenantId, EntityId entityId) {
        log.trace("removeRelations {}", entityId);

        List<EntityRelation> relations = new ArrayList<>();
        for (RelationTypeGroup relationTypeGroup : RelationTypeGroup.values()) {
            relations.addAll(findByFrom(tenantId, entityId, relationTypeGroup));
            relations.addAll(findByTo(tenantId, entityId, relationTypeGroup));
        }

        for (EntityRelation relation : relations) {
            deleteRelation(tenantId, relation);
        }
    }

    @Override
    public List<EntityRelation> findRuleNodeToRuleChainRelations(TenantId tenantId, RuleChainType ruleChainType, int limit) {
        log.trace("Executing findRuleNodeToRuleChainRelations, tenantId [{}], ruleChainType {} and limit {}", tenantId, ruleChainType, limit);
        validateId(tenantId, "Invalid tenant id: " + tenantId);
        return relationDao.findRuleNodeToRuleChainRelations(ruleChainType, limit);
    }

    protected void validate(EntityRelation relation) {
        if (relation == null) {
            throw new DataValidationException("Relation type should be specified!");
        }
        ConstraintValidator.validateFields(relation);
        validate(relation.getFrom(), relation.getTo(), relation.getType(), relation.getTypeGroup());
    }

    protected void validate(EntityId from, EntityId to, String type, RelationTypeGroup typeGroup) {
        validateType(type);
        validateTypeGroup(typeGroup);
        if (from == null) {
            throw new DataValidationException("Relation should contain from entity!");
        }
        if (to == null) {
            throw new DataValidationException("Relation should contain to entity!");
        }
    }

    private void validateType(String type) {
        if (StringUtils.isEmpty(type)) {
            throw new DataValidationException("Relation type should be specified!");
        }
    }

    private void validateTypeGroup(RelationTypeGroup typeGroup) {
        if (typeGroup == null) {
            throw new DataValidationException("Relation type group should be specified!");
        }
    }

    protected void validate(EntityId entity) {
        if (entity == null) {
            throw new DataValidationException("Entity should be specified!");
        }
    }

    private boolean matchFilters(List<RelationEntityTypeFilter> filters, EntityRelation relation, EntitySearchDirection direction) {
        for (RelationEntityTypeFilter filter : filters) {
            if (match(filter, relation, direction)) {
                return true;
            }
        }
        return false;
    }

    private boolean match(RelationEntityTypeFilter filter, EntityRelation relation, EntitySearchDirection direction) {
        if (StringUtils.isEmpty(filter.getRelationType()) || filter.getRelationType().equals(relation.getType())) {
            if (filter.getEntityTypes() == null || filter.getEntityTypes().isEmpty()) {
                return true;
            } else {
                EntityId entityId = direction == EntitySearchDirection.FROM ? relation.getTo() : relation.getFrom();
                return filter.getEntityTypes().contains(entityId.getEntityType());
            }
        } else {
            return false;
        }
    }

    private ListenableFuture<Set<EntityRelation>> findRelationsRecursively(final TenantId tenantId, final EntityId rootId, final EntitySearchDirection direction,
                                                                           RelationTypeGroup relationTypeGroup, int lvl, boolean fetchLastLevelOnly,
                                                                           final ConcurrentHashMap<EntityId, Boolean> uniqueMap) throws Exception {
        if (lvl == 0) {
            return Futures.immediateFuture(Collections.emptySet());
        }
        lvl--;
        //TODO: try to remove this blocking operation
        Set<EntityRelation> children = new HashSet<>(findRelations(tenantId, rootId, direction, relationTypeGroup).get());
        Set<EntityId> childrenIds = new HashSet<>();
        for (EntityRelation childRelation : children) {
            log.trace("Found Relation: {}", childRelation);
            EntityId childId;
            if (direction == EntitySearchDirection.FROM) {
                childId = childRelation.getTo();
            } else {
                childId = childRelation.getFrom();
            }
            if (uniqueMap.putIfAbsent(childId, Boolean.TRUE) == null) {
                log.trace("Adding Relation: {}", childId);
                if (childrenIds.add(childId)) {
                    log.trace("Added Relation: {}", childId);
                }
            }
        }
        List<ListenableFuture<Set<EntityRelation>>> futures = new ArrayList<>();
        for (EntityId entityId : childrenIds) {
            futures.add(findRelationsRecursively(tenantId, entityId, direction, relationTypeGroup, lvl, fetchLastLevelOnly, uniqueMap));
        }
        //TODO: try to remove this blocking operation
        List<Set<EntityRelation>> relations = Futures.successfulAsList(futures).get();
        if (fetchLastLevelOnly && lvl > 0) {
            children.clear();
        }
        relations.forEach(r -> r.forEach(children::add));
        return Futures.immediateFuture(children);
    }

    private ListenableFuture<List<EntityRelation>> findRelations(final TenantId tenantId, final EntityId rootId, final EntitySearchDirection direction, RelationTypeGroup relationTypeGroup) {
        ListenableFuture<List<EntityRelation>> relations;
        if (relationTypeGroup == null) {
            relationTypeGroup = RelationTypeGroup.COMMON;
        }
        if (direction == EntitySearchDirection.FROM) {
            relations = findByFromAsync(tenantId, rootId, relationTypeGroup);
        } else {
            relations = findByToAsync(tenantId, rootId, relationTypeGroup);
        }
        return relations;
    }

    private void publishEvictEvent(EntityRelationEvent event) {
        if (TransactionSynchronizationManager.isActualTransactionActive()) {
            eventPublisher.publishEvent(event);
        } else {
            handleEvictEvent(event);
        }
    }

}<|MERGE_RESOLUTION|>--- conflicted
+++ resolved
@@ -24,16 +24,10 @@
 import org.springframework.context.annotation.Lazy;
 import org.springframework.dao.ConcurrencyFailureException;
 import org.springframework.stereotype.Service;
-<<<<<<< HEAD
-import org.springframework.util.StringUtils;
-=======
-import org.springframework.transaction.annotation.Propagation;
-import org.springframework.transaction.annotation.Transactional;
 import org.springframework.transaction.event.TransactionalEventListener;
 import org.springframework.transaction.support.TransactionSynchronizationManager;
+import org.springframework.util.StringUtils;
 import org.thingsboard.server.cache.TbTransactionalCache;
-import org.thingsboard.server.common.data.StringUtils;
->>>>>>> c4bdee92
 import org.thingsboard.server.common.data.id.EntityId;
 import org.thingsboard.server.common.data.id.TenantId;
 import org.thingsboard.server.common.data.relation.EntityRelation;
@@ -237,8 +231,8 @@
         ListenableFuture<List<List<Boolean>>> deletionsFuture = Futures.allAsList(inboundDeletions, outboundDeletions);
 
         return Futures.transform(Futures.transformAsync(deletionsFuture,
-                (deletions) -> relationDao.deleteOutboundRelationsAsync(tenantId, entityId),
-                MoreExecutors.directExecutor()),
+                        (deletions) -> relationDao.deleteOutboundRelationsAsync(tenantId, entityId),
+                        MoreExecutors.directExecutor()),
                 result -> null, MoreExecutors.directExecutor());
     }
 
