--- conflicted
+++ resolved
@@ -19,8 +19,6 @@
 import org.hibernate.exception.ConstraintViolationException;
 import org.springframework.beans.factory.annotation.Autowired;
 import org.springframework.stereotype.Service;
-import org.springframework.transaction.annotation.Propagation;
-import org.springframework.transaction.annotation.Transactional;
 import org.springframework.transaction.event.TransactionalEventListener;
 import org.thingsboard.server.common.data.Device;
 import org.thingsboard.server.common.data.DeviceProfile;
@@ -28,15 +26,7 @@
 import org.thingsboard.server.common.data.DeviceProfileProvisionType;
 import org.thingsboard.server.common.data.DeviceProfileType;
 import org.thingsboard.server.common.data.DeviceTransportType;
-<<<<<<< HEAD
-import org.thingsboard.server.common.data.OtaPackage;
-import org.thingsboard.server.common.data.device.credentials.lwm2m.LwM2MSecurityMode;
-import org.thingsboard.server.common.data.device.profile.CoapDeviceProfileTransportConfiguration;
-import org.thingsboard.server.common.data.device.profile.CoapDeviceTypeConfiguration;
-import org.thingsboard.server.common.data.device.profile.DefaultCoapDeviceTypeConfiguration;
-=======
 import org.thingsboard.server.common.data.StringUtils;
->>>>>>> c4bdee92
 import org.thingsboard.server.common.data.device.profile.DefaultDeviceProfileConfiguration;
 import org.thingsboard.server.common.data.device.profile.DefaultDeviceProfileTransportConfiguration;
 import org.thingsboard.server.common.data.device.profile.DeviceProfileData;
@@ -52,16 +42,9 @@
 import org.thingsboard.server.dao.service.DataValidator;
 import org.thingsboard.server.dao.service.PaginatedRemover;
 import org.thingsboard.server.dao.service.Validator;
-<<<<<<< HEAD
-import org.thingsboard.server.dao.tenant.TenantService;
-import org.thingsboard.server.queue.QueueService;
-=======
->>>>>>> c4bdee92
 
 import java.util.ArrayList;
 import java.util.List;
-import java.util.concurrent.locks.Lock;
-import java.util.concurrent.locks.ReentrantLock;
 
 import static org.thingsboard.server.dao.service.Validator.validateId;
 
@@ -84,25 +67,10 @@
     private DeviceService deviceService;
 
     @Autowired
-<<<<<<< HEAD
-    private TenantService tenantService;
-
-    @Autowired
-    private CacheManager cacheManager;
-
-    @Autowired
-    private OtaPackageService otaPackageService;
-
-    @Autowired
-    private RuleChainService ruleChainService;
-=======
     private DataValidator<DeviceProfile> deviceProfileValidator;
->>>>>>> c4bdee92
 
     @Autowired
     private QueueService queueService;
-
-    private final Lock findOrCreateLock = new ReentrantLock();
 
     @TransactionalEventListener(classes = DeviceProfileEvictEvent.class)
     @Override
@@ -324,428 +292,6 @@
         tenantDeviceProfilesRemover.removeEntities(tenantId, tenantId);
     }
 
-<<<<<<< HEAD
-    private DataValidator<DeviceProfile> deviceProfileValidator =
-            new DataValidator<>() {
-                @Override
-                protected void validateDataImpl(TenantId tenantId, DeviceProfile deviceProfile) {
-                    if (StringUtils.isEmpty(deviceProfile.getName())) {
-                        throw new DataValidationException("Device profile name should be specified!");
-                    }
-                    if (deviceProfile.getType() == null) {
-                        throw new DataValidationException("Device profile type should be specified!");
-                    }
-                    if (deviceProfile.getTransportType() == null) {
-                        throw new DataValidationException("Device profile transport type should be specified!");
-                    }
-                    if (deviceProfile.getTenantId() == null) {
-                        throw new DataValidationException("Device profile should be assigned to tenant!");
-                    } else {
-                        if (!tenantService.tenantExists(deviceProfile.getTenantId())) {
-                            throw new DataValidationException("Device profile is referencing to non-existent tenant!");
-                        }
-                    }
-                    if (deviceProfile.isDefault()) {
-                        DeviceProfile defaultDeviceProfile = findDefaultDeviceProfile(tenantId);
-                        if (defaultDeviceProfile != null && !defaultDeviceProfile.getId().equals(deviceProfile.getId())) {
-                            throw new DataValidationException("Another default device profile is present in scope of current tenant!");
-                        }
-                    }
-                    if (!StringUtils.isEmpty(deviceProfile.getDefaultQueueName()) && queueService != null){
-                        if(!queueService.getQueuesByServiceType(ServiceType.TB_RULE_ENGINE).contains(deviceProfile.getDefaultQueueName())){
-                            throw new DataValidationException("Device profile is referencing to non-existent queue!");
-                        }
-                    }
-                    if (deviceProfile.getProvisionType() == null) {
-                        deviceProfile.setProvisionType(DeviceProfileProvisionType.DISABLED);
-                    }
-                    DeviceProfileTransportConfiguration transportConfiguration = deviceProfile.getProfileData().getTransportConfiguration();
-                    transportConfiguration.validate();
-                    if (transportConfiguration instanceof MqttDeviceProfileTransportConfiguration) {
-                        MqttDeviceProfileTransportConfiguration mqttTransportConfiguration = (MqttDeviceProfileTransportConfiguration) transportConfiguration;
-                        if (mqttTransportConfiguration.getTransportPayloadTypeConfiguration() instanceof ProtoTransportPayloadConfiguration) {
-                            ProtoTransportPayloadConfiguration protoTransportPayloadConfiguration =
-                                    (ProtoTransportPayloadConfiguration) mqttTransportConfiguration.getTransportPayloadTypeConfiguration();
-                            validateProtoSchemas(protoTransportPayloadConfiguration);
-                            validateTelemetryDynamicMessageFields(protoTransportPayloadConfiguration);
-                            validateRpcRequestDynamicMessageFields(protoTransportPayloadConfiguration);
-                        }
-                    } else if (transportConfiguration instanceof CoapDeviceProfileTransportConfiguration) {
-                        CoapDeviceProfileTransportConfiguration coapDeviceProfileTransportConfiguration = (CoapDeviceProfileTransportConfiguration) transportConfiguration;
-                        CoapDeviceTypeConfiguration coapDeviceTypeConfiguration = coapDeviceProfileTransportConfiguration.getCoapDeviceTypeConfiguration();
-                        if (coapDeviceTypeConfiguration instanceof DefaultCoapDeviceTypeConfiguration) {
-                            DefaultCoapDeviceTypeConfiguration defaultCoapDeviceTypeConfiguration = (DefaultCoapDeviceTypeConfiguration) coapDeviceTypeConfiguration;
-                            TransportPayloadTypeConfiguration transportPayloadTypeConfiguration = defaultCoapDeviceTypeConfiguration.getTransportPayloadTypeConfiguration();
-                            if (transportPayloadTypeConfiguration instanceof ProtoTransportPayloadConfiguration) {
-                                ProtoTransportPayloadConfiguration protoTransportPayloadConfiguration = (ProtoTransportPayloadConfiguration) transportPayloadTypeConfiguration;
-                                validateProtoSchemas(protoTransportPayloadConfiguration);
-                                validateTelemetryDynamicMessageFields(protoTransportPayloadConfiguration);
-                                validateRpcRequestDynamicMessageFields(protoTransportPayloadConfiguration);
-                            }
-                        }
-                    } else if (transportConfiguration instanceof Lwm2mDeviceProfileTransportConfiguration) {
-                        List<LwM2MBootstrapServerCredential> lwM2MBootstrapServersConfigurations = ((Lwm2mDeviceProfileTransportConfiguration) transportConfiguration).getBootstrap();
-                        validateLwm2mServersConfigOfBootstrapForClient(lwM2MBootstrapServersConfigurations,
-                                ((Lwm2mDeviceProfileTransportConfiguration) transportConfiguration).isBootstrapServerUpdateEnable());
-                        for (LwM2MBootstrapServerCredential bootstrapServerCredential : lwM2MBootstrapServersConfigurations) {
-                            validateLwm2mServersCredentialOfBootstrapForClient(bootstrapServerCredential);
-                        }
-                    }
-
-                    List<DeviceProfileAlarm> profileAlarms = deviceProfile.getProfileData().getAlarms();
-
-                    if (!CollectionUtils.isEmpty(profileAlarms)) {
-                        Set<String> alarmTypes = new HashSet<>();
-                        for (DeviceProfileAlarm alarm : profileAlarms) {
-                            String alarmType = alarm.getAlarmType();
-                            if (StringUtils.isEmpty(alarmType)) {
-                                throw new DataValidationException("Alarm rule type should be specified!");
-                            }
-                            if (!alarmTypes.add(alarmType)) {
-                                throw new DataValidationException(String.format("Can't create device profile with the same alarm rule types: \"%s\"!", alarmType));
-                            }
-                        }
-                    }
-
-                    if (deviceProfile.getDefaultRuleChainId() != null) {
-                        RuleChain ruleChain = ruleChainService.findRuleChainById(tenantId, deviceProfile.getDefaultRuleChainId());
-                        if (ruleChain == null) {
-                            throw new DataValidationException("Can't assign non-existent rule chain!");
-                        }
-                    }
-
-                    if (deviceProfile.getDefaultDashboardId() != null) {
-                        DashboardInfo dashboard = dashboardService.findDashboardInfoById(tenantId, deviceProfile.getDefaultDashboardId());
-                        if (dashboard == null) {
-                            throw new DataValidationException("Can't assign non-existent dashboard!");
-                        }
-                    }
-
-                    if (deviceProfile.getFirmwareId() != null) {
-                        OtaPackage firmware = otaPackageService.findOtaPackageById(tenantId, deviceProfile.getFirmwareId());
-                        if (firmware == null) {
-                            throw new DataValidationException("Can't assign non-existent firmware!");
-                        }
-                        if (!firmware.getType().equals(OtaPackageType.FIRMWARE)) {
-                            throw new DataValidationException("Can't assign firmware with type: " + firmware.getType());
-                        }
-                        if (firmware.getData() == null && !firmware.hasUrl()) {
-                            throw new DataValidationException("Can't assign firmware with empty data!");
-                        }
-                        if (!firmware.getDeviceProfileId().equals(deviceProfile.getId())) {
-                            throw new DataValidationException("Can't assign firmware with different deviceProfile!");
-                        }
-                    }
-
-                    if (deviceProfile.getSoftwareId() != null) {
-                        OtaPackage software = otaPackageService.findOtaPackageById(tenantId, deviceProfile.getSoftwareId());
-                        if (software == null) {
-                            throw new DataValidationException("Can't assign non-existent software!");
-                        }
-                        if (!software.getType().equals(OtaPackageType.SOFTWARE)) {
-                            throw new DataValidationException("Can't assign software with type: " + software.getType());
-                        }
-                        if (software.getData() == null && !software.hasUrl()) {
-                            throw new DataValidationException("Can't assign software with empty data!");
-                        }
-                        if (!software.getDeviceProfileId().equals(deviceProfile.getId())) {
-                            throw new DataValidationException("Can't assign firmware with different deviceProfile!");
-                        }
-                    }
-                }
-
-                @Override
-                protected void validateUpdate(TenantId tenantId, DeviceProfile deviceProfile) {
-                    DeviceProfile old = deviceProfileDao.findById(deviceProfile.getTenantId(), deviceProfile.getId().getId());
-                    if (old == null) {
-                        throw new DataValidationException("Can't update non existing device profile!");
-                    }
-                    boolean profileTypeChanged = !old.getType().equals(deviceProfile.getType());
-                    boolean transportTypeChanged = !old.getTransportType().equals(deviceProfile.getTransportType());
-                    if (profileTypeChanged || transportTypeChanged) {
-                        Long profileDeviceCount = deviceDao.countDevicesByDeviceProfileId(deviceProfile.getTenantId(), deviceProfile.getId().getId());
-                        if (profileDeviceCount > 0) {
-                            String message = null;
-                            if (profileTypeChanged) {
-                                message = "Can't change device profile type because devices referenced it!";
-                            } else if (transportTypeChanged) {
-                                message = "Can't change device profile transport type because devices referenced it!";
-                            }
-                            throw new DataValidationException(message);
-                        }
-                    }
-                }
-
-                private void validateProtoSchemas(ProtoTransportPayloadConfiguration protoTransportPayloadTypeConfiguration) {
-                    try {
-                        validateTransportProtoSchema(protoTransportPayloadTypeConfiguration.getDeviceAttributesProtoSchema(), ATTRIBUTES_PROTO_SCHEMA);
-                        validateTransportProtoSchema(protoTransportPayloadTypeConfiguration.getDeviceTelemetryProtoSchema(), TELEMETRY_PROTO_SCHEMA);
-                        validateTransportProtoSchema(protoTransportPayloadTypeConfiguration.getDeviceRpcRequestProtoSchema(), RPC_REQUEST_PROTO_SCHEMA);
-                        validateTransportProtoSchema(protoTransportPayloadTypeConfiguration.getDeviceRpcResponseProtoSchema(), RPC_RESPONSE_PROTO_SCHEMA);
-                    } catch (Exception exception) {
-                        throw new DataValidationException(exception.getMessage());
-                    }
-                }
-
-                private void validateTransportProtoSchema(String schema, String schemaName) throws IllegalArgumentException {
-                    ProtoParser schemaParser = new ProtoParser(LOCATION, schema.toCharArray());
-                    ProtoFileElement protoFileElement;
-                    try {
-                        protoFileElement = schemaParser.readProtoFile();
-                    } catch (Exception e) {
-                        throw new IllegalArgumentException("[Transport Configuration] failed to parse " + schemaName + " due to: " + e.getMessage());
-                    }
-                    checkProtoFileSyntax(schemaName, protoFileElement);
-                    checkProtoFileCommonSettings(schemaName, protoFileElement.getOptions().isEmpty(), " Schema options don't support!");
-                    checkProtoFileCommonSettings(schemaName, protoFileElement.getPublicImports().isEmpty(), " Schema public imports don't support!");
-                    checkProtoFileCommonSettings(schemaName, protoFileElement.getImports().isEmpty(), " Schema imports don't support!");
-                    checkProtoFileCommonSettings(schemaName, protoFileElement.getExtendDeclarations().isEmpty(), " Schema extend declarations don't support!");
-                    checkTypeElements(schemaName, protoFileElement);
-                }
-
-                private void checkProtoFileSyntax(String schemaName, ProtoFileElement protoFileElement) {
-                    if (protoFileElement.getSyntax() == null || !protoFileElement.getSyntax().equals(Syntax.PROTO_3)) {
-                        throw new IllegalArgumentException("[Transport Configuration] invalid schema syntax: " + protoFileElement.getSyntax() +
-                                " for " + schemaName + " provided! Only " + Syntax.PROTO_3 + " allowed!");
-                    }
-                }
-
-                private void checkProtoFileCommonSettings(String schemaName, boolean isEmptySettings, String invalidSettingsMessage) {
-                    if (!isEmptySettings) {
-                        throw new IllegalArgumentException(invalidSchemaProvidedMessage(schemaName) + invalidSettingsMessage);
-                    }
-                }
-
-                private void checkTypeElements(String schemaName, ProtoFileElement protoFileElement) {
-                    List<TypeElement> types = protoFileElement.getTypes();
-                    if (!types.isEmpty()) {
-                        if (types.stream().noneMatch(typeElement -> typeElement instanceof MessageElement)) {
-                            throw new IllegalArgumentException(invalidSchemaProvidedMessage(schemaName) + " At least one Message definition should exists!");
-                        } else {
-                            checkEnumElements(schemaName, getEnumElements(types));
-                            checkMessageElements(schemaName, getMessageTypes(types));
-                        }
-                    } else {
-                        throw new IllegalArgumentException(invalidSchemaProvidedMessage(schemaName) + " Type elements is empty!");
-                    }
-                }
-
-                private void checkFieldElements(String schemaName, List<FieldElement> fieldElements) {
-                    if (!fieldElements.isEmpty()) {
-                        boolean hasRequiredLabel = fieldElements.stream().anyMatch(fieldElement -> {
-                            Field.Label label = fieldElement.getLabel();
-                            return label != null && label.equals(Field.Label.REQUIRED);
-                        });
-                        if (hasRequiredLabel) {
-                            throw new IllegalArgumentException(invalidSchemaProvidedMessage(schemaName) + " Required labels are not supported!");
-                        }
-                        boolean hasDefaultValue = fieldElements.stream().anyMatch(fieldElement -> fieldElement.getDefaultValue() != null);
-                        if (hasDefaultValue) {
-                            throw new IllegalArgumentException(invalidSchemaProvidedMessage(schemaName) + " Default values are not supported!");
-                        }
-                    }
-                }
-
-                private void checkEnumElements(String schemaName, List<EnumElement> enumTypes) {
-                    if (enumTypes.stream().anyMatch(enumElement -> !enumElement.getNestedTypes().isEmpty())) {
-                        throw new IllegalArgumentException(invalidSchemaProvidedMessage(schemaName) + " Nested types in Enum definitions are not supported!");
-                    }
-                    if (enumTypes.stream().anyMatch(enumElement -> !enumElement.getOptions().isEmpty())) {
-                        throw new IllegalArgumentException(invalidSchemaProvidedMessage(schemaName) + " Enum definitions options are not supported!");
-                    }
-                }
-
-                private void checkMessageElements(String schemaName, List<MessageElement> messageElementsList) {
-                    if (!messageElementsList.isEmpty()) {
-                        messageElementsList.forEach(messageElement -> {
-                            checkProtoFileCommonSettings(schemaName, messageElement.getGroups().isEmpty(),
-                                    " Message definition groups don't support!");
-                            checkProtoFileCommonSettings(schemaName, messageElement.getOptions().isEmpty(),
-                                    " Message definition options don't support!");
-                            checkProtoFileCommonSettings(schemaName, messageElement.getExtensions().isEmpty(),
-                                    " Message definition extensions don't support!");
-                            checkProtoFileCommonSettings(schemaName, messageElement.getReserveds().isEmpty(),
-                                    " Message definition reserved elements don't support!");
-                            checkFieldElements(schemaName, messageElement.getFields());
-                            List<OneOfElement> oneOfs = messageElement.getOneOfs();
-                            if (!oneOfs.isEmpty()) {
-                                oneOfs.forEach(oneOfElement -> {
-                                    checkProtoFileCommonSettings(schemaName, oneOfElement.getGroups().isEmpty(),
-                                            " OneOf definition groups don't support!");
-                                    checkFieldElements(schemaName, oneOfElement.getFields());
-                                });
-                            }
-                            List<TypeElement> nestedTypes = messageElement.getNestedTypes();
-                            if (!nestedTypes.isEmpty()) {
-                                List<EnumElement> nestedEnumTypes = getEnumElements(nestedTypes);
-                                if (!nestedEnumTypes.isEmpty()) {
-                                    checkEnumElements(schemaName, nestedEnumTypes);
-                                }
-                                List<MessageElement> nestedMessageTypes = getMessageTypes(nestedTypes);
-                                checkMessageElements(schemaName, nestedMessageTypes);
-                            }
-                        });
-                    }
-                }
-
-                private List<MessageElement> getMessageTypes(List<TypeElement> types) {
-                    return types.stream()
-                            .filter(typeElement -> typeElement instanceof MessageElement)
-                            .map(typeElement -> (MessageElement) typeElement)
-                            .collect(Collectors.toList());
-                }
-
-                private List<EnumElement> getEnumElements(List<TypeElement> types) {
-                    return types.stream()
-                            .filter(typeElement -> typeElement instanceof EnumElement)
-                            .map(typeElement -> (EnumElement) typeElement)
-                            .collect(Collectors.toList());
-                }
-
-            };
-
-    private void validateTelemetryDynamicMessageFields(ProtoTransportPayloadConfiguration protoTransportPayloadTypeConfiguration) {
-        String deviceTelemetryProtoSchema = protoTransportPayloadTypeConfiguration.getDeviceTelemetryProtoSchema();
-        Descriptors.Descriptor telemetryDynamicMessageDescriptor = protoTransportPayloadTypeConfiguration.getTelemetryDynamicMessageDescriptor(deviceTelemetryProtoSchema);
-        if (telemetryDynamicMessageDescriptor == null) {
-            throw new DataValidationException(invalidSchemaProvidedMessage(TELEMETRY_PROTO_SCHEMA) + " Failed to get telemetryDynamicMessageDescriptor!");
-        } else {
-            List<Descriptors.FieldDescriptor> fields = telemetryDynamicMessageDescriptor.getFields();
-            if (CollectionUtils.isEmpty(fields)) {
-                throw new DataValidationException(invalidSchemaProvidedMessage(TELEMETRY_PROTO_SCHEMA) + " " + telemetryDynamicMessageDescriptor.getName() + " fields is empty!");
-            } else if (fields.size() == 2) {
-                Descriptors.FieldDescriptor tsFieldDescriptor = telemetryDynamicMessageDescriptor.findFieldByName("ts");
-                Descriptors.FieldDescriptor valuesFieldDescriptor = telemetryDynamicMessageDescriptor.findFieldByName("values");
-                if (tsFieldDescriptor != null && valuesFieldDescriptor != null) {
-                    if (!Descriptors.FieldDescriptor.Type.MESSAGE.equals(valuesFieldDescriptor.getType())) {
-                        throw new DataValidationException(invalidSchemaProvidedMessage(TELEMETRY_PROTO_SCHEMA) + " Field 'values' has invalid data type. Only message type is supported!");
-                    }
-                    if (!Descriptors.FieldDescriptor.Type.INT64.equals(tsFieldDescriptor.getType())) {
-                        throw new DataValidationException(invalidSchemaProvidedMessage(TELEMETRY_PROTO_SCHEMA) + " Field 'ts' has invalid data type. Only int64 type is supported!");
-                    }
-                    if (!tsFieldDescriptor.hasOptionalKeyword()) {
-                        throw new DataValidationException(invalidSchemaProvidedMessage(TELEMETRY_PROTO_SCHEMA) + " Field 'ts' has invalid label. Field 'ts' should have optional keyword!");
-                    }
-                }
-            }
-        }
-    }
-
-    private void validateRpcRequestDynamicMessageFields(ProtoTransportPayloadConfiguration protoTransportPayloadTypeConfiguration) {
-        DynamicMessage.Builder rpcRequestDynamicMessageBuilder = protoTransportPayloadTypeConfiguration.getRpcRequestDynamicMessageBuilder(protoTransportPayloadTypeConfiguration.getDeviceRpcRequestProtoSchema());
-        Descriptors.Descriptor rpcRequestDynamicMessageDescriptor = rpcRequestDynamicMessageBuilder.getDescriptorForType();
-        if (rpcRequestDynamicMessageDescriptor == null) {
-            throw new DataValidationException(invalidSchemaProvidedMessage(RPC_REQUEST_PROTO_SCHEMA) + " Failed to get rpcRequestDynamicMessageDescriptor!");
-        } else {
-            if (CollectionUtils.isEmpty(rpcRequestDynamicMessageDescriptor.getFields()) || rpcRequestDynamicMessageDescriptor.getFields().size() != 3) {
-                throw new DataValidationException(invalidSchemaProvidedMessage(RPC_REQUEST_PROTO_SCHEMA) + " " + rpcRequestDynamicMessageDescriptor.getName() + " message should always contains 3 fields: method, requestId and params!");
-            }
-            Descriptors.FieldDescriptor methodFieldDescriptor = rpcRequestDynamicMessageDescriptor.findFieldByName("method");
-            if (methodFieldDescriptor == null) {
-                throw new DataValidationException(invalidSchemaProvidedMessage(RPC_REQUEST_PROTO_SCHEMA) + " Failed to get field descriptor for field: method!");
-            } else {
-                if (!Descriptors.FieldDescriptor.Type.STRING.equals(methodFieldDescriptor.getType())) {
-                    throw new DataValidationException(invalidSchemaProvidedMessage(RPC_REQUEST_PROTO_SCHEMA) + " Field 'method' has invalid data type. Only string type is supported!");
-                }
-                if (methodFieldDescriptor.isRepeated()) {
-                    throw new DataValidationException(invalidSchemaProvidedMessage(RPC_REQUEST_PROTO_SCHEMA) + " Field 'method' has invalid label!");
-                }
-            }
-            Descriptors.FieldDescriptor requestIdFieldDescriptor = rpcRequestDynamicMessageDescriptor.findFieldByName("requestId");
-            if (requestIdFieldDescriptor == null) {
-                throw new DataValidationException(invalidSchemaProvidedMessage(RPC_REQUEST_PROTO_SCHEMA) + " Failed to get field descriptor for field: requestId!");
-            } else {
-                if (!Descriptors.FieldDescriptor.Type.INT32.equals(requestIdFieldDescriptor.getType())) {
-                    throw new DataValidationException(invalidSchemaProvidedMessage(RPC_REQUEST_PROTO_SCHEMA) + " Field 'requestId' has invalid data type. Only int32 type is supported!");
-                }
-                if (requestIdFieldDescriptor.isRepeated()) {
-                    throw new DataValidationException(invalidSchemaProvidedMessage(RPC_REQUEST_PROTO_SCHEMA) + " Field 'requestId' has invalid label!");
-                }
-            }
-            Descriptors.FieldDescriptor paramsFieldDescriptor = rpcRequestDynamicMessageDescriptor.findFieldByName("params");
-            if (paramsFieldDescriptor == null) {
-                throw new DataValidationException(invalidSchemaProvidedMessage(RPC_REQUEST_PROTO_SCHEMA) + " Failed to get field descriptor for field: params!");
-            } else {
-                if (paramsFieldDescriptor.isRepeated()) {
-                    throw new DataValidationException(invalidSchemaProvidedMessage(RPC_REQUEST_PROTO_SCHEMA) + " Field 'params' has invalid label!");
-                }
-            }
-        }
-    }
-
-    private void validateLwm2mServersConfigOfBootstrapForClient(List<LwM2MBootstrapServerCredential> lwM2MBootstrapServersConfigurations, boolean isBootstrapServerUpdateEnable) {
-        Set <String> uris = new HashSet<>();
-        Set <Integer> shortServerIds = new HashSet<>();
-        for (LwM2MBootstrapServerCredential bootstrapServerCredential : lwM2MBootstrapServersConfigurations) {
-            AbstractLwM2MBootstrapServerCredential serverConfig = (AbstractLwM2MBootstrapServerCredential) bootstrapServerCredential;
-            if (!isBootstrapServerUpdateEnable && serverConfig.isBootstrapServerIs()) {
-                throw new DeviceCredentialsValidationException("Bootstrap config must not include \"Bootstrap Server\". \"Include Bootstrap Server updates\" is " + isBootstrapServerUpdateEnable + "." );
-            }
-            String server = serverConfig.isBootstrapServerIs() ? "Bootstrap Server" : "LwM2M Server" + " shortServerId: " + serverConfig.getShortServerId() + ":";
-            if (serverConfig.getShortServerId() < 1 || serverConfig.getShortServerId() > 65534) {
-                throw new DeviceCredentialsValidationException(server + " ShortServerId must not be less than 1 and more than 65534!");
-            }
-            if (!shortServerIds.add(serverConfig.getShortServerId())){
-                throw new DeviceCredentialsValidationException(server + " \"Short server Id\" value = "  + serverConfig.getShortServerId() + ". This value must be a unique value for all servers!");
-            };
-            String uri = serverConfig.getHost() + ":" + serverConfig.getPort();
-            if (!uris.add(uri)){
-                throw new DeviceCredentialsValidationException(server + " \"Host + port\" value = "  + uri + ". This value must be a unique value for all servers!");
-            };
-            Integer port;
-            if (LwM2MSecurityMode.NO_SEC.equals(serverConfig.getSecurityMode())) {
-               port =  serverConfig.isBootstrapServerIs() ? 5687 : 5685;
-            }
-            else {
-                port =  serverConfig.isBootstrapServerIs() ? 5688 : 5686;
-            }
-            if (serverConfig.getPort() == null || serverConfig.getPort().intValue() != port) {
-                throw new DeviceCredentialsValidationException(server + " \"Port\" value = "  + serverConfig.getPort() + ". This value for security " + serverConfig.getSecurityMode().name() + " must be " + port + "!");
-
-            }
-        }
-    }
-
-    private void validateLwm2mServersCredentialOfBootstrapForClient(LwM2MBootstrapServerCredential bootstrapServerConfig) {
-        String server;
-        switch (bootstrapServerConfig.getSecurityMode()) {
-            case NO_SEC:
-            case PSK:
-                break;
-            case RPK:
-                RPKLwM2MBootstrapServerCredential rpkServerCredentials = (RPKLwM2MBootstrapServerCredential)  bootstrapServerConfig;
-                server = rpkServerCredentials.isBootstrapServerIs() ? "Bootstrap Server" : "LwM2M Server";
-                if (StringUtils.isEmpty(rpkServerCredentials.getServerPublicKey())) {
-                    throw new DeviceCredentialsValidationException(server + " RPK public key must be specified!");
-                }
-                try {
-                    String pubkRpkSever = EncryptionUtil.pubkTrimNewLines(rpkServerCredentials.getServerPublicKey());
-                    rpkServerCredentials.setServerPublicKey(pubkRpkSever);
-                    SecurityUtil.publicKey.decode(rpkServerCredentials.getDecodedCServerPublicKey());
-                } catch (Exception e) {
-                    throw new DeviceCredentialsValidationException(server + " RPK public key must be in standard [RFC7250] and then encoded to Base64 format!");
-                }
-                break;
-            case X509:
-                X509LwM2MBootstrapServerCredential x509ServerCredentials = (X509LwM2MBootstrapServerCredential) bootstrapServerConfig;
-                server = x509ServerCredentials.isBootstrapServerIs() ? "Bootstrap Server" : "LwM2M Server";
-                if (StringUtils.isEmpty(x509ServerCredentials.getServerPublicKey())) {
-                    throw new DeviceCredentialsValidationException(server + " X509 public key must be specified!");
-                }
-
-                try {
-                    String certServer = EncryptionUtil.certTrimNewLines(x509ServerCredentials.getServerPublicKey());
-                    x509ServerCredentials.setServerPublicKey(certServer);
-                    SecurityUtil.publicKey.decode(x509ServerCredentials.getDecodedCServerPublicKey());
-                } catch (Exception e) {
-                    throw new DeviceCredentialsValidationException(server + " X509 public key must be in standard [RFC7250] and then encoded to Base64 format!");
-                }
-                break;
-        }
-    }
-
-=======
->>>>>>> c4bdee92
     private PaginatedRemover<TenantId, DeviceProfile> tenantDeviceProfilesRemover =
             new PaginatedRemover<>() {
 
