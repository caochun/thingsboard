/**
 * Copyright © 2016-2025 The Thingsboard Authors
 *
 * Licensed under the Apache License, Version 2.0 (the "License");
 * you may not use this file except in compliance with the License.
 * You may obtain a copy of the License at
 *
 *     http://www.apache.org/licenses/LICENSE-2.0
 *
 * Unless required by applicable law or agreed to in writing, software
 * distributed under the License is distributed on an "AS IS" BASIS,
 * WITHOUT WARRANTIES OR CONDITIONS OF ANY KIND, either express or implied.
 * See the License for the specific language governing permissions and
 * limitations under the License.
 */
package org.thingsboard.server.dao.model;

import com.datastax.oss.driver.api.core.uuid.Uuids;
import org.apache.commons.lang3.ArrayUtils;
import org.thingsboard.server.common.data.id.TenantId;
import org.thingsboard.server.common.data.kv.Aggregation;
import org.thingsboard.server.common.data.mobile.app.MobileAppVersionInfo;
import org.thingsboard.server.common.data.mobile.app.StoreInfo;

import java.util.UUID;

public class ModelConstants {

    private ModelConstants() {
    }

    public static final UUID NULL_UUID = Uuids.startOf(0);
    public static final TenantId SYSTEM_TENANT = TenantId.fromUUID(ModelConstants.NULL_UUID);

    // this is the difference between midnight October 15, 1582 UTC and midnight January 1, 1970 UTC as 100 nanosecond units
    public static final long EPOCH_DIFF = 122192928000000000L;

    /**
     * Generic constants.
     */
    public static final String ID_PROPERTY = "id";
    public static final String CREATED_TIME_PROPERTY = "created_time";
    public static final String USER_ID_PROPERTY = "user_id";
    public static final String TENANT_ID_PROPERTY = "tenant_id";
    public static final String CUSTOMER_ID_PROPERTY = "customer_id";
    public static final String ASSIGNEE_ID_PROPERTY = "assignee_id";
    public static final String DEVICE_ID_PROPERTY = "device_id";
    public static final String TITLE_PROPERTY = "title";
    public static final String NAME_PROPERTY = "name";
    public static final String ALIAS_PROPERTY = "alias";
    public static final String SEARCH_TEXT_PROPERTY = "search_text";
    public static final String ADDITIONAL_INFO_PROPERTY = "additional_info";
    public static final String ENTITY_TYPE_PROPERTY = "entity_type";
    public static final String VERSION_PROPERTY = "version";

    public static final String ENTITY_TYPE_COLUMN = ENTITY_TYPE_PROPERTY;
    public static final String TENANT_ID_COLUMN = "tenant_id";
    public static final String ENTITY_ID_COLUMN = "entity_id";
    public static final String ATTRIBUTE_TYPE_COLUMN = "attribute_type";
    public static final String ATTRIBUTE_KEY_COLUMN = "attribute_key";
    public static final String LAST_UPDATE_TS_COLUMN = "last_update_ts";
    public static final String VERSION_COLUMN = "version";

    /**
     * User constants.
     */
    public static final String USER_PG_HIBERNATE_TABLE_NAME = "tb_user";
    public static final String USER_TENANT_ID_PROPERTY = TENANT_ID_PROPERTY;
    public static final String USER_CUSTOMER_ID_PROPERTY = CUSTOMER_ID_PROPERTY;
    public static final String USER_EMAIL_PROPERTY = "email";
    public static final String USER_AUTHORITY_PROPERTY = "authority";
    public static final String USER_FIRST_NAME_PROPERTY = "first_name";
    public static final String USER_LAST_NAME_PROPERTY = "last_name";
    public static final String USER_ADDITIONAL_INFO_PROPERTY = ADDITIONAL_INFO_PROPERTY;

    /**
     * User_credentials constants.
     */
    public static final String USER_CREDENTIALS_TABLE_NAME = "user_credentials";
    public static final String USER_CREDENTIALS_USER_ID_PROPERTY = USER_ID_PROPERTY;
    public static final String USER_CREDENTIALS_ENABLED_PROPERTY = "enabled";
    public static final String USER_CREDENTIALS_PASSWORD_PROPERTY = "password"; //NOSONAR, the constant used to identify password column name (not password value itself)
    public static final String USER_CREDENTIALS_ACTIVATE_TOKEN_PROPERTY = "activate_token";
    public static final String USER_CREDENTIALS_ACTIVATE_TOKEN_EXP_TIME_PROPERTY = "activate_token_exp_time";
    public static final String USER_CREDENTIALS_RESET_TOKEN_PROPERTY = "reset_token";
    public static final String USER_CREDENTIALS_RESET_TOKEN_EXP_TIME_PROPERTY = "reset_token_exp_time";
    public static final String USER_CREDENTIALS_LAST_LOGIN_TS_PROPERTY = "last_login_ts";
    public static final String USER_CREDENTIALS_FAILED_LOGIN_ATTEMPTS_PROPERTY = "failed_login_attempts";

    /**
     * User settings constants.
     */
    public static final String USER_SETTINGS_TABLE_NAME = "user_settings";
    public static final String USER_SETTINGS_USER_ID_PROPERTY = USER_ID_PROPERTY;
    public static final String USER_SETTINGS_TYPE_PROPERTY = "type";
    public static final String USER_SETTINGS_SETTINGS = "settings";

    /**
     * Admin_settings constants.
     */
    public static final String ADMIN_SETTINGS_TABLE_NAME = "admin_settings";

    public static final String ADMIN_SETTINGS_TENANT_ID_PROPERTY = TENANT_ID_PROPERTY;
    public static final String ADMIN_SETTINGS_KEY_PROPERTY = "key";
    public static final String ADMIN_SETTINGS_JSON_VALUE_PROPERTY = "json_value";

    /**
     * Contact constants.
     */
    public static final String COUNTRY_PROPERTY = "country";
    public static final String STATE_PROPERTY = "state";
    public static final String CITY_PROPERTY = "city";
    public static final String ADDRESS_PROPERTY = "address";
    public static final String ADDRESS2_PROPERTY = "address2";
    public static final String ZIP_PROPERTY = "zip";
    public static final String PHONE_PROPERTY = "phone";
    public static final String EMAIL_PROPERTY = "email";

    /**
     * Tenant constants.
     */
    public static final String TENANT_TABLE_NAME = "tenant";
    public static final String TENANT_TITLE_PROPERTY = TITLE_PROPERTY;
    public static final String TENANT_REGION_PROPERTY = "region";
    public static final String TENANT_ADDITIONAL_INFO_PROPERTY = ADDITIONAL_INFO_PROPERTY;
    public static final String TENANT_TENANT_PROFILE_ID_PROPERTY = "tenant_profile_id";

    /**
     * Tenant profile constants.
     */
    public static final String TENANT_PROFILE_TABLE_NAME = "tenant_profile";
    public static final String TENANT_PROFILE_NAME_PROPERTY = "name";
    public static final String TENANT_PROFILE_PROFILE_DATA_PROPERTY = "profile_data";
    public static final String TENANT_PROFILE_DESCRIPTION_PROPERTY = "description";
    public static final String TENANT_PROFILE_IS_DEFAULT_PROPERTY = "is_default";
    public static final String TENANT_PROFILE_ISOLATED_TB_RULE_ENGINE = "isolated_tb_rule_engine";

    /**
     * Customer constants.
     */
    public static final String CUSTOMER_TABLE_NAME = "customer";
    public static final String CUSTOMER_TENANT_ID_PROPERTY = TENANT_ID_PROPERTY;
    public static final String CUSTOMER_TITLE_PROPERTY = TITLE_PROPERTY;
    public static final String CUSTOMER_ADDITIONAL_INFO_PROPERTY = ADDITIONAL_INFO_PROPERTY;
    public static final String CUSTOMER_IS_PUBLIC_PROPERTY = "is_public";

    /**
     * Device constants.
     */
    public static final String DEVICE_TABLE_NAME = "device";
    public static final String DEVICE_TENANT_ID_PROPERTY = TENANT_ID_PROPERTY;
    public static final String DEVICE_CUSTOMER_ID_PROPERTY = CUSTOMER_ID_PROPERTY;
    public static final String DEVICE_NAME_PROPERTY = "name";
    public static final String DEVICE_TYPE_PROPERTY = "type";
    public static final String DEVICE_LABEL_PROPERTY = "label";
    public static final String DEVICE_ADDITIONAL_INFO_PROPERTY = ADDITIONAL_INFO_PROPERTY;
    public static final String DEVICE_DEVICE_PROFILE_ID_PROPERTY = "device_profile_id";
    public static final String DEVICE_DEVICE_DATA_PROPERTY = "device_data";
    public static final String DEVICE_FIRMWARE_ID_PROPERTY = "firmware_id";
    public static final String DEVICE_SOFTWARE_ID_PROPERTY = "software_id";

    public static final String DEVICE_CUSTOMER_TITLE_PROPERTY = "customer_title";
    public static final String DEVICE_CUSTOMER_IS_PUBLIC_PROPERTY = "customer_is_public";
    public static final String DEVICE_DEVICE_PROFILE_NAME_PROPERTY = "device_profile_name";
    public static final String DEVICE_ACTIVE_PROPERTY = "active";

    public static final String DEVICE_INFO_VIEW_TABLE_NAME = "device_info_view";

    /**
     * Device profile constants.
     */
    public static final String DEVICE_PROFILE_TABLE_NAME = "device_profile";
    public static final String DEVICE_PROFILE_TENANT_ID_PROPERTY = TENANT_ID_PROPERTY;
    public static final String DEVICE_PROFILE_NAME_PROPERTY = "name";
    public static final String DEVICE_PROFILE_TYPE_PROPERTY = "type";
    public static final String DEVICE_PROFILE_IMAGE_PROPERTY = "image";
    public static final String DEVICE_PROFILE_TRANSPORT_TYPE_PROPERTY = "transport_type";
    public static final String DEVICE_PROFILE_PROVISION_TYPE_PROPERTY = "provision_type";
    public static final String DEVICE_PROFILE_PROFILE_DATA_PROPERTY = "profile_data";
    public static final String DEVICE_PROFILE_DESCRIPTION_PROPERTY = "description";
    public static final String DEVICE_PROFILE_IS_DEFAULT_PROPERTY = "is_default";
    public static final String DEVICE_PROFILE_DEFAULT_RULE_CHAIN_ID_PROPERTY = "default_rule_chain_id";
    public static final String DEVICE_PROFILE_DEFAULT_DASHBOARD_ID_PROPERTY = "default_dashboard_id";
    public static final String DEVICE_PROFILE_DEFAULT_QUEUE_NAME_PROPERTY = "default_queue_name";
    public static final String DEVICE_PROFILE_PROVISION_DEVICE_KEY = "provision_device_key";
    public static final String DEVICE_PROFILE_FIRMWARE_ID_PROPERTY = "firmware_id";
    public static final String DEVICE_PROFILE_SOFTWARE_ID_PROPERTY = "software_id";
    public static final String DEVICE_PROFILE_DEFAULT_EDGE_RULE_CHAIN_ID_PROPERTY = "default_edge_rule_chain_id";

    /**
     * Asset profile constants.
     */
    public static final String ASSET_PROFILE_TABLE_NAME = "asset_profile";
    public static final String ASSET_PROFILE_TENANT_ID_PROPERTY = TENANT_ID_PROPERTY;
    public static final String ASSET_PROFILE_NAME_PROPERTY = "name";
    public static final String ASSET_PROFILE_IMAGE_PROPERTY = "image";
    public static final String ASSET_PROFILE_DESCRIPTION_PROPERTY = "description";
    public static final String ASSET_PROFILE_IS_DEFAULT_PROPERTY = "is_default";
    public static final String ASSET_PROFILE_DEFAULT_RULE_CHAIN_ID_PROPERTY = "default_rule_chain_id";
    public static final String ASSET_PROFILE_DEFAULT_DASHBOARD_ID_PROPERTY = "default_dashboard_id";
    public static final String ASSET_PROFILE_DEFAULT_QUEUE_NAME_PROPERTY = "default_queue_name";
    public static final String ASSET_PROFILE_DEFAULT_EDGE_RULE_CHAIN_ID_PROPERTY = "default_edge_rule_chain_id";

    /**
     * Entity view constants.
     */
    public static final String ENTITY_VIEW_TABLE_NAME = "entity_view";
    public static final String ENTITY_VIEW_ENTITY_ID_PROPERTY = ENTITY_ID_COLUMN;
    public static final String ENTITY_VIEW_TENANT_ID_PROPERTY = TENANT_ID_PROPERTY;
    public static final String ENTITY_VIEW_CUSTOMER_ID_PROPERTY = CUSTOMER_ID_PROPERTY;
    public static final String ENTITY_VIEW_NAME_PROPERTY = DEVICE_NAME_PROPERTY;
    public static final String ENTITY_VIEW_KEYS_PROPERTY = "keys";
    public static final String ENTITY_VIEW_START_TS_PROPERTY = "start_ts";
    public static final String ENTITY_VIEW_END_TS_PROPERTY = "end_ts";
    public static final String ENTITY_VIEW_ADDITIONAL_INFO_PROPERTY = ADDITIONAL_INFO_PROPERTY;

    /**
     * Audit log constants.
     */
    public static final String AUDIT_LOG_TABLE_NAME = "audit_log";
    public static final String AUDIT_LOG_TENANT_ID_PROPERTY = TENANT_ID_PROPERTY;
    public static final String AUDIT_LOG_CUSTOMER_ID_PROPERTY = CUSTOMER_ID_PROPERTY;
    public static final String AUDIT_LOG_ENTITY_TYPE_PROPERTY = ENTITY_TYPE_PROPERTY;
    public static final String AUDIT_LOG_ENTITY_ID_PROPERTY = ENTITY_ID_COLUMN;
    public static final String AUDIT_LOG_ENTITY_NAME_PROPERTY = "entity_name";
    public static final String AUDIT_LOG_USER_ID_PROPERTY = USER_ID_PROPERTY;
    public static final String AUDIT_LOG_USER_NAME_PROPERTY = "user_name";
    public static final String AUDIT_LOG_ACTION_TYPE_PROPERTY = "action_type";
    public static final String AUDIT_LOG_ACTION_DATA_PROPERTY = "action_data";
    public static final String AUDIT_LOG_ACTION_STATUS_PROPERTY = "action_status";
    public static final String AUDIT_LOG_ACTION_FAILURE_DETAILS_PROPERTY = "action_failure_details";

    /**
     * Asset constants.
     */
    public static final String ASSET_TABLE_NAME = "asset";
    public static final String ASSET_TENANT_ID_PROPERTY = TENANT_ID_PROPERTY;
    public static final String ASSET_CUSTOMER_ID_PROPERTY = CUSTOMER_ID_PROPERTY;
    public static final String ASSET_NAME_PROPERTY = "name";
    public static final String ASSET_TYPE_PROPERTY = "type";
    public static final String ASSET_LABEL_PROPERTY = "label";
    public static final String ASSET_ADDITIONAL_INFO_PROPERTY = ADDITIONAL_INFO_PROPERTY;

    public static final String ASSET_ASSET_PROFILE_ID_PROPERTY = "asset_profile_id";

    /**
     * Alarm constants.
     */
    public static final String ENTITY_ALARM_TABLE_NAME = "entity_alarm";
    public static final String ALARM_TABLE_NAME = "alarm";
    public static final String ALARM_VIEW_NAME = "alarm_info";
    public static final String ALARM_TENANT_ID_PROPERTY = TENANT_ID_PROPERTY;
    public static final String ALARM_CUSTOMER_ID_PROPERTY = CUSTOMER_ID_PROPERTY;
    public static final String ALARM_TYPE_PROPERTY = "type";
    public static final String ALARM_DETAILS_PROPERTY = ADDITIONAL_INFO_PROPERTY;
    public static final String ALARM_STATUS_PROPERTY = "status";
    public static final String ALARM_ORIGINATOR_ID_PROPERTY = "originator_id";
    public static final String ALARM_ORIGINATOR_NAME_PROPERTY = "originator_name";
    public static final String ALARM_ORIGINATOR_LABEL_PROPERTY = "originator_label";
    public static final String ALARM_ORIGINATOR_TYPE_PROPERTY = "originator_type";
    public static final String ALARM_SEVERITY_PROPERTY = "severity";
    public static final String ALARM_ASSIGNEE_ID_PROPERTY = "assignee_id";
    public static final String ALARM_ASSIGNEE_FIRST_NAME_PROPERTY = "assignee_first_name";
    public static final String ALARM_ASSIGNEE_LAST_NAME_PROPERTY = "assignee_last_name";
    public static final String ALARM_ASSIGNEE_EMAIL_PROPERTY = "assignee_email";
    public static final String ALARM_START_TS_PROPERTY = "start_ts";
    public static final String ALARM_END_TS_PROPERTY = "end_ts";
    public static final String ALARM_ACKNOWLEDGED_PROPERTY = "acknowledged";
    public static final String ALARM_ACK_TS_PROPERTY = "ack_ts";
    public static final String ALARM_CLEARED_PROPERTY = "cleared";
    public static final String ALARM_CLEAR_TS_PROPERTY = "clear_ts";
    public static final String ALARM_ASSIGN_TS_PROPERTY = "assign_ts";
    public static final String ALARM_PROPAGATE_PROPERTY = "propagate";
    public static final String ALARM_PROPAGATE_TO_OWNER_PROPERTY = "propagate_to_owner";
    public static final String ALARM_PROPAGATE_TO_TENANT_PROPERTY = "propagate_to_tenant";
    public static final String ALARM_PROPAGATE_RELATION_TYPES = "propagate_relation_types";

    public static final String ALARM_COMMENT_TABLE_NAME = "alarm_comment";
    public static final String ALARM_COMMENT_ALARM_ID = "alarm_id";
    public static final String ALARM_COMMENT_USER_ID = USER_ID_PROPERTY;
    public static final String ALARM_COMMENT_TYPE = "type";
    public static final String ALARM_COMMENT_COMMENT = "comment";

    /**
     * Entity relation constants.
     */
    public static final String RELATION_TABLE_NAME = "relation";
    public static final String RELATION_FROM_ID_PROPERTY = "from_id";
    public static final String RELATION_FROM_TYPE_PROPERTY = "from_type";
    public static final String RELATION_TO_ID_PROPERTY = "to_id";
    public static final String RELATION_TO_TYPE_PROPERTY = "to_type";
    public static final String RELATION_TYPE_PROPERTY = "relation_type";
    public static final String RELATION_TYPE_GROUP_PROPERTY = "relation_type_group";

    /**
     * Device_credentials constants.
     */
    public static final String DEVICE_CREDENTIALS_TABLE_NAME = "device_credentials";
    public static final String DEVICE_CREDENTIALS_DEVICE_ID_PROPERTY = DEVICE_ID_PROPERTY;
    public static final String DEVICE_CREDENTIALS_CREDENTIALS_TYPE_PROPERTY = "credentials_type";
    public static final String DEVICE_CREDENTIALS_CREDENTIALS_ID_PROPERTY = "credentials_id";
    public static final String DEVICE_CREDENTIALS_CREDENTIALS_VALUE_PROPERTY = "credentials_value";

    /**
     * Widgets_bundle constants.
     */
    public static final String WIDGETS_BUNDLE_TABLE_NAME = "widgets_bundle";
    public static final String WIDGETS_BUNDLE_TENANT_ID_PROPERTY = TENANT_ID_PROPERTY;
    public static final String WIDGETS_BUNDLE_ALIAS_PROPERTY = ALIAS_PROPERTY;
    public static final String WIDGETS_BUNDLE_TITLE_PROPERTY = TITLE_PROPERTY;
    public static final String WIDGETS_BUNDLE_IMAGE_PROPERTY = "image";
    public static final String WIDGETS_BUNDLE_SCADA_PROPERTY = "scada";
    public static final String WIDGETS_BUNDLE_DESCRIPTION = "description";
    public static final String WIDGETS_BUNDLE_ORDER = "widgets_bundle_order";
    public static final String WIDGET_BUNDLES_PROPERTY = "bundles";

    /**
     * Widget_type constants.
     */
    public static final String WIDGET_TYPE_TABLE_NAME = "widget_type";
    public static final String WIDGET_TYPE_TENANT_ID_PROPERTY = TENANT_ID_PROPERTY;

    public static final String WIDGET_TYPE_FQN_PROPERTY = "fqn";
    public static final String WIDGET_TYPE_NAME_PROPERTY = "name";
    public static final String WIDGET_TYPE_IMAGE_PROPERTY = "image";
    public static final String WIDGET_TYPE_DESCRIPTION_PROPERTY = "description";
    public static final String WIDGET_TYPE_TAGS_PROPERTY = "tags";
    public static final String WIDGET_TYPE_DESCRIPTOR_PROPERTY = "descriptor";

    public static final String WIDGET_TYPE_DEPRECATED_PROPERTY = "deprecated";

    public static final String WIDGET_TYPE_SCADA_PROPERTY = "scada";

    public static final String WIDGET_TYPE_WIDGET_TYPE_PROPERTY = "widget_type";

    public static final String WIDGET_TYPE_INFO_VIEW_TABLE_NAME = "widget_type_info_view";

    /**
     * Widgets bundle widget constants.
     */
    public static final String WIDGETS_BUNDLE_WIDGET_TABLE_NAME = "widgets_bundle_widget";

    public static final String WIDGET_TYPE_ORDER_PROPERTY = "widget_type_order";

    /**
     * Dashboard constants.
     */
    public static final String DASHBOARD_TABLE_NAME = "dashboard";
    public static final String DASHBOARD_TENANT_ID_PROPERTY = TENANT_ID_PROPERTY;
    public static final String DASHBOARD_TITLE_PROPERTY = TITLE_PROPERTY;
    public static final String DASHBOARD_IMAGE_PROPERTY = "image";
    public static final String DASHBOARD_CONFIGURATION_PROPERTY = "configuration";
    public static final String DASHBOARD_ASSIGNED_CUSTOMERS_PROPERTY = "assigned_customers";
    public static final String DASHBOARD_MOBILE_HIDE_PROPERTY = "mobile_hide";
    public static final String DASHBOARD_MOBILE_ORDER_PROPERTY = "mobile_order";

    /**
     * Plugin component metadata constants.
     */
    public static final String COMPONENT_DESCRIPTOR_TABLE_NAME = "component_descriptor";
    public static final String COMPONENT_DESCRIPTOR_TYPE_PROPERTY = "type";
    public static final String COMPONENT_DESCRIPTOR_SCOPE_PROPERTY = "scope";
    public static final String COMPONENT_DESCRIPTOR_CLUSTERING_MODE_PROPERTY = "clustering_mode";
    public static final String COMPONENT_DESCRIPTOR_NAME_PROPERTY = "name";
    public static final String COMPONENT_DESCRIPTOR_CLASS_PROPERTY = "clazz";
    public static final String COMPONENT_DESCRIPTOR_CONFIGURATION_DESCRIPTOR_PROPERTY = "configuration_descriptor";
    public static final String COMPONENT_DESCRIPTOR_CONFIGURATION_VERSION_PROPERTY = "configuration_version";
    public static final String COMPONENT_DESCRIPTOR_ACTIONS_PROPERTY = "actions";
    public static final String COMPONENT_DESCRIPTOR_HAS_QUEUE_NAME_PROPERTY = "has_queue_name";

    /**
     * Event constants.
     */
    public static final String ERROR_EVENT_TABLE_NAME = "error_event";
    public static final String LC_EVENT_TABLE_NAME = "lc_event";
    public static final String STATS_EVENT_TABLE_NAME = "stats_event";
    public static final String RULE_NODE_DEBUG_EVENT_TABLE_NAME = "rule_node_debug_event";
    public static final String RULE_CHAIN_DEBUG_EVENT_TABLE_NAME = "rule_chain_debug_event";
    public static final String CALCULATED_FIELD_DEBUG_EVENT_TABLE_NAME = "cf_debug_event";

    public static final String EVENT_TENANT_ID_PROPERTY = TENANT_ID_PROPERTY;
    public static final String EVENT_SERVICE_ID_PROPERTY = "service_id";
    public static final String EVENT_ENTITY_ID_PROPERTY = "entity_id";

    public static final String EVENT_MESSAGES_PROCESSED_COLUMN_NAME = "e_messages_processed";
    public static final String EVENT_ERRORS_OCCURRED_COLUMN_NAME = "e_errors_occurred";

    public static final String EVENT_METHOD_COLUMN_NAME = "e_method";

    public static final String EVENT_TYPE_COLUMN_NAME = "e_type";
    public static final String EVENT_ERROR_COLUMN_NAME = "e_error";
    public static final String EVENT_SUCCESS_COLUMN_NAME = "e_success";

    public static final String EVENT_ENTITY_ID_COLUMN_NAME = "e_entity_id";
    public static final String EVENT_ENTITY_TYPE_COLUMN_NAME = "e_entity_type";
    public static final String EVENT_MSG_ID_COLUMN_NAME = "e_msg_id";
    public static final String EVENT_MSG_TYPE_COLUMN_NAME = "e_msg_type";
    public static final String EVENT_DATA_TYPE_COLUMN_NAME = "e_data_type";
    public static final String EVENT_RELATION_TYPE_COLUMN_NAME = "e_relation_type";
    public static final String EVENT_DATA_COLUMN_NAME = "e_data";
    public static final String EVENT_METADATA_COLUMN_NAME = "e_metadata";
    public static final String EVENT_MESSAGE_COLUMN_NAME = "e_message";

    public static final String EVENT_CALCULATED_FIELD_ID_COLUMN_NAME = "cf_id";
    public static final String EVENT_CALCULATED_FIELD_ARGUMENTS_COLUMN_NAME = "e_args";
    public static final String EVENT_CALCULATED_FIELD_RESULT_COLUMN_NAME = "e_result";

    public static final String DEBUG_MODE = "debug_mode";
    public static final String DEBUG_SETTINGS = "debug_settings";
    public static final String SINGLETON_MODE = "singleton_mode";
    public static final String QUEUE_NAME = "queue_name";

    /**
     * Rule chain constants.
     */
    public static final String RULE_CHAIN_TABLE_NAME = "rule_chain";
    public static final String RULE_CHAIN_TENANT_ID_PROPERTY = TENANT_ID_PROPERTY;
    public static final String RULE_CHAIN_NAME_PROPERTY = "name";
    public static final String RULE_CHAIN_TYPE_PROPERTY = "type";
    public static final String RULE_CHAIN_FIRST_RULE_NODE_ID_PROPERTY = "first_rule_node_id";
    public static final String RULE_CHAIN_ROOT_PROPERTY = "root";
    public static final String RULE_CHAIN_CONFIGURATION_PROPERTY = "configuration";

    /**
     * Rule node constants.
     */
    public static final String RULE_NODE_TABLE_NAME = "rule_node";
    public static final String RULE_NODE_CHAIN_ID_PROPERTY = "rule_chain_id";
    public static final String RULE_NODE_TYPE_PROPERTY = "type";
    public static final String RULE_NODE_NAME_PROPERTY = "name";
    public static final String RULE_NODE_VERSION_PROPERTY = "configuration_version";
    public static final String RULE_NODE_CONFIGURATION_PROPERTY = "configuration";

    /**
     * Node state constants.
     */
    public static final String RULE_NODE_STATE_TABLE_NAME = "rule_node_state";
    public static final String RULE_NODE_STATE_NODE_ID_PROPERTY = "rule_node_id";
    public static final String RULE_NODE_STATE_ENTITY_TYPE_PROPERTY = "entity_type";
    public static final String RULE_NODE_STATE_ENTITY_ID_PROPERTY = "entity_id";
    public static final String RULE_NODE_STATE_DATA_PROPERTY = "state_data";

    /**
     * Domain constants.
     */
    public static final String DOMAIN_TABLE_NAME = "domain";
    public static final String DOMAIN_NAME_PROPERTY = "name";
    public static final String DOMAIN_OAUTH2_ENABLED_PROPERTY = "oauth2_enabled";
    public static final String DOMAIN_PROPAGATE_TO_EDGE_PROPERTY = "edge_enabled";

    public static final String DOMAIN_OAUTH2_CLIENT_TABLE_NAME = "domain_oauth2_client";
    public static final String DOMAIN_OAUTH2_CLIENT_CLIENT_ID_PROPERTY = "oauth2_client_id";
    public static final String DOMAIN_OAUTH2_CLIENT_DOMAIN_ID_PROPERTY = "domain_id";

    /**
     * Mobile application constants.
     */
    public static final String MOBILE_APP_TABLE_NAME = "mobile_app";
    public static final String MOBILE_APP_PKG_NAME_PROPERTY = "pkg_name";
    public static final String MOBILE_APP_APP_SECRET_PROPERTY = "app_secret";
    public static final String MOBILE_APP_PLATFORM_TYPE_PROPERTY = "platform_type";
    public static final String MOBILE_APP_STATUS_PROPERTY = "status";
    public static final String MOBILE_APP_VERSION_INFO_PROPERTY = "version_info";
    public static final String MOBILE_APP_STORE_INFO_PROPERTY = "store_info";
    public static final MobileAppVersionInfo MOBILE_APP_VERSION_INFO_EMPTY_OBJECT = new MobileAppVersionInfo();
    public static final StoreInfo MOBILE_APP_STORE_INFO_EMPTY_OBJECT = new StoreInfo();

    /**
     * Mobile application bundle constants.
     */
    public static final String MOBILE_APP_BUNDLE_TABLE_NAME = "mobile_app_bundle";
    public static final String MOBILE_APP_BUNDLE_TITLE_PROPERTY = "title";
    public static final String MOBILE_APP_BUNDLE_DESCRIPTION_PROPERTY = "description";
    public static final String MOBILE_APP_BUNDLE_ANDROID_APP_ID_PROPERTY = "android_app_id";
    public static final String MOBILE_APP_BUNDLE_IOS_APP_ID_PROPERTY = "ios_app_id";
    public static final String MOBILE_APP_BUNDLE_LAYOUT_CONFIG_PROPERTY = "layout_config";
    public static final String MOBILE_APP_BUNDLE_OAUTH2_ENABLED_PROPERTY = "oauth2_enabled";

    public static final String MOBILE_APP_BUNDLE_OAUTH2_CLIENT_TABLE_NAME = "mobile_app_bundle_oauth2_client";
    public static final String MOBILE_APP_BUNDLE_OAUTH2_CLIENT_CLIENT_ID_PROPERTY = "oauth2_client_id";
    public static final String MOBILE_APP_BUNDLE_OAUTH2_CLIENT_MOBILE_APP_BUNDLE_ID_PROPERTY = "mobile_app_bundle_id";


    /**
     * OAuth2 client constants.
     */
    public static final String OAUTH2_CLIENT_TABLE_NAME = "oauth2_client";
    public static final String OAUTH2_CLIENT_REGISTRATION_TEMPLATE_TABLE_NAME = "oauth2_client_registration_template";
    public static final String OAUTH2_TEMPLATE_PROVIDER_ID_PROPERTY = "provider_id";
    public static final String OAUTH2_CLIENT_TITLE_PROPERTY = "title";
    public static final String OAUTH2_CLIENT_ID_PROPERTY = "client_id";
    public static final String OAUTH2_CLIENT_SECRET_PROPERTY = "client_secret";
    public static final String OAUTH2_AUTHORIZATION_URI_PROPERTY = "authorization_uri";
    public static final String OAUTH2_TOKEN_URI_PROPERTY = "token_uri";
    public static final String OAUTH2_SCOPE_PROPERTY = "scope";
    public static final String OAUTH2_PLATFORMS_PROPERTY = "platforms";
    public static final String OAUTH2_USER_INFO_URI_PROPERTY = "user_info_uri";
    public static final String OAUTH2_USER_NAME_ATTRIBUTE_NAME_PROPERTY = "user_name_attribute_name";
    public static final String OAUTH2_JWK_SET_URI_PROPERTY = "jwk_set_uri";
    public static final String OAUTH2_CLIENT_AUTHENTICATION_METHOD_PROPERTY = "client_authentication_method";
    public static final String OAUTH2_LOGIN_BUTTON_LABEL_PROPERTY = "login_button_label";
    public static final String OAUTH2_LOGIN_BUTTON_ICON_PROPERTY = "login_button_icon";
    public static final String OAUTH2_ALLOW_USER_CREATION_PROPERTY = "allow_user_creation";
    public static final String OAUTH2_ACTIVATE_USER_PROPERTY = "activate_user";
    public static final String OAUTH2_MAPPER_TYPE_PROPERTY = "type";
    public static final String OAUTH2_EMAIL_ATTRIBUTE_KEY_PROPERTY = "basic_email_attribute_key";
    public static final String OAUTH2_FIRST_NAME_ATTRIBUTE_KEY_PROPERTY = "basic_first_name_attribute_key";
    public static final String OAUTH2_LAST_NAME_ATTRIBUTE_KEY_PROPERTY = "basic_last_name_attribute_key";
    public static final String OAUTH2_TENANT_NAME_STRATEGY_PROPERTY = "basic_tenant_name_strategy";
    public static final String OAUTH2_TENANT_NAME_PATTERN_PROPERTY = "basic_tenant_name_pattern";
    public static final String OAUTH2_CUSTOMER_NAME_PATTERN_PROPERTY = "basic_customer_name_pattern";
    public static final String OAUTH2_DEFAULT_DASHBOARD_NAME_PROPERTY = "basic_default_dashboard_name";
    public static final String OAUTH2_ALWAYS_FULL_SCREEN_PROPERTY = "basic_always_full_screen";
    public static final String OAUTH2_MAPPER_URL_PROPERTY = "custom_url";
    public static final String OAUTH2_MAPPER_USERNAME_PROPERTY = "custom_username";
    public static final String OAUTH2_MAPPER_PASSWORD_PROPERTY = "custom_password";
    public static final String OAUTH2_MAPPER_SEND_TOKEN_PROPERTY = "custom_send_token";
    public static final String OAUTH2_TEMPLATE_COMMENT_PROPERTY = "comment";
    public static final String OAUTH2_ADDITIONAL_INFO_PROPERTY = ADDITIONAL_INFO_PROPERTY;
    public static final String OAUTH2_TEMPLATE_ADDITIONAL_INFO_PROPERTY = ADDITIONAL_INFO_PROPERTY;
    public static final String OAUTH2_TEMPLATE_LOGIN_BUTTON_ICON_PROPERTY = OAUTH2_LOGIN_BUTTON_ICON_PROPERTY;
    public static final String OAUTH2_TEMPLATE_LOGIN_BUTTON_LABEL_PROPERTY = OAUTH2_LOGIN_BUTTON_LABEL_PROPERTY;
    public static final String OAUTH2_TEMPLATE_HELP_LINK_PROPERTY = "help_link";

    /**
     * Usage Record constants.
     */
    public static final String API_USAGE_STATE_TABLE_NAME = "api_usage_state";
    public static final String API_USAGE_STATE_TENANT_ID_COLUMN = TENANT_ID_PROPERTY;
    public static final String API_USAGE_STATE_ENTITY_TYPE_COLUMN = ENTITY_TYPE_COLUMN;
    public static final String API_USAGE_STATE_ENTITY_ID_COLUMN = ENTITY_ID_COLUMN;
    public static final String API_USAGE_STATE_TRANSPORT_COLUMN = "transport";
    public static final String API_USAGE_STATE_DB_STORAGE_COLUMN = "db_storage";
    public static final String API_USAGE_STATE_RE_EXEC_COLUMN = "re_exec";
    public static final String API_USAGE_STATE_JS_EXEC_COLUMN = "js_exec";
    public static final String API_USAGE_STATE_TBEL_EXEC_COLUMN = "tbel_exec";
    public static final String API_USAGE_STATE_EMAIL_EXEC_COLUMN = "email_exec";
    public static final String API_USAGE_STATE_SMS_EXEC_COLUMN = "sms_exec";
    public static final String API_USAGE_STATE_ALARM_EXEC_COLUMN = "alarm_exec";

    /**
     * Resource constants.
     */
    public static final String RESOURCE_TABLE_NAME = "resource";
    public static final String RESOURCE_TENANT_ID_COLUMN = TENANT_ID_COLUMN;
    public static final String RESOURCE_TYPE_COLUMN = "resource_type";
    public static final String RESOURCE_SUB_TYPE_COLUMN = "resource_sub_type";
    public static final String RESOURCE_KEY_COLUMN = "resource_key";
    public static final String RESOURCE_TITLE_COLUMN = TITLE_PROPERTY;
    public static final String RESOURCE_FILE_NAME_COLUMN = "file_name";
    public static final String RESOURCE_DATA_COLUMN = "data";
    public static final String RESOURCE_ETAG_COLUMN = "etag";
    public static final String RESOURCE_DESCRIPTOR_COLUMN = "descriptor";
    public static final String RESOURCE_PREVIEW_COLUMN = "preview";
    public static final String RESOURCE_IS_PUBLIC_COLUMN = "is_public";
    public static final String PUBLIC_RESOURCE_KEY_COLUMN = "public_resource_key";

    /**
     * Ota Package constants.
     */
    public static final String OTA_PACKAGE_TABLE_NAME = "ota_package";
    public static final String OTA_PACKAGE_TENANT_ID_COLUMN = TENANT_ID_COLUMN;
    public static final String OTA_PACKAGE_DEVICE_PROFILE_ID_COLUMN = "device_profile_id";
    public static final String OTA_PACKAGE_TYPE_COLUMN = "type";
    public static final String OTA_PACKAGE_TILE_COLUMN = TITLE_PROPERTY;
    public static final String OTA_PACKAGE_VERSION_COLUMN = "version";
    public static final String OTA_PACKAGE_TAG_COLUMN = "tag";
    public static final String OTA_PACKAGE_URL_COLUMN = "url";
    public static final String OTA_PACKAGE_FILE_NAME_COLUMN = "file_name";
    public static final String OTA_PACKAGE_CONTENT_TYPE_COLUMN = "content_type";
    public static final String OTA_PACKAGE_CHECKSUM_ALGORITHM_COLUMN = "checksum_algorithm";
    public static final String OTA_PACKAGE_CHECKSUM_COLUMN = "checksum";
    public static final String OTA_PACKAGE_DATA_COLUMN = "data";
    public static final String OTA_PACKAGE_DATA_SIZE_COLUMN = "data_size";
    public static final String OTA_PACKAGE_ADDITIONAL_INFO_COLUMN = ADDITIONAL_INFO_PROPERTY;

    /**
     * Persisted RPC constants.
     */
    public static final String RPC_TABLE_NAME = "rpc";
    public static final String RPC_TENANT_ID_COLUMN = TENANT_ID_COLUMN;
    public static final String RPC_DEVICE_ID = "device_id";
    public static final String RPC_EXPIRATION_TIME = "expiration_time";
    public static final String RPC_REQUEST = "request";
    public static final String RPC_RESPONSE = "response";
    public static final String RPC_STATUS = "status";
    public static final String RPC_ADDITIONAL_INFO = ADDITIONAL_INFO_PROPERTY;

    /**
     * Edge constants.
     */
    public static final String EDGE_TABLE_NAME = "edge";
    public static final String EDGE_TENANT_ID_PROPERTY = TENANT_ID_PROPERTY;
    public static final String EDGE_CUSTOMER_ID_PROPERTY = CUSTOMER_ID_PROPERTY;
    public static final String EDGE_ROOT_RULE_CHAIN_ID_PROPERTY = "root_rule_chain_id";
    public static final String EDGE_NAME_PROPERTY = "name";
    public static final String EDGE_LABEL_PROPERTY = "label";
    public static final String EDGE_TYPE_PROPERTY = "type";
    public static final String EDGE_ADDITIONAL_INFO_PROPERTY = ADDITIONAL_INFO_PROPERTY;

    public static final String EDGE_ROUTING_KEY_PROPERTY = "routing_key";
    public static final String EDGE_SECRET_PROPERTY = "secret";

    /**
     * Edge queue constants.
     */
    public static final String EDGE_EVENT_TABLE_NAME = "edge_event";
    public static final String EDGE_EVENT_TENANT_ID_PROPERTY = TENANT_ID_PROPERTY;
    public static final String EDGE_EVENT_SEQUENTIAL_ID_PROPERTY = "seq_id";
    public static final String EDGE_EVENT_EDGE_ID_PROPERTY = "edge_id";
    public static final String EDGE_EVENT_TYPE_PROPERTY = "edge_event_type";
    public static final String EDGE_EVENT_ACTION_PROPERTY = "edge_event_action";
    public static final String EDGE_EVENT_UID_PROPERTY = "edge_event_uid";
    public static final String EDGE_EVENT_ENTITY_ID_PROPERTY = "entity_id";
    public static final String EDGE_EVENT_BODY_PROPERTY = "body";

    public static final String EXTERNAL_ID_PROPERTY = "external_id";

    /**
     * User auth settings constants.
     */
    public static final String USER_AUTH_SETTINGS_TABLE_NAME = "user_auth_settings";
    public static final String USER_AUTH_SETTINGS_USER_ID_PROPERTY = USER_ID_PROPERTY;
    public static final String USER_AUTH_SETTINGS_TWO_FA_SETTINGS = "two_fa_settings";

    /**
     * Cassandra attributes and timeseries constants.
     */
    public static final String TS_KV_CF = "ts_kv_cf";
    public static final String TS_KV_PARTITIONS_CF = "ts_kv_partitions_cf";
    public static final String TS_KV_LATEST_CF = "ts_kv_latest_cf";

    public static final String PARTITION_COLUMN = "partition";
    public static final String KEY_COLUMN = "key";
    public static final String KEY_ID_COLUMN = "key_id";
    public static final String TS_COLUMN = "ts";

    /**
     * Main names of cassandra key-value columns storage.
     */
    public static final String BOOLEAN_VALUE_COLUMN = "bool_v";
    public static final String STRING_VALUE_COLUMN = "str_v";
    public static final String LONG_VALUE_COLUMN = "long_v";
    public static final String DOUBLE_VALUE_COLUMN = "dbl_v";
    public static final String JSON_VALUE_COLUMN = "json_v";

    /**
     * Queue constants.
     */
    public static final String QUEUE_TENANT_ID_PROPERTY = TENANT_ID_PROPERTY;
    public static final String QUEUE_NAME_PROPERTY = "name";
    public static final String QUEUE_TOPIC_PROPERTY = "topic";
    public static final String QUEUE_POLL_INTERVAL_PROPERTY = "poll_interval";
    public static final String QUEUE_PARTITIONS_PROPERTY = "partitions";
    public static final String QUEUE_CONSUMER_PER_PARTITION = "consumer_per_partition";
    public static final String QUEUE_PACK_PROCESSING_TIMEOUT_PROPERTY = "pack_processing_timeout";
    public static final String QUEUE_SUBMIT_STRATEGY_PROPERTY = "submit_strategy";
    public static final String QUEUE_PROCESSING_STRATEGY_PROPERTY = "processing_strategy";
    public static final String QUEUE_TABLE_NAME = "queue";
    public static final String QUEUE_ADDITIONAL_INFO_PROPERTY = ADDITIONAL_INFO_PROPERTY;

    /**
     * Tenant queue stats constants.
     */
    public static final String QUEUE_STATS_TABLE_NAME = "queue_stats";
    public static final String QUEUE_STATS_TENANT_ID_PROPERTY = TENANT_ID_PROPERTY;
    public static final String QUEUE_STATS_QUEUE_NAME_PROPERTY = "queue_name";
    public static final String QUEUE_STATS_SERVICE_ID_PROPERTY = "service_id";

    /**
     * Notification constants
     */
    public static final String NOTIFICATION_TARGET_TABLE_NAME = "notification_target";
    public static final String NOTIFICATION_TARGET_CONFIGURATION_PROPERTY = "configuration";

    public static final String NOTIFICATION_TABLE_NAME = "notification";
    public static final String NOTIFICATION_REQUEST_ID_PROPERTY = "request_id";
    public static final String NOTIFICATION_RECIPIENT_ID_PROPERTY = "recipient_id";
    public static final String NOTIFICATION_TYPE_PROPERTY = "type";
    public static final String NOTIFICATION_DELIVERY_METHOD_PROPERTY = "delivery_method";
    public static final String NOTIFICATION_SUBJECT_PROPERTY = "subject";
    public static final String NOTIFICATION_TEXT_PROPERTY = "body";
    public static final String NOTIFICATION_ADDITIONAL_CONFIG_PROPERTY = "additional_config";
    public static final String NOTIFICATION_STATUS_PROPERTY = "status";

    public static final String NOTIFICATION_REQUEST_TABLE_NAME = "notification_request";
    public static final String NOTIFICATION_REQUEST_TARGETS_PROPERTY = "targets";
    public static final String NOTIFICATION_REQUEST_TEMPLATE_ID_PROPERTY = "template_id";
    public static final String NOTIFICATION_REQUEST_TEMPLATE_PROPERTY = "template";
    public static final String NOTIFICATION_REQUEST_INFO_PROPERTY = "info";
    public static final String NOTIFICATION_REQUEST_ORIGINATOR_ENTITY_ID_PROPERTY = "originator_entity_id";
    public static final String NOTIFICATION_REQUEST_ORIGINATOR_ENTITY_TYPE_PROPERTY = "originator_entity_type";
    public static final String NOTIFICATION_REQUEST_ADDITIONAL_CONFIG_PROPERTY = "additional_config";
    public static final String NOTIFICATION_REQUEST_STATUS_PROPERTY = "status";
    public static final String NOTIFICATION_REQUEST_RULE_ID_PROPERTY = "rule_id";
    public static final String NOTIFICATION_REQUEST_STATS_PROPERTY = "stats";

    public static final String NOTIFICATION_RULE_TABLE_NAME = "notification_rule";
    public static final String NOTIFICATION_RULE_ENABLED_PROPERTY = "enabled";
    public static final String NOTIFICATION_RULE_TEMPLATE_ID_PROPERTY = "template_id";
    public static final String NOTIFICATION_RULE_TRIGGER_TYPE_PROPERTY = "trigger_type";
    public static final String NOTIFICATION_RULE_TRIGGER_CONFIG_PROPERTY = "trigger_config";
    public static final String NOTIFICATION_RULE_RECIPIENTS_CONFIG_PROPERTY = "recipients_config";
    public static final String NOTIFICATION_RULE_ADDITIONAL_CONFIG_PROPERTY = "additional_config";

    public static final String NOTIFICATION_TEMPLATE_TABLE_NAME = "notification_template";
    public static final String NOTIFICATION_TEMPLATE_NOTIFICATION_TYPE_PROPERTY = "notification_type";
    public static final String NOTIFICATION_TEMPLATE_CONFIGURATION_PROPERTY = "configuration";

    /**
     * Mobile application settings constants.
     */
    public static final String QR_CODE_SETTINGS_TABLE_NAME = "qr_code_settings";
    public static final String QR_CODE_SETTINGS_USE_DEFAULT_APP_PROPERTY = "use_default_app";
    public static final String QR_CODE_SETTINGS_ANDROID_ENABLED_PROPERTY = "android_enabled";
    public static final String QR_CODE_SETTINGS_IOS_ENABLED_PROPERTY = "ios_enabled";
    public static final String QR_CODE_SETTINGS_BUNDLE_ID_PROPERTY = "mobile_app_bundle_id";
    public static final String QR_CODE_SETTINGS_CONFIG_PROPERTY = "qr_code_config";

    /**
     * Calculated fields constants.
     */
    public static final String CALCULATED_FIELD_TABLE_NAME = "calculated_field";
    public static final String CALCULATED_FIELD_TENANT_ID_COLUMN = TENANT_ID_COLUMN;
    public static final String CALCULATED_FIELD_ENTITY_TYPE = ENTITY_TYPE_COLUMN;
    public static final String CALCULATED_FIELD_ENTITY_ID = ENTITY_ID_COLUMN;
    public static final String CALCULATED_FIELD_TYPE = "type";
    public static final String CALCULATED_FIELD_NAME = "name";
    public static final String CALCULATED_FIELD_CONFIGURATION_VERSION = "configuration_version";
    public static final String CALCULATED_FIELD_CONFIGURATION = "configuration";
    public static final String CALCULATED_FIELD_VERSION = "version";

    /**
     * Calculated field links constants.
     */
    public static final String CALCULATED_FIELD_LINK_TABLE_NAME = "calculated_field_link";
    public static final String CALCULATED_FIELD_LINK_TENANT_ID_COLUMN = TENANT_ID_COLUMN;
    public static final String CALCULATED_FIELD_LINK_ENTITY_TYPE = ENTITY_TYPE_COLUMN;
    public static final String CALCULATED_FIELD_LINK_ENTITY_ID = ENTITY_ID_COLUMN;
    public static final String CALCULATED_FIELD_LINK_CALCULATED_FIELD_ID = "calculated_field_id";

    /**
<<<<<<< HEAD
     * AI model settings constants.
     */
    public static final String AI_MODEL_SETTINGS_TABLE_NAME = "ai_model_settings";
    public static final String AI_MODEL_SETTINGS_TENANT_ID_COLUMN_NAME = TENANT_ID_COLUMN;
    public static final String AI_MODEL_SETTINGS_NAME_COLUMN_NAME = NAME_PROPERTY;
    public static final String AI_MODEL_SETTINGS_CONFIGURATION_COLUMN_NAME = "configuration";
=======
     * Tasks constants.
     */
    public static final String JOB_TABLE_NAME = "job";
    public static final String JOB_TYPE_PROPERTY = "type";
    public static final String JOB_KEY_PROPERTY = "key";
    public static final String JOB_ENTITY_ID_PROPERTY = "entity_id";
    public static final String JOB_ENTITY_TYPE_PROPERTY = "entity_type";
    public static final String JOB_STATUS_PROPERTY = "status";
    public static final String JOB_CONFIGURATION_PROPERTY = "configuration";
    public static final String JOB_RESULT_PROPERTY = "result";
>>>>>>> dfc1a6ed

    protected static final String[] NONE_AGGREGATION_COLUMNS = new String[]{LONG_VALUE_COLUMN, DOUBLE_VALUE_COLUMN, BOOLEAN_VALUE_COLUMN, STRING_VALUE_COLUMN, JSON_VALUE_COLUMN, KEY_COLUMN, TS_COLUMN};

    protected static final String[] COUNT_AGGREGATION_COLUMNS = new String[]{count(LONG_VALUE_COLUMN), count(DOUBLE_VALUE_COLUMN), count(BOOLEAN_VALUE_COLUMN), count(STRING_VALUE_COLUMN), count(JSON_VALUE_COLUMN), max(TS_COLUMN)};

    protected static final String[] MIN_AGGREGATION_COLUMNS =
            ArrayUtils.addAll(COUNT_AGGREGATION_COLUMNS, new String[]{min(LONG_VALUE_COLUMN), min(DOUBLE_VALUE_COLUMN), min(BOOLEAN_VALUE_COLUMN), min(STRING_VALUE_COLUMN), min(JSON_VALUE_COLUMN)});
    protected static final String[] MAX_AGGREGATION_COLUMNS =
            ArrayUtils.addAll(COUNT_AGGREGATION_COLUMNS, new String[]{max(LONG_VALUE_COLUMN), max(DOUBLE_VALUE_COLUMN), max(BOOLEAN_VALUE_COLUMN), max(STRING_VALUE_COLUMN), max(JSON_VALUE_COLUMN)});
    protected static final String[] SUM_AGGREGATION_COLUMNS =
            ArrayUtils.addAll(COUNT_AGGREGATION_COLUMNS, new String[]{sum(LONG_VALUE_COLUMN), sum(DOUBLE_VALUE_COLUMN)});
    protected static final String[] AVG_AGGREGATION_COLUMNS = SUM_AGGREGATION_COLUMNS;

    public static String min(String s) {
        return "min(" + s + ")";
    }

    public static String max(String s) {
        return "max(" + s + ")";
    }

    public static String sum(String s) {
        return "sum(" + s + ")";
    }

    public static String count(String s) {
        return "count(" + s + ")";
    }

    public static String[] getFetchColumnNames(Aggregation aggregation) {
        switch (aggregation) {
            case NONE:
                return NONE_AGGREGATION_COLUMNS;
            case MIN:
                return MIN_AGGREGATION_COLUMNS;
            case MAX:
                return MAX_AGGREGATION_COLUMNS;
            case SUM:
                return SUM_AGGREGATION_COLUMNS;
            case COUNT:
                return COUNT_AGGREGATION_COLUMNS;
            case AVG:
                return AVG_AGGREGATION_COLUMNS;
            default:
                throw new RuntimeException("Aggregation type: " + aggregation + " is not supported!");
        }
    }

}<|MERGE_RESOLUTION|>--- conflicted
+++ resolved
@@ -740,14 +740,6 @@
     public static final String CALCULATED_FIELD_LINK_CALCULATED_FIELD_ID = "calculated_field_id";
 
     /**
-<<<<<<< HEAD
-     * AI model settings constants.
-     */
-    public static final String AI_MODEL_SETTINGS_TABLE_NAME = "ai_model_settings";
-    public static final String AI_MODEL_SETTINGS_TENANT_ID_COLUMN_NAME = TENANT_ID_COLUMN;
-    public static final String AI_MODEL_SETTINGS_NAME_COLUMN_NAME = NAME_PROPERTY;
-    public static final String AI_MODEL_SETTINGS_CONFIGURATION_COLUMN_NAME = "configuration";
-=======
      * Tasks constants.
      */
     public static final String JOB_TABLE_NAME = "job";
@@ -758,7 +750,14 @@
     public static final String JOB_STATUS_PROPERTY = "status";
     public static final String JOB_CONFIGURATION_PROPERTY = "configuration";
     public static final String JOB_RESULT_PROPERTY = "result";
->>>>>>> dfc1a6ed
+
+    /**
+     * AI model settings constants.
+     */
+    public static final String AI_MODEL_SETTINGS_TABLE_NAME = "ai_model_settings";
+    public static final String AI_MODEL_SETTINGS_TENANT_ID_COLUMN_NAME = TENANT_ID_COLUMN;
+    public static final String AI_MODEL_SETTINGS_NAME_COLUMN_NAME = NAME_PROPERTY;
+    public static final String AI_MODEL_SETTINGS_CONFIGURATION_COLUMN_NAME = "configuration";
 
     protected static final String[] NONE_AGGREGATION_COLUMNS = new String[]{LONG_VALUE_COLUMN, DOUBLE_VALUE_COLUMN, BOOLEAN_VALUE_COLUMN, STRING_VALUE_COLUMN, JSON_VALUE_COLUMN, KEY_COLUMN, TS_COLUMN};
 
