--- conflicted
+++ resolved
@@ -383,7 +383,15 @@
     public static final String RULE_NODE_CONFIGURATION_PROPERTY = "configuration";
 
     /**
-<<<<<<< HEAD
+     * Rule node state constants.
+     */
+    public static final String RULE_NODE_STATE_TABLE_NAME = "rule_node_state";
+    public static final String RULE_NODE_STATE_NODE_ID_PROPERTY = "rule_node_id";
+    public static final String RULE_NODE_STATE_ENTITY_TYPE_PROPERTY = "entity_type";
+    public static final String RULE_NODE_STATE_ENTITY_ID_PROPERTY = "entity_id";
+    public static final String RULE_NODE_STATE_DATA_PROPERTY = "state_data";
+
+    /**
      * Cassandra edge constants.
      */
     public static final String EDGE_COLUMN_FAMILY_NAME = "edge";
@@ -409,15 +417,6 @@
     public static final String EDGE_EVENT_ACTION_PROPERTY = "edge_event_action";
     public static final String EDGE_EVENT_ENTITY_ID_PROPERTY = "entity_id";
     public static final String EDGE_EVENT_ENTITY_BODY_PROPERTY = "entity_body";
-=======
-     * Rule node state constants.
-     */
-    public static final String RULE_NODE_STATE_TABLE_NAME = "rule_node_state";
-    public static final String RULE_NODE_STATE_NODE_ID_PROPERTY = "rule_node_id";
-    public static final String RULE_NODE_STATE_ENTITY_TYPE_PROPERTY = "entity_type";
-    public static final String RULE_NODE_STATE_ENTITY_ID_PROPERTY = "entity_id";
-    public static final String RULE_NODE_STATE_DATA_PROPERTY = "state_data";
->>>>>>> 40e13cce
 
     /**
      * Cassandra attributes and timeseries constants.
