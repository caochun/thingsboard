/**
 * Copyright © 2016-2020 The Thingsboard Authors
 *
 * Licensed under the Apache License, Version 2.0 (the "License");
 * you may not use this file except in compliance with the License.
 * You may obtain a copy of the License at
 *
 *     http://www.apache.org/licenses/LICENSE-2.0
 *
 * Unless required by applicable law or agreed to in writing, software
 * distributed under the License is distributed on an "AS IS" BASIS,
 * WITHOUT WARRANTIES OR CONDITIONS OF ANY KIND, either express or implied.
 * See the License for the specific language governing permissions and
 * limitations under the License.
 */
package org.thingsboard.server.dao.model;

import com.datastax.oss.driver.api.core.uuid.Uuids;
import org.apache.commons.lang3.ArrayUtils;
import org.thingsboard.server.common.data.id.TenantId;
import org.thingsboard.server.common.data.kv.Aggregation;

import java.util.UUID;

public class ModelConstants {

    private ModelConstants() {
    }

    public static final UUID NULL_UUID = Uuids.startOf(0);
    public static final TenantId SYSTEM_TENANT = new TenantId(ModelConstants.NULL_UUID);

    // this is the difference between midnight October 15, 1582 UTC and midnight January 1, 1970 UTC as 100 nanosecond units
    public static final long EPOCH_DIFF = 122192928000000000L;

    /**
     * Generic constants.
     */
    public static final String ID_PROPERTY = "id";
    public static final String CREATED_TIME_PROPERTY = "created_time";
    public static final String USER_ID_PROPERTY = "user_id";
    public static final String TENANT_ID_PROPERTY = "tenant_id";
    public static final String CUSTOMER_ID_PROPERTY = "customer_id";
    public static final String DEVICE_ID_PROPERTY = "device_id";
    public static final String TITLE_PROPERTY = "title";
    public static final String ALIAS_PROPERTY = "alias";
    public static final String SEARCH_TEXT_PROPERTY = "search_text";
    public static final String ADDITIONAL_INFO_PROPERTY = "additional_info";
    public static final String ENTITY_TYPE_PROPERTY = "entity_type";

    public static final String ENTITY_TYPE_COLUMN = ENTITY_TYPE_PROPERTY;
    public static final String TENANT_ID_COLUMN = "tenant_id";
    public static final String ENTITY_ID_COLUMN = "entity_id";
    public static final String ATTRIBUTE_TYPE_COLUMN = "attribute_type";
    public static final String ATTRIBUTE_KEY_COLUMN = "attribute_key";
    public static final String LAST_UPDATE_TS_COLUMN = "last_update_ts";

    /**
     * Cassandra user constants.
     */
    public static final String USER_COLUMN_FAMILY_NAME = "user";
    public static final String USER_PG_HIBERNATE_COLUMN_FAMILY_NAME = "tb_user";
    public static final String USER_TENANT_ID_PROPERTY = TENANT_ID_PROPERTY;
    public static final String USER_CUSTOMER_ID_PROPERTY = CUSTOMER_ID_PROPERTY;
    public static final String USER_EMAIL_PROPERTY = "email";
    public static final String USER_AUTHORITY_PROPERTY = "authority";
    public static final String USER_FIRST_NAME_PROPERTY = "first_name";
    public static final String USER_LAST_NAME_PROPERTY = "last_name";
    public static final String USER_ADDITIONAL_INFO_PROPERTY = ADDITIONAL_INFO_PROPERTY;

    public static final String USER_BY_EMAIL_COLUMN_FAMILY_NAME = "user_by_email";
    public static final String USER_BY_TENANT_AND_SEARCH_TEXT_COLUMN_FAMILY_NAME = "user_by_tenant_and_search_text";
    public static final String USER_BY_CUSTOMER_AND_SEARCH_TEXT_COLUMN_FAMILY_NAME = "user_by_customer_and_search_text";

    /**
     * Cassandra user_credentials constants.
     */
    public static final String USER_CREDENTIALS_COLUMN_FAMILY_NAME = "user_credentials";
    public static final String USER_CREDENTIALS_USER_ID_PROPERTY = USER_ID_PROPERTY;
    public static final String USER_CREDENTIALS_ENABLED_PROPERTY = "enabled";
    public static final String USER_CREDENTIALS_PASSWORD_PROPERTY = "password"; //NOSONAR, the constant used to identify password column name (not password value itself)
    public static final String USER_CREDENTIALS_ACTIVATE_TOKEN_PROPERTY = "activate_token";
    public static final String USER_CREDENTIALS_RESET_TOKEN_PROPERTY = "reset_token";

    public static final String USER_CREDENTIALS_BY_USER_COLUMN_FAMILY_NAME = "user_credentials_by_user";
    public static final String USER_CREDENTIALS_BY_ACTIVATE_TOKEN_COLUMN_FAMILY_NAME = "user_credentials_by_activate_token";
    public static final String USER_CREDENTIALS_BY_RESET_TOKEN_COLUMN_FAMILY_NAME = "user_credentials_by_reset_token";

    /**
     * Cassandra admin_settings constants.
     */
    public static final String ADMIN_SETTINGS_COLUMN_FAMILY_NAME = "admin_settings";
    public static final String ADMIN_SETTINGS_KEY_PROPERTY = "key";
    public static final String ADMIN_SETTINGS_JSON_VALUE_PROPERTY = "json_value";

    public static final String ADMIN_SETTINGS_BY_KEY_COLUMN_FAMILY_NAME = "admin_settings_by_key";

    /**
     * Cassandra contact constants.
     */
    public static final String COUNTRY_PROPERTY = "country";
    public static final String STATE_PROPERTY = "state";
    public static final String CITY_PROPERTY = "city";
    public static final String ADDRESS_PROPERTY = "address";
    public static final String ADDRESS2_PROPERTY = "address2";
    public static final String ZIP_PROPERTY = "zip";
    public static final String PHONE_PROPERTY = "phone";
    public static final String EMAIL_PROPERTY = "email";

    /**
     * Cassandra tenant constants.
     */
    public static final String TENANT_COLUMN_FAMILY_NAME = "tenant";
    public static final String TENANT_TITLE_PROPERTY = TITLE_PROPERTY;
    public static final String TENANT_REGION_PROPERTY = "region";
    public static final String TENANT_ADDITIONAL_INFO_PROPERTY = ADDITIONAL_INFO_PROPERTY;
    public static final String TENANT_TENANT_PROFILE_ID_PROPERTY = "tenant_profile_id";

    public static final String TENANT_BY_REGION_AND_SEARCH_TEXT_COLUMN_FAMILY_NAME = "tenant_by_region_and_search_text";

    /**
     * Tenant profile constants.
     */
    public static final String TENANT_PROFILE_COLUMN_FAMILY_NAME = "tenant_profile";
    public static final String TENANT_PROFILE_NAME_PROPERTY = "name";
    public static final String TENANT_PROFILE_PROFILE_DATA_PROPERTY = "profile_data";
    public static final String TENANT_PROFILE_DESCRIPTION_PROPERTY = "description";
    public static final String TENANT_PROFILE_IS_DEFAULT_PROPERTY = "is_default";
    public static final String TENANT_PROFILE_ISOLATED_TB_CORE = "isolated_tb_core";
    public static final String TENANT_PROFILE_ISOLATED_TB_RULE_ENGINE = "isolated_tb_rule_engine";

    /**
     * Cassandra customer constants.
     */
    public static final String CUSTOMER_COLUMN_FAMILY_NAME = "customer";
    public static final String CUSTOMER_TENANT_ID_PROPERTY = TENANT_ID_PROPERTY;
    public static final String CUSTOMER_TITLE_PROPERTY = TITLE_PROPERTY;
    public static final String CUSTOMER_ADDITIONAL_INFO_PROPERTY = ADDITIONAL_INFO_PROPERTY;

    public static final String CUSTOMER_BY_TENANT_AND_SEARCH_TEXT_COLUMN_FAMILY_NAME = "customer_by_tenant_and_search_text";
    public static final String CUSTOMER_BY_TENANT_AND_TITLE_VIEW_NAME = "customer_by_tenant_and_title";

    /**
     * Cassandra device constants.
     */
    public static final String DEVICE_COLUMN_FAMILY_NAME = "device";
    public static final String DEVICE_FAMILY_NAME = "device";
    public static final String DEVICE_TENANT_ID_PROPERTY = TENANT_ID_PROPERTY;
    public static final String DEVICE_CUSTOMER_ID_PROPERTY = CUSTOMER_ID_PROPERTY;
    public static final String DEVICE_NAME_PROPERTY = "name";
    public static final String DEVICE_TYPE_PROPERTY = "type";
    public static final String DEVICE_LABEL_PROPERTY = "label";
    public static final String DEVICE_ADDITIONAL_INFO_PROPERTY = ADDITIONAL_INFO_PROPERTY;
    public static final String DEVICE_DEVICE_PROFILE_ID_PROPERTY = "device_profile_id";
    public static final String DEVICE_DEVICE_DATA_PROPERTY = "device_data";

    public static final String DEVICE_BY_TENANT_AND_SEARCH_TEXT_COLUMN_FAMILY_NAME = "device_by_tenant_and_search_text";
    public static final String DEVICE_BY_TENANT_BY_TYPE_AND_SEARCH_TEXT_COLUMN_FAMILY_NAME = "device_by_tenant_by_type_and_search_text";
    public static final String DEVICE_BY_CUSTOMER_AND_SEARCH_TEXT_COLUMN_FAMILY_NAME = "device_by_customer_and_search_text";
    public static final String DEVICE_BY_CUSTOMER_BY_TYPE_AND_SEARCH_TEXT_COLUMN_FAMILY_NAME = "device_by_customer_by_type_and_search_text";
    public static final String DEVICE_BY_TENANT_AND_NAME_VIEW_NAME = "device_by_tenant_and_name";
    public static final String DEVICE_TYPES_BY_TENANT_VIEW_NAME = "device_types_by_tenant";

    /**
     * Device profile constants.
     */
    public static final String DEVICE_PROFILE_COLUMN_FAMILY_NAME = "device_profile";
    public static final String DEVICE_PROFILE_TENANT_ID_PROPERTY = TENANT_ID_PROPERTY;
    public static final String DEVICE_PROFILE_NAME_PROPERTY = "name";
    public static final String DEVICE_PROFILE_TYPE_PROPERTY = "type";
    public static final String DEVICE_PROFILE_TRANSPORT_TYPE_PROPERTY = "transport_type";
    public static final String DEVICE_PROFILE_PROFILE_DATA_PROPERTY = "profile_data";
    public static final String DEVICE_PROFILE_DESCRIPTION_PROPERTY = "description";
    public static final String DEVICE_PROFILE_IS_DEFAULT_PROPERTY = "is_default";
    public static final String DEVICE_PROFILE_DEFAULT_RULE_CHAIN_ID_PROPERTY = "default_rule_chain_id";

    /**
     * Cassandra entityView constants.
     */
    public static final String ENTITY_VIEW_TABLE_FAMILY_NAME = "entity_view";
    public static final String ENTITY_VIEW_ENTITY_ID_PROPERTY = ENTITY_ID_COLUMN;
    public static final String ENTITY_VIEW_TENANT_ID_PROPERTY = TENANT_ID_PROPERTY;
    public static final String ENTITY_VIEW_CUSTOMER_ID_PROPERTY = CUSTOMER_ID_PROPERTY;
    public static final String ENTITY_VIEW_NAME_PROPERTY = DEVICE_NAME_PROPERTY;
    public static final String ENTITY_VIEW_BY_TENANT_AND_CUSTOMER_CF = "entity_view_by_tenant_and_customer";
    public static final String ENTITY_VIEW_BY_TENANT_AND_CUSTOMER_AND_TYPE_CF = "entity_view_by_tenant_and_customer_and_type";
    public static final String ENTITY_VIEW_BY_TENANT_AND_ENTITY_ID_CF = "entity_view_by_tenant_and_entity_id";
    public static final String ENTITY_VIEW_KEYS_PROPERTY = "keys";
    public static final String ENTITY_VIEW_TYPE_PROPERTY = "type";
    public static final String ENTITY_VIEW_START_TS_PROPERTY = "start_ts";
    public static final String ENTITY_VIEW_END_TS_PROPERTY = "end_ts";
    public static final String ENTITY_VIEW_ADDITIONAL_INFO_PROPERTY = ADDITIONAL_INFO_PROPERTY;
    public static final String ENTITY_VIEW_BY_TENANT_AND_SEARCH_TEXT_CF = "entity_view_by_tenant_and_search_text";
    public static final String ENTITY_VIEW_BY_TENANT_BY_TYPE_AND_SEARCH_TEXT_CF = "entity_view_by_tenant_by_type_and_search_text";
    public static final String ENTITY_VIEW_BY_TENANT_AND_NAME = "entity_view_by_tenant_and_name";

    /**
     * Cassandra audit log constants.
     */
    public static final String AUDIT_LOG_COLUMN_FAMILY_NAME = "audit_log";

    public static final String AUDIT_LOG_BY_ENTITY_ID_CF = "audit_log_by_entity_id";
    public static final String AUDIT_LOG_BY_CUSTOMER_ID_CF = "audit_log_by_customer_id";
    public static final String AUDIT_LOG_BY_USER_ID_CF = "audit_log_by_user_id";
    public static final String AUDIT_LOG_BY_TENANT_ID_CF = "audit_log_by_tenant_id";
    public static final String AUDIT_LOG_BY_TENANT_ID_PARTITIONS_CF = "audit_log_by_tenant_id_partitions";

    public static final String AUDIT_LOG_ID_PROPERTY = ID_PROPERTY;
    public static final String AUDIT_LOG_TENANT_ID_PROPERTY = TENANT_ID_PROPERTY;
    public static final String AUDIT_LOG_CUSTOMER_ID_PROPERTY = CUSTOMER_ID_PROPERTY;
    public static final String AUDIT_LOG_ENTITY_TYPE_PROPERTY = ENTITY_TYPE_PROPERTY;
    public static final String AUDIT_LOG_ENTITY_ID_PROPERTY = ENTITY_ID_COLUMN;
    public static final String AUDIT_LOG_ENTITY_NAME_PROPERTY = "entity_name";
    public static final String AUDIT_LOG_USER_ID_PROPERTY = USER_ID_PROPERTY;
    public static final String AUDIT_LOG_PARTITION_PROPERTY = "partition";
    public static final String AUDIT_LOG_USER_NAME_PROPERTY = "user_name";
    public static final String AUDIT_LOG_ACTION_TYPE_PROPERTY = "action_type";
    public static final String AUDIT_LOG_ACTION_DATA_PROPERTY = "action_data";
    public static final String AUDIT_LOG_ACTION_STATUS_PROPERTY = "action_status";
    public static final String AUDIT_LOG_ACTION_FAILURE_DETAILS_PROPERTY = "action_failure_details";

    /**
     * Cassandra asset constants.
     */
    public static final String ASSET_COLUMN_FAMILY_NAME = "asset";
    public static final String ASSET_TENANT_ID_PROPERTY = TENANT_ID_PROPERTY;
    public static final String ASSET_CUSTOMER_ID_PROPERTY = CUSTOMER_ID_PROPERTY;
    public static final String ASSET_NAME_PROPERTY = "name";
    public static final String ASSET_TYPE_PROPERTY = "type";
    public static final String ASSET_LABEL_PROPERTY = "label";
    public static final String ASSET_ADDITIONAL_INFO_PROPERTY = ADDITIONAL_INFO_PROPERTY;

    public static final String ASSET_BY_TENANT_AND_SEARCH_TEXT_COLUMN_FAMILY_NAME = "asset_by_tenant_and_search_text";
    public static final String ASSET_BY_TENANT_BY_TYPE_AND_SEARCH_TEXT_COLUMN_FAMILY_NAME = "asset_by_tenant_by_type_and_search_text";
    public static final String ASSET_BY_CUSTOMER_AND_SEARCH_TEXT_COLUMN_FAMILY_NAME = "asset_by_customer_and_search_text";
    public static final String ASSET_BY_CUSTOMER_BY_TYPE_AND_SEARCH_TEXT_COLUMN_FAMILY_NAME = "asset_by_customer_by_type_and_search_text";
    public static final String ASSET_BY_TENANT_AND_NAME_VIEW_NAME = "asset_by_tenant_and_name";
    public static final String ASSET_TYPES_BY_TENANT_VIEW_NAME = "asset_types_by_tenant";

    /**
     * Cassandra entity_subtype constants.
     */
    public static final String ENTITY_SUBTYPE_COLUMN_FAMILY_NAME = "entity_subtype";
    public static final String ENTITY_SUBTYPE_TENANT_ID_PROPERTY = TENANT_ID_PROPERTY;
    public static final String ENTITY_SUBTYPE_ENTITY_TYPE_PROPERTY = ENTITY_TYPE_PROPERTY;
    public static final String ENTITY_SUBTYPE_TYPE_PROPERTY = "type";

    /**
     * Cassandra alarm constants.
     */
    public static final String ALARM_COLUMN_FAMILY_NAME = "alarm";
    public static final String ALARM_TENANT_ID_PROPERTY = TENANT_ID_PROPERTY;
    public static final String ALARM_TYPE_PROPERTY = "type";
    public static final String ALARM_DETAILS_PROPERTY = "details";
    public static final String ALARM_ORIGINATOR_ID_PROPERTY = "originator_id";
    public static final String ALARM_ORIGINATOR_NAME_PROPERTY = "originator_name";
    public static final String ALARM_ORIGINATOR_TYPE_PROPERTY = "originator_type";
    public static final String ALARM_SEVERITY_PROPERTY = "severity";
    public static final String ALARM_STATUS_PROPERTY = "status";
    public static final String ALARM_START_TS_PROPERTY = "start_ts";
    public static final String ALARM_END_TS_PROPERTY = "end_ts";
    public static final String ALARM_ACK_TS_PROPERTY = "ack_ts";
    public static final String ALARM_CLEAR_TS_PROPERTY = "clear_ts";
    public static final String ALARM_PROPAGATE_PROPERTY = "propagate";
    public static final String ALARM_PROPAGATE_RELATION_TYPES = "propagate_relation_types";

    public static final String ALARM_BY_ID_VIEW_NAME = "alarm_by_id";

    /**
     * Cassandra entity relation constants.
     */
    public static final String RELATION_COLUMN_FAMILY_NAME = "relation";
    public static final String RELATION_FROM_ID_PROPERTY = "from_id";
    public static final String RELATION_FROM_TYPE_PROPERTY = "from_type";
    public static final String RELATION_TO_ID_PROPERTY = "to_id";
    public static final String RELATION_TO_TYPE_PROPERTY = "to_type";
    public static final String RELATION_TYPE_PROPERTY = "relation_type";
    public static final String RELATION_TYPE_GROUP_PROPERTY = "relation_type_group";

    public static final String RELATION_BY_TYPE_AND_CHILD_TYPE_VIEW_NAME = "relation_by_type_and_child_type";
    public static final String RELATION_REVERSE_VIEW_NAME = "reverse_relation";


    /**
     * Cassandra device_credentials constants.
     */
    public static final String DEVICE_CREDENTIALS_COLUMN_FAMILY_NAME = "device_credentials";
    public static final String DEVICE_CREDENTIALS_DEVICE_ID_PROPERTY = DEVICE_ID_PROPERTY;
    public static final String DEVICE_CREDENTIALS_CREDENTIALS_TYPE_PROPERTY = "credentials_type";
    public static final String DEVICE_CREDENTIALS_CREDENTIALS_ID_PROPERTY = "credentials_id";
    public static final String DEVICE_CREDENTIALS_CREDENTIALS_VALUE_PROPERTY = "credentials_value";

    public static final String DEVICE_CREDENTIALS_BY_DEVICE_COLUMN_FAMILY_NAME = "device_credentials_by_device";
    public static final String DEVICE_CREDENTIALS_BY_CREDENTIALS_ID_COLUMN_FAMILY_NAME = "device_credentials_by_credentials_id";

    /**
     * Cassandra widgets_bundle constants.
     */
    public static final String WIDGETS_BUNDLE_COLUMN_FAMILY_NAME = "widgets_bundle";
    public static final String WIDGETS_BUNDLE_TENANT_ID_PROPERTY = TENANT_ID_PROPERTY;
    public static final String WIDGETS_BUNDLE_ALIAS_PROPERTY = ALIAS_PROPERTY;
    public static final String WIDGETS_BUNDLE_TITLE_PROPERTY = TITLE_PROPERTY;
    public static final String WIDGETS_BUNDLE_IMAGE_PROPERTY = "image";

    public static final String WIDGETS_BUNDLE_BY_TENANT_AND_SEARCH_TEXT_COLUMN_FAMILY_NAME = "widgets_bundle_by_tenant_and_search_text";
    public static final String WIDGETS_BUNDLE_BY_TENANT_AND_ALIAS_COLUMN_FAMILY_NAME = "widgets_bundle_by_tenant_and_alias";

    /**
     * Cassandra widget_type constants.
     */
    public static final String WIDGET_TYPE_COLUMN_FAMILY_NAME = "widget_type";
    public static final String WIDGET_TYPE_TENANT_ID_PROPERTY = TENANT_ID_PROPERTY;
    public static final String WIDGET_TYPE_BUNDLE_ALIAS_PROPERTY = "bundle_alias";
    public static final String WIDGET_TYPE_ALIAS_PROPERTY = ALIAS_PROPERTY;
    public static final String WIDGET_TYPE_NAME_PROPERTY = "name";
    public static final String WIDGET_TYPE_DESCRIPTOR_PROPERTY = "descriptor";

    public static final String WIDGET_TYPE_BY_TENANT_AND_ALIASES_COLUMN_FAMILY_NAME = "widget_type_by_tenant_and_aliases";

    /**
     * Cassandra dashboard constants.
     */
    public static final String DASHBOARD_COLUMN_FAMILY_NAME = "dashboard";
    public static final String DASHBOARD_TENANT_ID_PROPERTY = TENANT_ID_PROPERTY;
    public static final String DASHBOARD_TITLE_PROPERTY = TITLE_PROPERTY;
    public static final String DASHBOARD_CONFIGURATION_PROPERTY = "configuration";
    public static final String DASHBOARD_ASSIGNED_CUSTOMERS_PROPERTY = "assigned_customers";

    public static final String DASHBOARD_BY_TENANT_AND_SEARCH_TEXT_COLUMN_FAMILY_NAME = "dashboard_by_tenant_and_search_text";

    /**
     * Cassandra plugin component metadata constants.
     */
    public static final String COMPONENT_DESCRIPTOR_COLUMN_FAMILY_NAME = "component_descriptor";
    public static final String COMPONENT_DESCRIPTOR_TYPE_PROPERTY = "type";
    public static final String COMPONENT_DESCRIPTOR_SCOPE_PROPERTY = "scope";
    public static final String COMPONENT_DESCRIPTOR_NAME_PROPERTY = "name";
    public static final String COMPONENT_DESCRIPTOR_CLASS_PROPERTY = "clazz";
    public static final String COMPONENT_DESCRIPTOR_CONFIGURATION_DESCRIPTOR_PROPERTY = "configuration_descriptor";
    public static final String COMPONENT_DESCRIPTOR_ACTIONS_PROPERTY = "actions";

    public static final String COMPONENT_DESCRIPTOR_BY_TYPE_AND_SEARCH_TEXT_COLUMN_FAMILY_NAME = "component_desc_by_type_search_text";
    public static final String COMPONENT_DESCRIPTOR_BY_SCOPE_TYPE_AND_SEARCH_TEXT_COLUMN_FAMILY_NAME = "component_desc_by_scope_type_search_text";
    public static final String COMPONENT_DESCRIPTOR_BY_ID = "component_desc_by_id";

    /**
     * Cassandra event constants.
     */
    public static final String EVENT_COLUMN_FAMILY_NAME = "event";
    public static final String EVENT_TENANT_ID_PROPERTY = TENANT_ID_PROPERTY;
    public static final String EVENT_TYPE_PROPERTY = "event_type";
    public static final String EVENT_UID_PROPERTY = "event_uid";
    public static final String EVENT_ENTITY_TYPE_PROPERTY = ENTITY_TYPE_PROPERTY;
    public static final String EVENT_ENTITY_ID_PROPERTY = "entity_id";
    public static final String EVENT_BODY_PROPERTY = "body";

    public static final String EVENT_BY_TYPE_AND_ID_VIEW_NAME = "event_by_type_and_id";
    public static final String EVENT_BY_ID_VIEW_NAME = "event_by_id";

    public static final String DEBUG_MODE = "debug_mode";

    /**
     * Cassandra rule chain constants.
     */
    public static final String RULE_CHAIN_COLUMN_FAMILY_NAME = "rule_chain";
    public static final String RULE_CHAIN_TENANT_ID_PROPERTY = TENANT_ID_PROPERTY;
    public static final String RULE_CHAIN_NAME_PROPERTY = "name";
    public static final String RULE_CHAIN_TYPE_PROPERTY = "type";
    public static final String RULE_CHAIN_FIRST_RULE_NODE_ID_PROPERTY = "first_rule_node_id";
    public static final String RULE_CHAIN_ROOT_PROPERTY = "root";
    public static final String RULE_CHAIN_CONFIGURATION_PROPERTY = "configuration";

    public static final String RULE_CHAIN_BY_TENANT_AND_SEARCH_TEXT_COLUMN_FAMILY_NAME = "rule_chain_by_tenant_and_search_text";
    public static final String RULE_CHAIN_BY_TENANT_BY_TYPE_AND_SEARCH_TEXT_COLUMN_FAMILY_NAME = "rule_chain_by_tenant_by_type_and_search_text";

    /**
     * Cassandra rule node constants.
     */
    public static final String RULE_NODE_COLUMN_FAMILY_NAME = "rule_node";
    public static final String RULE_NODE_CHAIN_ID_PROPERTY = "rule_chain_id";
    public static final String RULE_NODE_TYPE_PROPERTY = "type";
    public static final String RULE_NODE_NAME_PROPERTY = "name";
    public static final String RULE_NODE_CONFIGURATION_PROPERTY = "configuration";

    /**
<<<<<<< HEAD
     * Rule node state constants.
     */
    public static final String RULE_NODE_STATE_TABLE_NAME = "rule_node_state";
    public static final String RULE_NODE_STATE_NODE_ID_PROPERTY = "rule_node_id";
    public static final String RULE_NODE_STATE_ENTITY_TYPE_PROPERTY = "entity_type";
    public static final String RULE_NODE_STATE_ENTITY_ID_PROPERTY = "entity_id";
    public static final String RULE_NODE_STATE_DATA_PROPERTY = "state_data";

    /**
=======
>>>>>>> 0a7d8e86
     * Cassandra edge constants.
     */
    public static final String EDGE_COLUMN_FAMILY_NAME = "edge";
    public static final String EDGE_TENANT_ID_PROPERTY = TENANT_ID_PROPERTY;
    public static final String EDGE_CUSTOMER_ID_PROPERTY = CUSTOMER_ID_PROPERTY;
    public static final String EDGE_ROOT_RULE_CHAIN_ID_PROPERTY = "root_rule_chain_id";
    public static final String EDGE_NAME_PROPERTY = "name";
    public static final String EDGE_LABEL_PROPERTY = "label";
    public static final String EDGE_TYPE_PROPERTY = "type";
    public static final String EDGE_CONFIGURATION_PROPERTY = "configuration";
    public static final String EDGE_ADDITIONAL_INFO_PROPERTY = ADDITIONAL_INFO_PROPERTY;
<<<<<<< HEAD

    public static final String EDGE_ROUTING_KEY_PROPERTY = "routing_key";
    public static final String EDGE_SECRET_PROPERTY = "secret";
=======
    public static final String EDGE_BY_TENANT_AND_SEARCH_TEXT_COLUMN_FAMILY_NAME = "edge_by_tenant_and_search_text";
    public static final String EDGE_BY_TENANT_BY_TYPE_AND_SEARCH_TEXT_COLUMN_FAMILY_NAME = "edge_by_tenant_by_type_and_search_text";
    public static final String EDGE_BY_CUSTOMER_AND_SEARCH_TEXT_COLUMN_FAMILY_NAME = "edge_by_customer_and_search_text";
    public static final String EDGE_BY_CUSTOMER_BY_TYPE_AND_SEARCH_TEXT_COLUMN_FAMILY_NAME = "edge_by_customer_by_type_and_search_text";
    public static final String EDGE_BY_TENANT_AND_NAME_VIEW_NAME = "edge_by_tenant_and_name";
    public static final String EDGE_BY_ROUTING_KEY_VIEW_NAME = "edge_by_routing_key";

    public static final String EDGE_ROUTING_KEY_PROPERTY = "routing_key";
    public static final String EDGE_SECRET_PROPERTY = "secret";
    public static final String EDGE_LICENSE_KEY_PROPERTY = "edge_license_key";
    public static final String EDGE_CLOUD_ENDPOINT_KEY_PROPERTY = "cloud_endpoint";
>>>>>>> 0a7d8e86

    /**
     * Cassandra edge queue constants.
     */
    public static final String EDGE_EVENT_COLUMN_FAMILY_NAME = "edge_event";
    public static final String EDGE_EVENT_TENANT_ID_PROPERTY = TENANT_ID_PROPERTY;
    public static final String EDGE_EVENT_EDGE_ID_PROPERTY = "edge_id";
    public static final String EDGE_EVENT_TYPE_PROPERTY = "edge_event_type";
    public static final String EDGE_EVENT_ACTION_PROPERTY = "edge_event_action";
<<<<<<< HEAD
    public static final String EDGE_EVENT_ENTITY_ID_PROPERTY = "entity_id";
    public static final String EDGE_EVENT_ENTITY_BODY_PROPERTY = "entity_body";
=======
    public static final String EDGE_EVENT_UID_PROPERTY = "edge_event_uid";
    public static final String EDGE_EVENT_ENTITY_ID_PROPERTY = "entity_id";
    public static final String EDGE_EVENT_BODY_PROPERTY = "body";

    public static final String EDGE_EVENT_BY_ID_VIEW_NAME = "edge_event_by_id";
>>>>>>> 0a7d8e86

    /**
     * Cassandra attributes and timeseries constants.
     */
    public static final String ATTRIBUTES_KV_CF = "attributes_kv_cf";
    public static final String TS_KV_CF = "ts_kv_cf";
    public static final String TS_KV_PARTITIONS_CF = "ts_kv_partitions_cf";
    public static final String TS_KV_LATEST_CF = "ts_kv_latest_cf";

    public static final String PARTITION_COLUMN = "partition";
    public static final String KEY_COLUMN = "key";
    public static final String KEY_ID_COLUMN = "key_id";
    public static final String TS_COLUMN = "ts";

    /**
     * Main names of cassandra key-value columns storage.
     */
    public static final String BOOLEAN_VALUE_COLUMN = "bool_v";
    public static final String STRING_VALUE_COLUMN = "str_v";
    public static final String LONG_VALUE_COLUMN = "long_v";
    public static final String DOUBLE_VALUE_COLUMN = "dbl_v";
    public static final String JSON_VALUE_COLUMN = "json_v";

    protected static final String[] NONE_AGGREGATION_COLUMNS = new String[]{LONG_VALUE_COLUMN, DOUBLE_VALUE_COLUMN, BOOLEAN_VALUE_COLUMN, STRING_VALUE_COLUMN, JSON_VALUE_COLUMN, KEY_COLUMN, TS_COLUMN};

    protected static final String[] COUNT_AGGREGATION_COLUMNS = new String[]{count(LONG_VALUE_COLUMN), count(DOUBLE_VALUE_COLUMN), count(BOOLEAN_VALUE_COLUMN), count(STRING_VALUE_COLUMN), count(JSON_VALUE_COLUMN)};

    protected static final String[] MIN_AGGREGATION_COLUMNS =
            ArrayUtils.addAll(COUNT_AGGREGATION_COLUMNS, new String[]{min(LONG_VALUE_COLUMN), min(DOUBLE_VALUE_COLUMN), min(BOOLEAN_VALUE_COLUMN), min(STRING_VALUE_COLUMN), min(JSON_VALUE_COLUMN)});
    protected static final String[] MAX_AGGREGATION_COLUMNS =
            ArrayUtils.addAll(COUNT_AGGREGATION_COLUMNS, new String[]{max(LONG_VALUE_COLUMN), max(DOUBLE_VALUE_COLUMN), max(BOOLEAN_VALUE_COLUMN), max(STRING_VALUE_COLUMN), max(JSON_VALUE_COLUMN)});
    protected static final String[] SUM_AGGREGATION_COLUMNS =
            ArrayUtils.addAll(COUNT_AGGREGATION_COLUMNS, new String[]{sum(LONG_VALUE_COLUMN), sum(DOUBLE_VALUE_COLUMN)});
    protected static final String[] AVG_AGGREGATION_COLUMNS = SUM_AGGREGATION_COLUMNS;

    public static String min(String s) {
        return "min(" + s + ")";
    }

    public static String max(String s) {
        return "max(" + s + ")";
    }

    public static String sum(String s) {
        return "sum(" + s + ")";
    }

    public static String count(String s) {
        return "count(" + s + ")";
    }

    public static String[] getFetchColumnNames(Aggregation aggregation) {
        switch (aggregation) {
            case NONE:
                return NONE_AGGREGATION_COLUMNS;
            case MIN:
                return MIN_AGGREGATION_COLUMNS;
            case MAX:
                return MAX_AGGREGATION_COLUMNS;
            case SUM:
                return SUM_AGGREGATION_COLUMNS;
            case COUNT:
                return COUNT_AGGREGATION_COLUMNS;
            case AVG:
                return AVG_AGGREGATION_COLUMNS;
            default:
                throw new RuntimeException("Aggregation type: " + aggregation + " is not supported!");
        }
    }
}<|MERGE_RESOLUTION|>--- conflicted
+++ resolved
@@ -383,7 +383,6 @@
     public static final String RULE_NODE_CONFIGURATION_PROPERTY = "configuration";
 
     /**
-<<<<<<< HEAD
      * Rule node state constants.
      */
     public static final String RULE_NODE_STATE_TABLE_NAME = "rule_node_state";
@@ -393,8 +392,6 @@
     public static final String RULE_NODE_STATE_DATA_PROPERTY = "state_data";
 
     /**
-=======
->>>>>>> 0a7d8e86
      * Cassandra edge constants.
      */
     public static final String EDGE_COLUMN_FAMILY_NAME = "edge";
@@ -406,11 +403,6 @@
     public static final String EDGE_TYPE_PROPERTY = "type";
     public static final String EDGE_CONFIGURATION_PROPERTY = "configuration";
     public static final String EDGE_ADDITIONAL_INFO_PROPERTY = ADDITIONAL_INFO_PROPERTY;
-<<<<<<< HEAD
-
-    public static final String EDGE_ROUTING_KEY_PROPERTY = "routing_key";
-    public static final String EDGE_SECRET_PROPERTY = "secret";
-=======
     public static final String EDGE_BY_TENANT_AND_SEARCH_TEXT_COLUMN_FAMILY_NAME = "edge_by_tenant_and_search_text";
     public static final String EDGE_BY_TENANT_BY_TYPE_AND_SEARCH_TEXT_COLUMN_FAMILY_NAME = "edge_by_tenant_by_type_and_search_text";
     public static final String EDGE_BY_CUSTOMER_AND_SEARCH_TEXT_COLUMN_FAMILY_NAME = "edge_by_customer_and_search_text";
@@ -422,7 +414,6 @@
     public static final String EDGE_SECRET_PROPERTY = "secret";
     public static final String EDGE_LICENSE_KEY_PROPERTY = "edge_license_key";
     public static final String EDGE_CLOUD_ENDPOINT_KEY_PROPERTY = "cloud_endpoint";
->>>>>>> 0a7d8e86
 
     /**
      * Cassandra edge queue constants.
@@ -432,16 +423,11 @@
     public static final String EDGE_EVENT_EDGE_ID_PROPERTY = "edge_id";
     public static final String EDGE_EVENT_TYPE_PROPERTY = "edge_event_type";
     public static final String EDGE_EVENT_ACTION_PROPERTY = "edge_event_action";
-<<<<<<< HEAD
-    public static final String EDGE_EVENT_ENTITY_ID_PROPERTY = "entity_id";
-    public static final String EDGE_EVENT_ENTITY_BODY_PROPERTY = "entity_body";
-=======
     public static final String EDGE_EVENT_UID_PROPERTY = "edge_event_uid";
     public static final String EDGE_EVENT_ENTITY_ID_PROPERTY = "entity_id";
     public static final String EDGE_EVENT_BODY_PROPERTY = "body";
 
     public static final String EDGE_EVENT_BY_ID_VIEW_NAME = "edge_event_by_id";
->>>>>>> 0a7d8e86
 
     /**
      * Cassandra attributes and timeseries constants.
