--- conflicted
+++ resolved
@@ -45,12 +45,6 @@
 import org.thingsboard.server.common.data.UpdateMessage;
 import org.thingsboard.server.common.data.User;
 import org.thingsboard.server.common.data.alarm.Alarm;
-<<<<<<< HEAD
-=======
-import org.thingsboard.server.common.data.edge.Edge;
-import org.thingsboard.server.common.data.edge.EdgeEvent;
-import org.thingsboard.server.common.data.edge.EdgeSearchQuery;
->>>>>>> 0a7d8e86
 import org.thingsboard.server.common.data.alarm.AlarmInfo;
 import org.thingsboard.server.common.data.alarm.AlarmSearchStatus;
 import org.thingsboard.server.common.data.alarm.AlarmSeverity;
@@ -60,6 +54,9 @@
 import org.thingsboard.server.common.data.audit.ActionType;
 import org.thingsboard.server.common.data.audit.AuditLog;
 import org.thingsboard.server.common.data.device.DeviceSearchQuery;
+import org.thingsboard.server.common.data.edge.Edge;
+import org.thingsboard.server.common.data.edge.EdgeEvent;
+import org.thingsboard.server.common.data.edge.EdgeSearchQuery;
 import org.thingsboard.server.common.data.entityview.EntityViewSearchQuery;
 import org.thingsboard.server.common.data.id.AlarmId;
 import org.thingsboard.server.common.data.id.AssetId;
@@ -2065,13 +2062,13 @@
         }
     }
 
-    public TextPageData<Edge> getEdges(TextPageLink pageLink) {
+    public PageData<Edge> getEdges(PageLink pageLink) {
         Map<String, String> params = new HashMap<>();
         addPageLinkToParam(params, pageLink);
         return restTemplate.exchange(
                 baseURL + "/api/edges?" + getUrlParams(pageLink),
                 HttpMethod.GET, HttpEntity.EMPTY,
-                new ParameterizedTypeReference<TextPageData<Edge>>() {
+                new ParameterizedTypeReference<PageData<Edge>>() {
                 }, params).getBody();
     }
 
@@ -2114,14 +2111,14 @@
         }
     }
 
-    public TextPageData<Device> getEdgeDevices(EdgeId edgeId, TextPageLink pageLink) {
+    public PageData<Device> getEdgeDevices(EdgeId edgeId, PageLink pageLink) {
         Map<String, String> params = new HashMap<>();
         params.put("edgeId", edgeId.getId().toString());
         addPageLinkToParam(params, pageLink);
         return restTemplate.exchange(
                 baseURL + "/api/edge/{edgeId}/devices?" + getUrlParams(pageLink),
                 HttpMethod.GET, HttpEntity.EMPTY,
-                new ParameterizedTypeReference<TextPageData<Device>>() {
+                new ParameterizedTypeReference<PageData<Device>>() {
                 }, params).getBody();
     }
 
@@ -2151,14 +2148,14 @@
         }
     }
 
-    public TextPageData<Asset> getEdgeAssets(EdgeId edgeId, TextPageLink pageLink) {
+    public PageData<Asset> getEdgeAssets(EdgeId edgeId, PageLink pageLink) {
         Map<String, String> params = new HashMap<>();
         params.put("edgeId", edgeId.getId().toString());
         addPageLinkToParam(params, pageLink);
         return restTemplate.exchange(
                 baseURL + "/api/edge/{edgeId}/assets?" + getUrlParams(pageLink),
                 HttpMethod.GET, HttpEntity.EMPTY,
-                new ParameterizedTypeReference<TextPageData<Asset>>() {
+                new ParameterizedTypeReference<PageData<Asset>>() {
                 }, params).getBody();
     }
 
@@ -2188,14 +2185,14 @@
         }
     }
 
-    public TimePageData<DashboardInfo> getEdgeDashboards(EdgeId edgeId, TimePageLink pageLink) {
+    public PageData<DashboardInfo> getEdgeDashboards(EdgeId edgeId, TimePageLink pageLink) {
         Map<String, String> params = new HashMap<>();
         params.put("edgeId", edgeId.getId().toString());
         addPageLinkToParam(params, pageLink);
         return restTemplate.exchange(
                 baseURL + "/api/edge/{edgeId}/dashboards?" + getUrlParams(pageLink),
                 HttpMethod.GET, HttpEntity.EMPTY,
-                new ParameterizedTypeReference<TimePageData<DashboardInfo>>() {
+                new ParameterizedTypeReference<PageData<DashboardInfo>>() {
                 }, params).getBody();
     }
 
@@ -2214,7 +2211,8 @@
 
     public Optional<EntityView> unassignEntityViewFromEdge(EdgeId edgeId, EntityViewId entityViewId) {
         try {
-            ResponseEntity<EntityView> entityView = restTemplate.exchange(baseURL + "/api/edge/{edgeId}/entityView/{entityViewId}", HttpMethod.DELETE, HttpEntity.EMPTY, EntityView.class, edgeId.getId(), entityViewId.getId());
+            ResponseEntity<EntityView> entityView = restTemplate.exchange(baseURL + "/api/edge/{edgeId}/entityView/{entityViewId}",
+                    HttpMethod.DELETE, HttpEntity.EMPTY, EntityView.class, edgeId.getId(), entityViewId.getId());
             return Optional.ofNullable(entityView.getBody());
         } catch (HttpClientErrorException exception) {
             if (exception.getStatusCode() == HttpStatus.NOT_FOUND) {
@@ -2225,7 +2223,7 @@
         }
     }
 
-    public TextPageData<EntityView> getEdgeEntityViews(EdgeId edgeId, TextPageLink pageLink) {
+    public PageData<EntityView> getEdgeEntityViews(EdgeId edgeId, PageLink pageLink) {
         Map<String, String> params = new HashMap<>();
         params.put("edgeId", edgeId.getId().toString());
         addPageLinkToParam(params, pageLink);
@@ -2233,7 +2231,7 @@
                 baseURL + "/api/edge/{edgeId}/entityViews?" + getUrlParams(pageLink),
                 HttpMethod.GET,
                 HttpEntity.EMPTY,
-                new ParameterizedTypeReference<TextPageData<EntityView>>() {
+                new ParameterizedTypeReference<PageData<EntityView>>() {
                 }, params).getBody();
     }
 
@@ -2263,14 +2261,14 @@
         }
     }
 
-    public TimePageData<RuleChain> getEdgeRuleChains(EdgeId edgeId, TimePageLink pageLink) {
+    public PageData<RuleChain> getEdgeRuleChains(EdgeId edgeId, TimePageLink pageLink) {
         Map<String, String> params = new HashMap<>();
         params.put("edgeId", edgeId.getId().toString());
         addPageLinkToParam(params, pageLink);
         return restTemplate.exchange(
                 baseURL + "/api/edge/{edgeId}/ruleChains?" + getUrlParams(pageLink),
                 HttpMethod.GET, HttpEntity.EMPTY,
-                new ParameterizedTypeReference<TimePageData<RuleChain>>() {
+                new ParameterizedTypeReference<PageData<RuleChain>>() {
                 }, params).getBody();
     }
 
@@ -2321,14 +2319,14 @@
         }
     }
 
-    public TextPageData<Edge> getTenantEdges(String type, TextPageLink pageLink) {
+    public PageData<Edge> getTenantEdges(String type, PageLink pageLink) {
         Map<String, String> params = new HashMap<>();
         params.put("type", type);
         addPageLinkToParam(params, pageLink);
         return restTemplate.exchange(
                 baseURL + "/api/tenant/edges?type={type}&" + getUrlParams(pageLink),
                 HttpMethod.GET, HttpEntity.EMPTY,
-                new ParameterizedTypeReference<TextPageData<Edge>>() {
+                new ParameterizedTypeReference<PageData<Edge>>() {
                 }, params).getBody();
     }
 
@@ -2345,7 +2343,7 @@
         }
     }
 
-    public TextPageData<Edge> getCustomerEdges(CustomerId customerId, String edgeType, TextPageLink pageLink) {
+    public PageData<Edge> getCustomerEdges(CustomerId customerId, String edgeType, PageLink pageLink) {
         Map<String, String> params = new HashMap<>();
         params.put("customerId", customerId.getId().toString());
         params.put("type", edgeType);
@@ -2353,7 +2351,7 @@
         return restTemplate.exchange(
                 baseURL + "/api/customer/{customerId}/edges?type={type}&" + getUrlParams(pageLink),
                 HttpMethod.GET, HttpEntity.EMPTY,
-                new ParameterizedTypeReference<TextPageData<Edge>>() {
+                new ParameterizedTypeReference<PageData<Edge>>() {
                 }, params).getBody();
     }
 
@@ -2382,7 +2380,7 @@
                 }).getBody();
     }
 
-    public TimePageData<EdgeEvent> getEdgeEvents(EdgeId edgeId, TimePageLink pageLink) {
+    public PageData<EdgeEvent> getEdgeEvents(EdgeId edgeId, TimePageLink pageLink) {
         Map<String, String> params = new HashMap<>();
         params.put("edgeId", edgeId.toString());
         addPageLinkToParam(params, pageLink);
@@ -2390,7 +2388,7 @@
                 baseURL + "/api/edge/{edgeId}/events?" + getUrlParams(pageLink),
                 HttpMethod.GET,
                 HttpEntity.EMPTY,
-                new ParameterizedTypeReference<TimePageData<EdgeEvent>>() {
+                new ParameterizedTypeReference<PageData<EdgeEvent>>() {
                 },
                 params).getBody();
     }
