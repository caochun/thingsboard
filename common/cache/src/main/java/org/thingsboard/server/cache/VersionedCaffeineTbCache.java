--- conflicted
+++ resolved
@@ -80,16 +80,7 @@
         if (version == null) {
             return;
         }
-<<<<<<< HEAD
-        lock.lock();
-        try {
-            doPut(key, null, version);
-        } finally {
-            lock.unlock();
-        }
-=======
-        put(key, null, version);
->>>>>>> b894cbc5
+        doPut(key, null, version);
     }
 
     @Override
