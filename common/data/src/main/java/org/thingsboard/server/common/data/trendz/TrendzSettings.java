--- conflicted
+++ resolved
@@ -22,15 +22,12 @@
 import java.io.Serializable;
 
 @Data
-<<<<<<< HEAD
 @NoArgsConstructor
 @AllArgsConstructor
-public class TrendzSettings {
-=======
 public class TrendzSettings implements Serializable {
->>>>>>> c8151ccb
 
     private boolean enabled;
     private String baseUrl;
     private String apiKey;
+
 }