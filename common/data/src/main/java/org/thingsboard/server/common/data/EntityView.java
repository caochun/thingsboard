/**
 * Copyright © 2016-2021 The Thingsboard Authors
 *
 * Licensed under the Apache License, Version 2.0 (the "License");
 * you may not use this file except in compliance with the License.
 * You may obtain a copy of the License at
 *
 *     http://www.apache.org/licenses/LICENSE-2.0
 *
 * Unless required by applicable law or agreed to in writing, software
 * distributed under the License is distributed on an "AS IS" BASIS,
 * WITHOUT WARRANTIES OR CONDITIONS OF ANY KIND, either express or implied.
 * See the License for the specific language governing permissions and
 * limitations under the License.
 */
package org.thingsboard.server.common.data;

import com.fasterxml.jackson.databind.JsonNode;
import io.swagger.annotations.ApiModelProperty;
import lombok.AllArgsConstructor;
import lombok.Data;
import lombok.EqualsAndHashCode;
import org.thingsboard.server.common.data.id.CustomerId;
import org.thingsboard.server.common.data.id.EntityId;
import org.thingsboard.server.common.data.id.EntityViewId;
import org.thingsboard.server.common.data.id.TenantId;
import org.thingsboard.server.common.data.objects.TelemetryEntityView;
import org.thingsboard.server.common.data.validation.Length;
import org.thingsboard.server.common.data.validation.NoXss;

/**
 * Created by Victor Basanets on 8/27/2017.
 */

@Data
@AllArgsConstructor
@EqualsAndHashCode(callSuper = true)
public class EntityView extends SearchTextBasedWithAdditionalInfo<EntityViewId>
        implements HasName, HasTenantId, HasCustomerId {

    private static final long serialVersionUID = 5582010124562018986L;

    @ApiModelProperty(position = 7, required = true, value = "JSON object with the referenced Entity Id (Device or Asset).")
    private EntityId entityId;
    private TenantId tenantId;
    private CustomerId customerId;
    @NoXss
<<<<<<< HEAD
    @Length(fieldName = "name")
    private String name;
    @NoXss
    @Length(fieldName = "type")
=======
    @ApiModelProperty(position = 5, required = true, value = "Entity View name", example = "A4B72CCDFF33")
    private String name;
    @NoXss
    @ApiModelProperty(position = 6, required = true, value = "Device Profile Name", example = "Temperature Sensor")
>>>>>>> cd23b85b
    private String type;
    @ApiModelProperty(position = 8, required = true, value = "Set of telemetry and attribute keys to expose via Entity View.")
    private TelemetryEntityView keys;
    @ApiModelProperty(position = 9, value = "Represents the start time of the interval that is used to limit access to target device telemetry. Customer will not be able to see entity telemetry that is outside the specified interval;")
    private long startTimeMs;
    @ApiModelProperty(position = 10, value = "Represents the end time of the interval that is used to limit access to target device telemetry. Customer will not be able to see entity telemetry that is outside the specified interval;")
    private long endTimeMs;

    public EntityView() {
        super();
    }

    public EntityView(EntityViewId id) {
        super(id);
    }

    public EntityView(EntityView entityView) {
        super(entityView);
        this.entityId = entityView.getEntityId();
        this.tenantId = entityView.getTenantId();
        this.customerId = entityView.getCustomerId();
        this.name = entityView.getName();
        this.type = entityView.getType();
        this.keys = entityView.getKeys();
        this.startTimeMs = entityView.getStartTimeMs();
        this.endTimeMs = entityView.getEndTimeMs();
    }

    @Override
    public String getSearchText() {
        return getName() /*What the ...*/;
    }

    @ApiModelProperty(position = 4, value = "JSON object with Customer Id. Use 'assignEntityViewToCustomer' to change the Customer Id.", readOnly = true)
    @Override
    public CustomerId getCustomerId() {
        return customerId;
    }

    @Override
    public String getName() {
        return name;
    }

    @ApiModelProperty(position = 3, value = "JSON object with Tenant Id.", readOnly = true)
    @Override
    public TenantId getTenantId() {
        return tenantId;
    }

    @ApiModelProperty(position = 1, value = "JSON object with the Entity View Id. " +
            "Specify this field to update the Entity View. " +
            "Referencing non-existing Entity View Id will cause error. " +
            "Omit this field to create new Entity View." )
    @Override
    public EntityViewId getId() {
        return super.getId();
    }

    @ApiModelProperty(position = 2, value = "Timestamp of the Entity View creation, in milliseconds", example = "1609459200000", readOnly = true)
    @Override
    public long getCreatedTime() {
        return super.getCreatedTime();
    }

    @ApiModelProperty(position = 11, value = "Additional parameters of the device", dataType = "com.fasterxml.jackson.databind.JsonNode")
    @Override
    public JsonNode getAdditionalInfo() {
        return super.getAdditionalInfo();
    }

}<|MERGE_RESOLUTION|>--- conflicted
+++ resolved
@@ -45,17 +45,12 @@
     private TenantId tenantId;
     private CustomerId customerId;
     @NoXss
-<<<<<<< HEAD
     @Length(fieldName = "name")
+    @ApiModelProperty(position = 5, required = true, value = "Entity View name", example = "A4B72CCDFF33")
     private String name;
     @NoXss
     @Length(fieldName = "type")
-=======
-    @ApiModelProperty(position = 5, required = true, value = "Entity View name", example = "A4B72CCDFF33")
-    private String name;
-    @NoXss
     @ApiModelProperty(position = 6, required = true, value = "Device Profile Name", example = "Temperature Sensor")
->>>>>>> cd23b85b
     private String type;
     @ApiModelProperty(position = 8, required = true, value = "Set of telemetry and attribute keys to expose via Entity View.")
     private TelemetryEntityView keys;
