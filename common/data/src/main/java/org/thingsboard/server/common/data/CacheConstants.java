--- conflicted
+++ resolved
@@ -42,9 +42,6 @@
     public static final String TWO_FA_VERIFICATION_CODES_CACHE = "twoFaVerificationCodes";
     public static final String VERSION_CONTROL_TASK_CACHE = "versionControlTask";
     public static final String USER_SETTINGS_CACHE = "userSettings";
-<<<<<<< HEAD
+    public static final String DASHBOARD_TITLES_CACHE = "dashboardTitles";
     public static final String ENTITY_COUNT_CACHE = "entityCount";
-=======
-    public static final String DASHBOARD_TITLES_CACHE = "dashboardTitles";
->>>>>>> 9165faa3
 }