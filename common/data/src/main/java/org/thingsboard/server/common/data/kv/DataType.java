/**
 * Copyright © 2016-2024 The Thingsboard Authors
 *
 * Licensed under the Apache License, Version 2.0 (the "License");
 * you may not use this file except in compliance with the License.
 * You may obtain a copy of the License at
 *
 *     http://www.apache.org/licenses/LICENSE-2.0
 *
 * Unless required by applicable law or agreed to in writing, software
 * distributed under the License is distributed on an "AS IS" BASIS,
 * WITHOUT WARRANTIES OR CONDITIONS OF ANY KIND, either express or implied.
 * See the License for the specific language governing permissions and
 * limitations under the License.
 */
package org.thingsboard.server.common.data.kv;

import lombok.Getter;

public enum DataType {

    BOOLEAN(0),
    LONG(1),
    DOUBLE(2),
    STRING(3),
    JSON(4);

    @Getter
<<<<<<< HEAD
    private final int protoNumber; // Corresponds to EntityTypeProto
=======
    private final int protoNumber; // Corresponds to KeyValueType
>>>>>>> 164363b3

    DataType(int protoNumber) {
        this.protoNumber = protoNumber;
    }

}<|MERGE_RESOLUTION|>--- conflicted
+++ resolved
@@ -26,11 +26,7 @@
     JSON(4);
 
     @Getter
-<<<<<<< HEAD
-    private final int protoNumber; // Corresponds to EntityTypeProto
-=======
     private final int protoNumber; // Corresponds to KeyValueType
->>>>>>> 164363b3
 
     DataType(int protoNumber) {
         this.protoNumber = protoNumber;
