--- conflicted
+++ resolved
@@ -26,13 +26,9 @@
 
     @Schema(description = "Minimum number of symbols in the password." )
     private Integer minimumLength;
-<<<<<<< HEAD
+    @Schema(description = "Maximum number of symbols in the password." )
+    private Integer maximumLength;
     @Schema(description = "Minimum number of uppercase letters in the password." )
-=======
-    @ApiModelProperty(position = 1, value = "Maximum number of symbols in the password." )
-    private Integer maximumLength;
-    @ApiModelProperty(position = 1, value = "Minimum number of uppercase letters in the password." )
->>>>>>> 5cc0dc6d
     private Integer minimumUppercaseLetters;
     @Schema(description = "Minimum number of lowercase letters in the password." )
     private Integer minimumLowercaseLetters;
@@ -42,7 +38,7 @@
     private Integer minimumSpecialCharacters;
     @Schema(description = "Allow whitespaces")
     private Boolean allowWhitespaces = true;
-    @ApiModelProperty(position = 1, value = "Force user to update password if existing one does not pass validation")
+    @Schema(description = "Force user to update password if existing one does not pass validation")
     private Boolean forceUserToResetPasswordIfNotValid = false;
 
     @Schema(description = "Password expiration period (days). Force expiration of the password." )
