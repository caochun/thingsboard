/**
 * Copyright © 2016-2022 The Thingsboard Authors
 *
 * Licensed under the Apache License, Version 2.0 (the "License");
 * you may not use this file except in compliance with the License.
 * You may obtain a copy of the License at
 *
 *     http://www.apache.org/licenses/LICENSE-2.0
 *
 * Unless required by applicable law or agreed to in writing, software
 * distributed under the License is distributed on an "AS IS" BASIS,
 * WITHOUT WARRANTIES OR CONDITIONS OF ANY KIND, either express or implied.
 * See the License for the specific language governing permissions and
 * limitations under the License.
 */
package org.thingsboard.server.transport.lwm2m.bootstrap;

import lombok.RequiredArgsConstructor;
import lombok.extern.slf4j.Slf4j;
import org.eclipse.californium.scandium.config.DtlsConfig;
import org.eclipse.californium.scandium.config.DtlsConnectorConfig;
import org.eclipse.leshan.server.bootstrap.BootstrapSessionManager;
import org.eclipse.leshan.server.californium.bootstrap.LeshanBootstrapServer;
import org.eclipse.leshan.server.californium.bootstrap.LeshanBootstrapServerBuilder;
import org.springframework.stereotype.Component;
import org.thingsboard.server.common.transport.TransportService;
import org.thingsboard.server.common.transport.config.ssl.SslCredentials;
import org.thingsboard.server.queue.util.TbLwM2mBootstrapTransportComponent;
import org.thingsboard.server.transport.lwm2m.bootstrap.secure.LwM2mDefaultBootstrapSessionManager;
import org.thingsboard.server.transport.lwm2m.bootstrap.secure.TbLwM2MDtlsBootstrapCertificateVerifier;
import org.thingsboard.server.transport.lwm2m.bootstrap.store.LwM2MBootstrapSecurityStore;
import org.thingsboard.server.transport.lwm2m.bootstrap.store.LwM2MInMemoryBootstrapConfigStore;
import org.thingsboard.server.transport.lwm2m.config.LwM2MTransportBootstrapConfig;
import org.thingsboard.server.transport.lwm2m.config.LwM2MTransportServerConfig;
import org.thingsboard.server.transport.lwm2m.server.DefaultLwM2mTransportService;

import javax.annotation.PostConstruct;
import javax.annotation.PreDestroy;
import java.security.cert.X509Certificate;

<<<<<<< HEAD
import static org.eclipse.californium.scandium.config.DtlsConfig.DTLS_RECOMMENDED_CIPHER_SUITES_ONLY;
import static org.eclipse.californium.scandium.config.DtlsConfig.DTLS_RECOMMENDED_CURVES_ONLY;
=======
import static org.thingsboard.server.transport.lwm2m.server.DefaultLwM2mTransportService.RPK_OR_X509_CIPHER_SUITES;
>>>>>>> ced4f239
import static org.thingsboard.server.transport.lwm2m.server.LwM2MNetworkConfig.getCoapConfig;

@Slf4j
@Component
@TbLwM2mBootstrapTransportComponent
@RequiredArgsConstructor
public class LwM2MTransportBootstrapService {
    private boolean pskMode = false;

    private final LwM2MTransportServerConfig serverConfig;
    private final LwM2MTransportBootstrapConfig bootstrapConfig;
    private final LwM2MBootstrapSecurityStore lwM2MBootstrapSecurityStore;
    private final LwM2MInMemoryBootstrapConfigStore lwM2MInMemoryBootstrapConfigStore;
    private final TransportService transportService;
    private final TbLwM2MDtlsBootstrapCertificateVerifier certificateVerifier;
    private LeshanBootstrapServer server;

    @PostConstruct
    public void init() {
        log.info("Starting LwM2M transport bootstrap server...");
        this.server = getLhBootstrapServer();
        this.server.start();
        log.info("Started LwM2M transport bootstrap server.");
    }

    @PreDestroy
    public void shutdown() {
        log.info("Stopping LwM2M transport bootstrap server!");
        server.destroy();
        log.info("LwM2M transport bootstrap server stopped!");
    }

    public LeshanBootstrapServer getLhBootstrapServer() {
        LeshanBootstrapServerBuilder builder = new LeshanBootstrapServerBuilder();
        builder.setLocalAddress(bootstrapConfig.getHost(), bootstrapConfig.getPort());
        builder.setLocalSecureAddress(bootstrapConfig.getSecureHost(), bootstrapConfig.getSecurePort());

        /* Create CoAP Config */
        builder.setCoapConfig(getCoapConfig(bootstrapConfig.getPort(), bootstrapConfig.getSecurePort(), serverConfig));


        /* Create and Set DTLS Config */
<<<<<<< HEAD
        DtlsConnectorConfig.Builder dtlsConfig = new DtlsConnectorConfig.Builder(getCoapConfig(bootstrapConfig.getPort(), bootstrapConfig.getSecurePort(), serverConfig));
        dtlsConfig.set(DTLS_RECOMMENDED_CURVES_ONLY, serverConfig.isRecommendedSupportedGroups());
        dtlsConfig.set(DTLS_RECOMMENDED_CIPHER_SUITES_ONLY, serverConfig.isRecommendedCiphers());
        dtlsConfig.setAsList(DtlsConfig.DTLS_CIPHER_SUITES, this.pskMode ? DefaultLwM2mTransportService.PSK_CIPHER_SUITES : DefaultLwM2mTransportService.RPK_OR_X509_CIPHER_SUITES);
=======
        DtlsConnectorConfig.Builder dtlsConfig = new DtlsConnectorConfig.Builder();
        dtlsConfig.setRecommendedSupportedGroupsOnly(serverConfig.isRecommendedSupportedGroups());
        dtlsConfig.setRecommendedCipherSuitesOnly(serverConfig.isRecommendedCiphers());
        dtlsConfig.setSupportedCipherSuites(this.pskMode ? DefaultLwM2mTransportService.PSK_CIPHER_SUITES : DefaultLwM2mTransportService.RPK_OR_X509_CIPHER_SUITES);
        /*  Create credentials */
        this.setServerWithCredentials(builder, dtlsConfig);
>>>>>>> ced4f239

        /* Set DTLS Config */
        builder.setDtlsConfig(dtlsConfig);

        /* Set securityStore with new ConfigStore */
        builder.setConfigStore(lwM2MInMemoryBootstrapConfigStore);

        /* SecurityStore */
        builder.setSecurityStore(lwM2MBootstrapSecurityStore);


        BootstrapSessionManager sessionManager = new LwM2mDefaultBootstrapSessionManager(lwM2MBootstrapSecurityStore, lwM2MInMemoryBootstrapConfigStore, transportService);
        builder.setSessionManager(sessionManager);

        /* Create BootstrapServer */
        return builder.build();
    }

    private void setServerWithCredentials(LeshanBootstrapServerBuilder builder, DtlsConnectorConfig.Builder dtlsConfig) {
        if (this.bootstrapConfig.getSslCredentials() != null) {
            SslCredentials sslCredentials = this.bootstrapConfig.getSslCredentials();
            builder.setPublicKey(sslCredentials.getPublicKey());
            builder.setPrivateKey(sslCredentials.getPrivateKey());
            builder.setCertificateChain(sslCredentials.getCertificateChain());
            dtlsConfig.setSupportedCipherSuites(RPK_OR_X509_CIPHER_SUITES);
            dtlsConfig.setAdvancedCertificateVerifier(certificateVerifier);
        } else {
            /* by default trust all */
            builder.setTrustedCertificates(new X509Certificate[0]);
            log.info("Unable to load X509 files for BootStrapServer");
            this.pskMode = true;
        }
    }
}<|MERGE_RESOLUTION|>--- conflicted
+++ resolved
@@ -38,12 +38,9 @@
 import javax.annotation.PreDestroy;
 import java.security.cert.X509Certificate;
 
-<<<<<<< HEAD
 import static org.eclipse.californium.scandium.config.DtlsConfig.DTLS_RECOMMENDED_CIPHER_SUITES_ONLY;
 import static org.eclipse.californium.scandium.config.DtlsConfig.DTLS_RECOMMENDED_CURVES_ONLY;
-=======
 import static org.thingsboard.server.transport.lwm2m.server.DefaultLwM2mTransportService.RPK_OR_X509_CIPHER_SUITES;
->>>>>>> ced4f239
 import static org.thingsboard.server.transport.lwm2m.server.LwM2MNetworkConfig.getCoapConfig;
 
 @Slf4j
@@ -86,19 +83,11 @@
 
 
         /* Create and Set DTLS Config */
-<<<<<<< HEAD
         DtlsConnectorConfig.Builder dtlsConfig = new DtlsConnectorConfig.Builder(getCoapConfig(bootstrapConfig.getPort(), bootstrapConfig.getSecurePort(), serverConfig));
         dtlsConfig.set(DTLS_RECOMMENDED_CURVES_ONLY, serverConfig.isRecommendedSupportedGroups());
         dtlsConfig.set(DTLS_RECOMMENDED_CIPHER_SUITES_ONLY, serverConfig.isRecommendedCiphers());
         dtlsConfig.setAsList(DtlsConfig.DTLS_CIPHER_SUITES, this.pskMode ? DefaultLwM2mTransportService.PSK_CIPHER_SUITES : DefaultLwM2mTransportService.RPK_OR_X509_CIPHER_SUITES);
-=======
-        DtlsConnectorConfig.Builder dtlsConfig = new DtlsConnectorConfig.Builder();
-        dtlsConfig.setRecommendedSupportedGroupsOnly(serverConfig.isRecommendedSupportedGroups());
-        dtlsConfig.setRecommendedCipherSuitesOnly(serverConfig.isRecommendedCiphers());
-        dtlsConfig.setSupportedCipherSuites(this.pskMode ? DefaultLwM2mTransportService.PSK_CIPHER_SUITES : DefaultLwM2mTransportService.RPK_OR_X509_CIPHER_SUITES);
-        /*  Create credentials */
-        this.setServerWithCredentials(builder, dtlsConfig);
->>>>>>> ced4f239
+        setServerWithCredentials(builder, dtlsConfig);
 
         /* Set DTLS Config */
         builder.setDtlsConfig(dtlsConfig);
@@ -123,7 +112,7 @@
             builder.setPublicKey(sslCredentials.getPublicKey());
             builder.setPrivateKey(sslCredentials.getPrivateKey());
             builder.setCertificateChain(sslCredentials.getCertificateChain());
-            dtlsConfig.setSupportedCipherSuites(RPK_OR_X509_CIPHER_SUITES);
+            dtlsConfig.setAsList(DtlsConfig.DTLS_CIPHER_SUITES, this.pskMode ? DefaultLwM2mTransportService.PSK_CIPHER_SUITES : DefaultLwM2mTransportService.RPK_OR_X509_CIPHER_SUITES);
             dtlsConfig.setAdvancedCertificateVerifier(certificateVerifier);
         } else {
             /* by default trust all */
