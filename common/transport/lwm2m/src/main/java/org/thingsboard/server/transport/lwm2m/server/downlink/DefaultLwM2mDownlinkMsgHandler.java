/**
 * Copyright © 2016-2021 The Thingsboard Authors
 *
 * Licensed under the Apache License, Version 2.0 (the "License");
 * you may not use this file except in compliance with the License.
 * You may obtain a copy of the License at
 *
 *     http://www.apache.org/licenses/LICENSE-2.0
 *
 * Unless required by applicable law or agreed to in writing, software
 * distributed under the License is distributed on an "AS IS" BASIS,
 * WITHOUT WARRANTIES OR CONDITIONS OF ANY KIND, either express or implied.
 * See the License for the specific language governing permissions and
 * limitations under the License.
 */
package org.thingsboard.server.transport.lwm2m.server.downlink;

import lombok.RequiredArgsConstructor;
import lombok.extern.slf4j.Slf4j;
import org.eclipse.leshan.core.Link;
import org.eclipse.leshan.core.LwM2m;
import org.eclipse.leshan.core.attributes.Attribute;
import org.eclipse.leshan.core.attributes.AttributeSet;
import org.eclipse.leshan.core.model.LwM2mModel;
import org.eclipse.leshan.core.model.ObjectModel;
import org.eclipse.leshan.core.model.ResourceModel;
import org.eclipse.leshan.core.node.LwM2mObjectInstance;
import org.eclipse.leshan.core.node.LwM2mPath;
import org.eclipse.leshan.core.node.LwM2mResource;
import org.eclipse.leshan.core.node.ObjectLink;
import org.eclipse.leshan.core.observation.Observation;
import org.eclipse.leshan.core.request.CompositeDownlinkRequest;
import org.eclipse.leshan.core.request.ContentFormat;
import org.eclipse.leshan.core.request.CreateRequest;
import org.eclipse.leshan.core.request.DeleteRequest;
import org.eclipse.leshan.core.request.DiscoverRequest;
import org.eclipse.leshan.core.request.DownlinkRequest;
import org.eclipse.leshan.core.request.ExecuteRequest;
import org.eclipse.leshan.core.request.ObserveRequest;
import org.eclipse.leshan.core.request.ReadCompositeRequest;
import org.eclipse.leshan.core.request.ReadRequest;
import org.eclipse.leshan.core.request.SimpleDownlinkRequest;
import org.eclipse.leshan.core.request.WriteAttributesRequest;
import org.eclipse.leshan.core.request.WriteCompositeRequest;
import org.eclipse.leshan.core.request.WriteRequest;
import org.eclipse.leshan.core.request.exception.ClientSleepingException;
import org.eclipse.leshan.core.request.exception.InvalidRequestException;
import org.eclipse.leshan.core.request.exception.TimeoutException;
import org.eclipse.leshan.core.response.CreateResponse;
import org.eclipse.leshan.core.response.DeleteResponse;
import org.eclipse.leshan.core.response.DiscoverResponse;
import org.eclipse.leshan.core.response.ExecuteResponse;
import org.eclipse.leshan.core.response.LwM2mResponse;
import org.eclipse.leshan.core.response.ObserveResponse;
import org.eclipse.leshan.core.response.ReadCompositeResponse;
import org.eclipse.leshan.core.response.ReadResponse;
import org.eclipse.leshan.core.response.WriteAttributesResponse;
import org.eclipse.leshan.core.response.WriteCompositeResponse;
import org.eclipse.leshan.core.response.WriteResponse;
import org.eclipse.leshan.core.util.Hex;
import org.eclipse.leshan.server.model.LwM2mModelProvider;
import org.eclipse.leshan.server.registration.Registration;
import org.springframework.stereotype.Service;
import org.thingsboard.server.common.data.device.data.lwm2m.ObjectAttributes;
import org.thingsboard.server.queue.util.TbLwM2mTransportComponent;
import org.thingsboard.server.transport.lwm2m.config.LwM2MTransportServerConfig;
import org.thingsboard.server.transport.lwm2m.server.LwM2mTransportContext;
import org.thingsboard.server.transport.lwm2m.server.LwM2mVersionedModelProvider;
import org.thingsboard.server.transport.lwm2m.server.client.LwM2mClient;
import org.thingsboard.server.transport.lwm2m.server.client.LwM2mClientContext;
import org.thingsboard.server.transport.lwm2m.server.common.LwM2MExecutorAwareService;
import org.thingsboard.server.transport.lwm2m.server.downlink.composite.TbLwM2MReadCompositeRequest;
import org.thingsboard.server.transport.lwm2m.server.log.LwM2MTelemetryLogService;
import org.thingsboard.server.transport.lwm2m.server.rpc.composite.RpcWriteCompositeRequest;
import org.thingsboard.server.transport.lwm2m.utils.LwM2mValueConverterImpl;

import javax.annotation.PostConstruct;
import javax.annotation.PreDestroy;
import java.util.Arrays;
import java.util.Collection;
import java.util.Date;
import java.util.LinkedList;
import java.util.List;
import java.util.Map;
import java.util.Set;
import java.util.concurrent.ConcurrentHashMap;
import java.util.function.Function;
import java.util.function.Predicate;
import java.util.stream.Collectors;

import static org.eclipse.leshan.core.attributes.Attribute.GREATER_THAN;
import static org.eclipse.leshan.core.attributes.Attribute.LESSER_THAN;
import static org.eclipse.leshan.core.attributes.Attribute.MAXIMUM_PERIOD;
import static org.eclipse.leshan.core.attributes.Attribute.MINIMUM_PERIOD;
import static org.eclipse.leshan.core.attributes.Attribute.STEP;
import static org.eclipse.leshan.core.model.ResourceModel.Type.OBJLNK;
import static org.eclipse.leshan.core.model.ResourceModel.Type.OPAQUE;
import static org.thingsboard.server.transport.lwm2m.utils.LwM2MTransportUtil.convertMultiResourceValuesFromRpcBody;
import static org.thingsboard.server.transport.lwm2m.utils.LwM2MTransportUtil.createModelsDefault;
import static org.thingsboard.server.transport.lwm2m.utils.LwM2MTransportUtil.fromVersionedIdToObjectId;
import static org.thingsboard.server.transport.lwm2m.utils.LwM2MTransportUtil.getVerFromPathIdVerOrId;
import static org.thingsboard.server.transport.lwm2m.utils.LwM2MTransportUtil.validateVersionedId;

@Slf4j
@Service
@TbLwM2mTransportComponent
@RequiredArgsConstructor
public class DefaultLwM2mDownlinkMsgHandler extends LwM2MExecutorAwareService implements LwM2mDownlinkMsgHandler {

    public LwM2mValueConverterImpl converter;

    private final LwM2mTransportContext context;
    private final LwM2MTransportServerConfig config;
    private final LwM2MTelemetryLogService logService;
    private final LwM2mClientContext clientContext;
    private final LwM2mVersionedModelProvider modelProvider;

    @PostConstruct
    public void init() {
        super.init();
        this.converter = LwM2mValueConverterImpl.getInstance();
    }

    @PreDestroy
    public void destroy() {
        super.destroy();
    }

    @Override
    protected int getExecutorSize() {
        return config.getDownlinkPoolSize();
    }

    @Override
    protected String getExecutorName() {
        return "LwM2M Downlink";
    }

    @Override
    public void sendReadRequest(LwM2mClient client, TbLwM2MReadRequest request, DownlinkRequestCallback<ReadRequest, ReadResponse> callback) {
<<<<<<< HEAD
        try {
            validateVersionedId(client, request);
            ReadRequest downlink = new ReadRequest(getReadRequestContentFormat(client, request, this.config.getModelProvider()), request.getObjectId());
            sendSimpleRequest(client, downlink, request.getTimeout(), callback);
        } catch (InvalidRequestException e) {
            callback.onValidationError(request.toString(), e.getMessage());
        }
=======
        validateVersionedId(client, request);
        ReadRequest downlink = new ReadRequest(getRequestContentFormat(client, request, modelProvider), request.getObjectId());
        sendSimpleRequest(client, downlink, request.getTimeout(), callback);
>>>>>>> 49394fab
    }

    @Override
    public void sendReadCompositeRequest(LwM2mClient client, TbLwM2MReadCompositeRequest request,
                                         DownlinkRequestCallback<ReadCompositeRequest, ReadCompositeResponse> callback, ContentFormat compositeContentFormat) {
        try {
            ReadCompositeRequest downlink = new ReadCompositeRequest(compositeContentFormat, compositeContentFormat, request.getObjectIds());
            sendCompositeRequest(client, downlink, this.config.getTimeout(), callback);
        } catch (InvalidRequestException e) {
            callback.onValidationError(request.toString(), e.getMessage());
        }
    }

    @Override
    public void sendObserveRequest(LwM2mClient client, TbLwM2MObserveRequest request, DownlinkRequestCallback<ObserveRequest, ObserveResponse> callback) {
<<<<<<< HEAD
        try {
            validateVersionedId(client, request);
            LwM2mPath resultIds = new LwM2mPath(request.getObjectId());
            Set<Observation> observations = context.getServer().getObservationService().getObservations(client.getRegistration());
            if (observations.stream().noneMatch(observation -> observation.getPath().equals(resultIds))) {
                ObserveRequest downlink;
                ContentFormat contentFormat = getReadRequestContentFormat(client, request, this.config.getModelProvider());
                if (resultIds.isResource()) {
                    downlink = new ObserveRequest(contentFormat, resultIds.getObjectId(), resultIds.getObjectInstanceId(), resultIds.getResourceId());
                } else if (resultIds.isObjectInstance()) {
                    downlink = new ObserveRequest(contentFormat, resultIds.getObjectId(), resultIds.getObjectInstanceId());
                } else {
                    downlink = new ObserveRequest(contentFormat, resultIds.getObjectId());
                }
                log.info("[{}] Send observation: {}.", client.getEndpoint(), request.getVersionedId());
                sendSimpleRequest(client, downlink, request.getTimeout(), callback);
=======
        validateVersionedId(client, request);
        LwM2mPath resultIds = new LwM2mPath(request.getObjectId());
        Set<Observation> observations = context.getServer().getObservationService().getObservations(client.getRegistration());
        if (observations.stream().noneMatch(observation -> observation.getPath().equals(resultIds))) {
            ObserveRequest downlink;
            ContentFormat contentFormat = getRequestContentFormat(client, request, modelProvider);
            if (resultIds.isResource()) {
                downlink = new ObserveRequest(contentFormat, resultIds.getObjectId(), resultIds.getObjectInstanceId(), resultIds.getResourceId());
            } else if (resultIds.isObjectInstance()) {
                downlink = new ObserveRequest(contentFormat, resultIds.getObjectId(), resultIds.getObjectInstanceId());
>>>>>>> 49394fab
            } else {
                callback.onValidationError(resultIds.toString(), "Observation is already registered!");
            }
        } catch (InvalidRequestException e) {
            callback.onValidationError(request.toString(), e.getMessage());
        }
    }

    @Override
    public void sendObserveAllRequest(LwM2mClient client, TbLwM2MObserveAllRequest request, DownlinkRequestCallback<TbLwM2MObserveAllRequest, Set<String>> callback) {
        Set<Observation> observations = context.getServer().getObservationService().getObservations(client.getRegistration());
        Set<String> paths = observations.stream().map(observation -> observation.getPath().toString()).collect(Collectors.toUnmodifiableSet());
        callback.onSuccess(request, paths);
    }

    @Override
    public void sendDiscoverAllRequest(LwM2mClient client, TbLwM2MDiscoverAllRequest request, DownlinkRequestCallback<TbLwM2MDiscoverAllRequest, List<Link>> callback) {
        callback.onSuccess(request, Arrays.asList(client.getRegistration().getSortedObjectLinks()));
    }

    @Override
    public void sendExecuteRequest(LwM2mClient client, TbLwM2MExecuteRequest request, DownlinkRequestCallback<ExecuteRequest, ExecuteResponse> callback) {
<<<<<<< HEAD
        try {
            validateVersionedId(client, request);
            LwM2mPath pathIds = new LwM2mPath(fromVersionedIdToObjectId(request.getVersionedId()));
            ResourceModel resourceModelExecute = client.getResourceModel(request.getVersionedId(), this.config.getModelProvider());
            if (resourceModelExecute == null) {
                LwM2mModel model = createModelsDefault();
                if (pathIds.isResource()) {
                    resourceModelExecute = model.getResourceModel(pathIds.getObjectId(), pathIds.getResourceId());
                }
            }
            if (resourceModelExecute == null) {
                callback.onValidationError(request.toString(), "ResourceModel with " + request.getVersionedId() +
                        " is absent in system. Need ddd Lwm2m Model with id=" + pathIds.getObjectId() + " ver=" +
                        getVerFromPathIdVerOrId(request.getVersionedId()) + " to profile.");
            } else if (resourceModelExecute.operations.isExecutable()) {
                ExecuteRequest downlink;
                if (request.getParams() != null && !resourceModelExecute.multiple) {
                    downlink = new ExecuteRequest(request.getObjectId(), (String) this.converter.convertValue(request.getParams(),
                            resourceModelExecute.type, ResourceModel.Type.STRING, new LwM2mPath(request.getObjectId())));
                } else {
                    downlink = new ExecuteRequest(request.getObjectId());
                }
                sendSimpleRequest(client, downlink, request.getTimeout(), callback);
=======
        ResourceModel resourceModelExecute = client.getResourceModel(request.getVersionedId(), modelProvider);
        if (resourceModelExecute != null) {
            ExecuteRequest downlink;
            if (request.getParams() != null && !resourceModelExecute.multiple) {
                downlink = new ExecuteRequest(request.getVersionedId(), (String) this.converter.convertValue(request.getParams(), resourceModelExecute.type, ResourceModel.Type.STRING, new LwM2mPath(request.getObjectId())));
>>>>>>> 49394fab
            } else {
                callback.onValidationError(request.toString(), "Resource with " + request.getVersionedId() + " is not executable.");
            }
        } catch (InvalidRequestException e) {
            callback.onValidationError(request.toString(), e.getMessage());
        }
    }

    @Override
    public void sendDeleteRequest(LwM2mClient client, TbLwM2MDeleteRequest request, DownlinkRequestCallback<DeleteRequest, DeleteResponse> callback) {
        try {
            validateVersionedId(client, request);
            sendSimpleRequest(client, new DeleteRequest(request.getObjectId()), request.getTimeout(), callback);
        } catch (InvalidRequestException e) {
            callback.onValidationError(request.toString(), e.getMessage());
        }
    }

    @Override
    public void sendCancelObserveRequest(LwM2mClient client, TbLwM2MCancelObserveRequest request, DownlinkRequestCallback<TbLwM2MCancelObserveRequest, Integer> callback) {
        validateVersionedId(client, request);
        int observeCancelCnt = context.getServer().getObservationService().cancelObservations(client.getRegistration(), request.getObjectId());
        callback.onSuccess(request, observeCancelCnt);
    }

    @Override
    public void sendCancelAllRequest(LwM2mClient client, TbLwM2MCancelAllRequest request, DownlinkRequestCallback<TbLwM2MCancelAllRequest, Integer> callback) {
        int observeCancelCnt = context.getServer().getObservationService().cancelObservations(client.getRegistration());
        callback.onSuccess(request, observeCancelCnt);
    }

    @Override
    public void sendDiscoverRequest(LwM2mClient client, TbLwM2MDiscoverRequest request, DownlinkRequestCallback<DiscoverRequest, DiscoverResponse> callback) {
        validateVersionedId(client, request);
        sendSimpleRequest(client, new DiscoverRequest(request.getObjectId()), request.getTimeout(), callback);
    }

    /**
     * Example # 1:
     * AttributeSet attributes = new AttributeSet(new Attribute(Attribute.MINIMUM_PERIOD, 10L),
     * new Attribute(Attribute.MAXIMUM_PERIOD, 100L));
     * WriteAttributesRequest requestTest = new WriteAttributesRequest(3, 0, 14, attributes);
     * sendSimpleRequest(client, requestTest, request.getTimeout(), callback);
     * <p>
     * Example # 2
     * Dimension and Object version are read only attributes.
     * addAttribute(attributes, DIMENSION, params.getDim(), dim -> dim >= 0 && dim <= 255);
     * addAttribute(attributes, OBJECT_VERSION, params.getVer(), StringUtils::isNotEmpty, Function.identity());
     */
    @Override
    public void sendWriteAttributesRequest(LwM2mClient client, TbLwM2MWriteAttributesRequest request, DownlinkRequestCallback<WriteAttributesRequest, WriteAttributesResponse> callback) {
        try {
            validateVersionedId(client, request);
            if (request.getAttributes() == null) {
                throw new IllegalArgumentException("Attributes to write are not specified!");
            }
            ObjectAttributes params = request.getAttributes();
            List<Attribute> attributes = new LinkedList<>();
            addAttribute(attributes, MAXIMUM_PERIOD, params.getPmax());
            addAttribute(attributes, MINIMUM_PERIOD, params.getPmin());
            addAttribute(attributes, GREATER_THAN, params.getGt());
            addAttribute(attributes, LESSER_THAN, params.getLt());
            addAttribute(attributes, STEP, params.getSt());
            AttributeSet attributeSet = new AttributeSet(attributes);
            sendSimpleRequest(client, new WriteAttributesRequest(request.getObjectId(), attributeSet), request.getTimeout(), callback);
        } catch (InvalidRequestException e) {
            callback.onValidationError(request.toString(), e.getMessage());
        }
    }

    @Override
    public void sendWriteReplaceRequest(LwM2mClient client, TbLwM2MWriteReplaceRequest request, DownlinkRequestCallback<WriteRequest, WriteResponse> callback) {
<<<<<<< HEAD
        LwM2mPath resultIds = new LwM2mPath(request.getObjectId());
        if (resultIds.isResource() || resultIds.isResourceInstance()) {
            validateVersionedId(client, request);
            ResourceModel resourceModelWrite = client.getResourceModel(request.getVersionedId(), this.config.getModelProvider());
            if (resourceModelWrite != null) {
                ContentFormat contentFormat = getWriteRequestContentFormat(client, request, this.config.getModelProvider());
                try {
                    WriteRequest downlink = null;
                    String msgError = "";
                    if (resourceModelWrite.multiple) {
                        try {
                            Map value = convertMultiResourceValuesFromRpcBody(request.getValue(), resourceModelWrite.type, request.getObjectId());
                            downlink = new WriteRequest(contentFormat, resultIds.getObjectId(), resultIds.getObjectInstanceId(), resultIds.getResourceId(),
                                    value, resourceModelWrite.type);
                        } catch (Exception e) {
                            msgError = "Resource id=" + resultIds.toString() + ", value = " + request.getValue() +
                                    ", class = " + request.getValue().getClass().getSimpleName() + ". Format value is bad. Value for this Multi-Instance Resource must be in Json format!";
                        }
                    } else {
                        try {
                            downlink = this.getWriteRequestSingleResource(resourceModelWrite.type, contentFormat,
                                    resultIds.getObjectId(), resultIds.getObjectInstanceId(), resultIds.getResourceId(), request.getValue());
                        } catch (Exception e) {
                            msgError = "Resource id=" + resultIds.toString() + ", value = " + request.getValue() +
                                    ", class = " + request.getValue().getClass().getSimpleName() + ". Format value is bad. Value for this Single Resource must be " + resourceModelWrite.type + "!";
                        }
                    }
                    if (downlink != null) {
                        sendSimpleRequest(client, downlink, request.getTimeout(), callback);
                    } else {
                        if (msgError.isEmpty()) {
                            msgError = "WriteRequest is null.";
                        }
                        callback.onValidationError(toString(request), msgError);
                    }
                } catch (Exception e) {
                    callback.onError(toString(request), e);
                }

            } else {
                callback.onValidationError(toString(request), "Resource " + request.getVersionedId() + " is not configured in the device profile!");
=======
        ResourceModel resourceModelWrite = client.getResourceModel(request.getVersionedId(), modelProvider);
        if (resourceModelWrite != null) {
            ContentFormat contentFormat = convertResourceModelTypeToContentFormat(client, resourceModelWrite.type);
            try {
                LwM2mPath path = new LwM2mPath(request.getObjectId());
                WriteRequest downlink = this.getWriteRequestSingleResource(resourceModelWrite.type, contentFormat,
                        path.getObjectId(), path.getObjectInstanceId(), path.getResourceId(), request.getValue());
                sendSimpleRequest(client, downlink, request.getTimeout(), callback);
            } catch (Exception e) {
                callback.onError(toString(request), e);
>>>>>>> 49394fab
            }
        } else {
            callback.onValidationError(toString(request), "Resource " + request.getVersionedId() + ". This operation can only be used for Resource or ResourceInstance!");
        }
    }

    @Override
    public void sendWriteCompositeRequest(LwM2mClient client, RpcWriteCompositeRequest rpcWriteCompositeRequest,
                                          DownlinkRequestCallback<WriteCompositeRequest, WriteCompositeResponse> callback, ContentFormat contentFormatComposite) {
        try {
            WriteCompositeRequest downlink = new WriteCompositeRequest(contentFormatComposite, rpcWriteCompositeRequest.getNodes());
            //TODO: replace config.getTimeout();
            sendWriteCompositeRequest(client, downlink, this.config.getTimeout(), callback);
        } catch (InvalidRequestException e) {
            callback.onValidationError(rpcWriteCompositeRequest.toString(), e.getMessage());
        } catch (Exception e) {
            callback.onError(toString(rpcWriteCompositeRequest), e);
        }
    }

    @Override
    public void sendWriteUpdateRequest(LwM2mClient client, TbLwM2MWriteUpdateRequest request, DownlinkRequestCallback<WriteRequest, WriteResponse> callback) {
        try {
            LwM2mPath resultIds = new LwM2mPath(request.getObjectId());
            if (resultIds.isObjectInstance() || resultIds.isResource()) {
                validateVersionedId(client, request);
                WriteRequest downlink = null;
                ContentFormat contentFormat = getWriteRequestContentFormat(client, request, this.config.getModelProvider());
                String msgError = "";
                if (resultIds.isObjectInstance()) {
                    /*
                     *  params = "{\"id\":0,\"value\":[{\"id\":14,\"value\":\"+5\"},{\"id\":15,\"value\":\"+9\"}]}"
                     *  int rscId = resultIds.getObjectInstanceId();
                     *  contentFormat – Format of the payload (TLV or JSON).
                     */
                    Collection<LwM2mResource> resources = client.getNewResourcesForInstance(request.getVersionedId(),
                            request.getValue(), this.config.getModelProvider(), this.converter);
                    if (resources.size() > 0) {
                        downlink = new WriteRequest(WriteRequest.Mode.UPDATE, contentFormat, resultIds.getObjectId(),
                                resultIds.getObjectInstanceId(), resources);
                    } else {
                        msgError = " No resources to update!";
                    }
                } else if (resultIds.isResource()) {
                    ResourceModel resourceModelWrite = client.getResourceModel(request.getVersionedId(), this.config.getModelProvider());
                    if (resourceModelWrite != null) {
                        if (resourceModelWrite.multiple) {
                            try {
                                Map value = convertMultiResourceValuesFromRpcBody(request.getValue(), resourceModelWrite.type, request.getObjectId());
                                downlink = new WriteRequest(WriteRequest.Mode.UPDATE, contentFormat, resultIds.getObjectId(),
                                        resultIds.getObjectInstanceId(), resultIds.getResourceId(),
                                        value, resourceModelWrite.type);
                            } catch (Exception e1) {
                                msgError = " Resource id=" + resultIds.toString() +
                                        ", class = " + request.getValue().getClass().getSimpleName() +
                                        ", value = " + request.getValue() + " is bad. " +
                                        "Value of Multi-Instance Resource must be in Json format!";
                            }
                        }
                    } else {
                        msgError = " Resource " + request.getVersionedId() + " is not configured in the device profile!";
                    }
                }
                if (downlink != null) {
                    sendSimpleRequest(client, downlink, request.getTimeout(), callback);
                } else {
                    callback.onValidationError(toString(request), "Resource " + request.getVersionedId() +
                            ". This operation can only be used for ObjectInstance or Multi-Instance Resource !" + msgError);
                }
            } else {
                callback.onValidationError(toString(request), "Resource " + request.getVersionedId() +
                        ". This operation can only be used for ObjectInstance or Resource (multiple)");
            }
        } catch (Exception e) {
            callback.onValidationError(toString(request), e.getMessage());
        }
    }

    public void sendCreateRequest(LwM2mClient client, TbLwM2MCreateRequest request, DownlinkRequestCallback<CreateRequest, CreateResponse> callback) {
        validateVersionedId(client, request);
        CreateRequest downlink = null;
        LwM2mPath resultIds = new LwM2mPath(request.getObjectId());
<<<<<<< HEAD
        ObjectModel objectModel = client.getObjectModel(request.getVersionedId(), this.config.getModelProvider());
        // POST /{Object ID}/{Object Instance ID} && Resources is Mandatory
        if (objectModel != null) {
            if (objectModel.multiple) {

                // LwM2M CBOR, SenML CBOR, SenML JSON, or TLV (see [LwM2M-CORE])
                ContentFormat contentFormat = getWriteRequestContentFormat(client, request, this.config.getModelProvider());
                if (resultIds.isObject() || resultIds.isObjectInstance()) {
                    Collection<LwM2mResource> resources;
                    if (resultIds.isObject()) {
                        if (request.getValue() != null) {
                            resources = client.getNewResourcesForInstance(request.getVersionedId(), request.getValue(), this.config.getModelProvider(), this.converter);
                            downlink = new CreateRequest(contentFormat, resultIds.getObjectId(), resources);
                        } else if (request.getNodes() != null && request.getNodes().size() > 0) {
                            Set<LwM2mObjectInstance> instances = ConcurrentHashMap.newKeySet();
                            request.getNodes().forEach((key, value) -> {
                                Collection<LwM2mResource> resourcesForInstance = client.getNewResourcesForInstance(request.getVersionedId(), value, this.config.getModelProvider(), this.converter);
                                LwM2mObjectInstance instance = new LwM2mObjectInstance(Integer.parseInt(key), resourcesForInstance);
                                instances.add(instance);
                            });
                            LwM2mObjectInstance[] instanceArrays = instances.toArray(new LwM2mObjectInstance[instances.size()]);
                            downlink = new CreateRequest(contentFormat, resultIds.getObjectId(), instanceArrays);
                        }

                    } else {
                        resources = client.getNewResourcesForInstance(request.getVersionedId(), request.getValue(), this.config.getModelProvider(), this.converter);
                        LwM2mObjectInstance instance = new LwM2mObjectInstance(resultIds.getObjectInstanceId(), resources);
                        downlink = new CreateRequest(contentFormat, resultIds.getObjectId(), instance);
                    }
                }
                if (downlink != null) {
                    sendSimpleRequest(client, downlink, request.getTimeout(), callback);
                } else {
                    callback.onValidationError(toString(request), "Path " + request.getVersionedId() +
                            ". Object must be Multiple !");
                }
=======
        if (resultIds.isResource()) {
            /*
             * send request: path = '/3/0' node == wM2mObjectInstance
             * with params == "\"resources\": {15: resource:{id:15. value:'+01'...}}
             **/
            Collection<LwM2mResource> resources = client.getNewResourceForInstance(request.getVersionedId(), request.getValue(), modelProvider, this.converter);
            ResourceModel resourceModelWrite = client.getResourceModel(request.getVersionedId(), modelProvider);
            ContentFormat contentFormat = request.getObjectContentFormat() != null ? request.getObjectContentFormat() : convertResourceModelTypeToContentFormat(client, resourceModelWrite.type);
            WriteRequest downlink = new WriteRequest(WriteRequest.Mode.UPDATE, contentFormat, resultIds.getObjectId(),
                    resultIds.getObjectInstanceId(), resources);
            sendSimpleRequest(client, downlink, request.getTimeout(), callback);
        } else if (resultIds.isObjectInstance()) {
            /*
             *  params = "{\"id\":0,\"resources\":[{\"id\":14,\"value\":\"+5\"},{\"id\":15,\"value\":\"+9\"}]}"
             *  int rscId = resultIds.getObjectInstanceId();
             *  contentFormat – Format of the payload (TLV or JSON).
             */
            Collection<LwM2mResource> resources = client.getNewResourcesForInstance(request.getVersionedId(), request.getValue(), modelProvider, this.converter);
            if (resources.size() > 0) {
                ContentFormat contentFormat = request.getObjectContentFormat() != null ? request.getObjectContentFormat() : ContentFormat.DEFAULT;
                WriteRequest downlink = new WriteRequest(WriteRequest.Mode.UPDATE, contentFormat, resultIds.getObjectId(), resultIds.getObjectInstanceId(), resources);
                sendSimpleRequest(client, downlink, request.getTimeout(), callback);
>>>>>>> 49394fab
            } else {
                throw new IllegalArgumentException("Path " + request.getVersionedId() + ". Object must be Multiple !");
            }
        } else {
            callback.onValidationError(toString(request), "Resource " + request.getVersionedId() +
                    " is not configured in the device profile!");
        }
    }

    private <R extends SimpleDownlinkRequest<T>, T extends LwM2mResponse> void sendSimpleRequest(LwM2mClient client, R request, long timeoutInMs, DownlinkRequestCallback<R, T> callback) {
        sendRequest(client, request, timeoutInMs, callback, r -> request.getPath().toString());
    }

    private <R extends CompositeDownlinkRequest<T>, T extends LwM2mResponse> void sendCompositeRequest(LwM2mClient client, R request, long timeoutInMs, DownlinkRequestCallback<R, T> callback) {
        sendRequest(client, request, timeoutInMs, callback, r -> request.getPaths().toString());
    }

    private <R extends DownlinkRequest<T>, T extends LwM2mResponse> void sendRequest(LwM2mClient client, R request, long timeoutInMs, DownlinkRequestCallback<R, T> callback, Function<R, String> pathToStringFunction) {
        if (!clientContext.isDownlinkAllowed(client)) {
            log.trace("[{}] ignore downlink request cause client is sleeping.", client.getEndpoint());
            return;
        }
        Registration registration = client.getRegistration();
        try {
            logService.log(client, String.format("[%s][%s] Sending request: %s to %s", registration.getId(), registration.getSocketAddress(), request.getClass().getSimpleName(), pathToStringFunction.apply(request)));
            context.getServer().send(registration, request, timeoutInMs, response -> {
                executor.submit(() -> {
                    try {
                        callback.onSuccess(request, response);
                    } catch (Exception e) {
                        log.error("[{}] failed to process successful response [{}] ", registration.getEndpoint(), response, e);
                    } finally {
                        clientContext.awake(client);
                    }
                });
            }, e -> handleDownlinkError(client, request, callback, e));
            callback.onSent(request);
        } catch (Exception e) {
            handleDownlinkError(client, request, callback, e);
        }
    }

    private <R extends SimpleDownlinkRequest<T>, T extends LwM2mResponse> void sendWriteCompositeRequest(LwM2mClient client, WriteCompositeRequest request, long timeoutInMs, DownlinkRequestCallback<WriteCompositeRequest, WriteCompositeResponse> callback) {
        if (!clientContext.isDownlinkAllowed(client)) {
            log.trace("[{}] ignore downlink request cause client is sleeping.", client.getEndpoint());
            return;
        }
        Registration registration = client.getRegistration();
        try {
            logService.log(client, String.format("[%s][%s] Sending request: %s to %s", registration.getId(), registration.getSocketAddress(), request.getClass().getSimpleName(), request.getPaths()));
            context.getServer().send(registration, request, timeoutInMs, response -> {
                executor.submit(() -> {
                    try {
                        if (response.isSuccess()) {
                            callback.onSuccess(request, response);
                        } else {
                            callback.onValidationError(request.getNodes().values().toString(), response.getErrorMessage());
                        }
                    } catch (Exception e) {
                        log.error("[{}] failed to process successful response [{}] ", registration.getEndpoint(), response, e);
                    } finally {
                        clientContext.awake(client);
                    }
                });
            }, e -> handleDownlinkError(client, request, callback, e));
        } catch (Exception e) {
            handleDownlinkError(client, request, callback, e);
        }
    }

    private <R extends DownlinkRequest<T>, T extends LwM2mResponse> void handleDownlinkError(LwM2mClient client, R request, DownlinkRequestCallback<R, T> callback, Exception e) {
        log.trace("[{}] Received downlink error: {}.", client.getEndpoint(), e);
        executor.submit(() -> {
            if (e instanceof TimeoutException || e instanceof ClientSleepingException) {
                log.trace("[{}] Received {}, client is probably sleeping", client.getEndpoint(), e.getClass().getSimpleName());
                clientContext.asleep(client);
            } else {
                log.trace("[{}] Received {}", client.getEndpoint(), e.getClass().getSimpleName());
            }
            callback.onError(toString(request), e);
        });
    }

    private WriteRequest getWriteRequestSingleResource(ResourceModel.Type type, ContentFormat contentFormat, int objectId, int instanceId, int resourceId, Object value) {
        switch (type) {
            case STRING:    // String
                return new WriteRequest(contentFormat, objectId, instanceId, resourceId, value.toString());
            case INTEGER:   // Long
                final long valueInt = Integer.toUnsignedLong(Integer.parseInt(value.toString()));
                return new WriteRequest(contentFormat, objectId, instanceId, resourceId, valueInt);
            case OBJLNK:    // ObjectLink
                return new WriteRequest(contentFormat, objectId, instanceId, resourceId, ObjectLink.fromPath(value.toString()));
            case BOOLEAN:   // Boolean
                return new WriteRequest(contentFormat, objectId, instanceId, resourceId, Boolean.parseBoolean(value.toString()));
            case FLOAT:     // Double
                return new WriteRequest(contentFormat, objectId, instanceId, resourceId, Double.parseDouble(value.toString()));
            case TIME:      // Date
                Date date = new Date(Long.decode(value.toString()));
                return new WriteRequest(contentFormat, objectId, instanceId, resourceId, date);
            case OPAQUE:    // byte[] value, base64
                byte[] valueRequest;
                if (value instanceof byte[]) {
                    valueRequest = (byte[]) value;
                } else {
                    valueRequest = Hex.decodeHex(value.toString().toCharArray());
                }
                return new WriteRequest(contentFormat, objectId, instanceId, resourceId, valueRequest);
            default:
                throw new IllegalArgumentException("Not supported type:" + type.name());
        }
    }

    private static <T> void addAttribute(List<Attribute> attributes, String attributeName, T value) {
        addAttribute(attributes, attributeName, value, null, null);
    }

    private static <T> void addAttribute(List<Attribute> attributes, String attributeName, T value, Function<T, ?> converter) {
        addAttribute(attributes, attributeName, value, null, converter);
    }

    private static <T> void addAttribute(List<Attribute> attributes, String attributeName, T value, Predicate<T> filter, Function<T, ?> converter) {
        if (value != null && ((filter == null) || filter.test(value))) {
            attributes.add(new Attribute(attributeName, converter != null ? converter.apply(value) : value));
        }
    }

    private static <T extends HasContentFormat & HasVersionedId> ContentFormat getReadRequestContentFormat(LwM2mClient client, T request, LwM2mModelProvider modelProvider) {
        if (request.getRequestContentFormat().isPresent()) {
            return request.getRequestContentFormat().get();
        } else {
            return getRequestContentFormat(client, request.getVersionedId(), modelProvider);
        }
    }

    private static ContentFormat getWriteRequestContentFormat(LwM2mClient client, TbLwM2MDownlinkRequest request, LwM2mModelProvider modelProvider) {
        if (request instanceof TbLwM2MWriteReplaceRequest && ((TbLwM2MWriteReplaceRequest) request).getContentFormat() != null) {
            return ((TbLwM2MWriteReplaceRequest) request).getContentFormat();
        } else if (request instanceof TbLwM2MWriteUpdateRequest && ((TbLwM2MWriteUpdateRequest) request).getObjectContentFormat() != null) {
            return ((TbLwM2MWriteUpdateRequest) request).getObjectContentFormat();
        } else {
            String versionedId = null;
            if (request instanceof TbLwM2MWriteReplaceRequest) {
                versionedId = ((TbLwM2MWriteReplaceRequest) request).getVersionedId();
            } else if (request instanceof TbLwM2MWriteUpdateRequest) {
                versionedId = ((TbLwM2MWriteUpdateRequest) request).getVersionedId();
            } else if (request instanceof TbLwM2MCreateRequest) {
                versionedId = ((TbLwM2MCreateRequest) request).getVersionedId();
            }
            return getRequestContentFormat(client, versionedId, modelProvider);
        }
    }

    private static ContentFormat getRequestContentFormat(LwM2mClient client, String versionedId, LwM2mModelProvider modelProvider) {
        LwM2mPath pathIds = new LwM2mPath(fromVersionedIdToObjectId(versionedId));
        if (pathIds.isResource() || pathIds.isResourceInstance()) {
            ResourceModel resourceModel = client.getResourceModel(versionedId, modelProvider);
            if (resourceModel!= null && (pathIds.isResourceInstance() || (pathIds.isResource() && !resourceModel.multiple))) {
                if (OBJLNK.equals(resourceModel.type)) {
                    return ContentFormat.LINK;
                } else if (OPAQUE.equals(resourceModel.type)) {
                    return ContentFormat.OPAQUE;
                } else {
                    return findFirst(client.getClientSupportContentFormats(), client.getDefaultContentFormat(), ContentFormat.CBOR, ContentFormat.SENML_CBOR, ContentFormat.SENML_JSON);
                }
            } else {
                return getContentFormatForComplex(client);
            }
        } else {
            return getContentFormatForComplex(client);
        }
    }

    private static ContentFormat getContentFormatForComplex(LwM2mClient client) {
        if (LwM2m.Version.V1_0.equals(client.getRegistration().getLwM2mVersion())) {
            return ContentFormat.TLV;
        } else if (LwM2m.Version.V1_1.equals(client.getRegistration().getLwM2mVersion())) {
            ContentFormat result = findFirst(client.getClientSupportContentFormats(), null, ContentFormat.SENML_CBOR, ContentFormat.SENML_JSON, ContentFormat.TLV, ContentFormat.JSON);
            if (result != null) {
                return result;
            } else {
                throw new RuntimeException("The client does not support any of SenML CBOR, SenML JSON, TLV or JSON formats. Can't send complex requests. Try using singe-instance requests.");
            }
        } else {
            throw new RuntimeException("The version " + client.getRegistration().getLwM2mVersion() + " is not supported!");
        }
    }

    private static ContentFormat findFirst(Set<ContentFormat> supported, ContentFormat defaultValue, ContentFormat... desiredFormats) {
        for (ContentFormat contentFormat : desiredFormats) {
            if (supported.contains(contentFormat)) {
                return contentFormat;
            }
        }
        return defaultValue;
    }

    private <R> String toString(R request) {
        try {
            return request != null ? request.toString() : "";
        } catch (Exception e) {
            log.debug("Failed to convert request to string", e);
            return request.getClass().getSimpleName();
        }
    }
}<|MERGE_RESOLUTION|>--- conflicted
+++ resolved
@@ -138,19 +138,9 @@
 
     @Override
     public void sendReadRequest(LwM2mClient client, TbLwM2MReadRequest request, DownlinkRequestCallback<ReadRequest, ReadResponse> callback) {
-<<<<<<< HEAD
-        try {
-            validateVersionedId(client, request);
-            ReadRequest downlink = new ReadRequest(getReadRequestContentFormat(client, request, this.config.getModelProvider()), request.getObjectId());
-            sendSimpleRequest(client, downlink, request.getTimeout(), callback);
-        } catch (InvalidRequestException e) {
-            callback.onValidationError(request.toString(), e.getMessage());
-        }
-=======
         validateVersionedId(client, request);
-        ReadRequest downlink = new ReadRequest(getRequestContentFormat(client, request, modelProvider), request.getObjectId());
+        ReadRequest downlink = new ReadRequest(getRequestContentFormat(client, request.getVersionedId(), modelProvider), request.getObjectId());
         sendSimpleRequest(client, downlink, request.getTimeout(), callback);
->>>>>>> 49394fab
     }
 
     @Override
@@ -166,14 +156,13 @@
 
     @Override
     public void sendObserveRequest(LwM2mClient client, TbLwM2MObserveRequest request, DownlinkRequestCallback<ObserveRequest, ObserveResponse> callback) {
-<<<<<<< HEAD
         try {
             validateVersionedId(client, request);
             LwM2mPath resultIds = new LwM2mPath(request.getObjectId());
             Set<Observation> observations = context.getServer().getObservationService().getObservations(client.getRegistration());
             if (observations.stream().noneMatch(observation -> observation.getPath().equals(resultIds))) {
                 ObserveRequest downlink;
-                ContentFormat contentFormat = getReadRequestContentFormat(client, request, this.config.getModelProvider());
+                ContentFormat contentFormat = getReadRequestContentFormat(client, request, modelProvider);
                 if (resultIds.isResource()) {
                     downlink = new ObserveRequest(contentFormat, resultIds.getObjectId(), resultIds.getObjectInstanceId(), resultIds.getResourceId());
                 } else if (resultIds.isObjectInstance()) {
@@ -183,18 +172,6 @@
                 }
                 log.info("[{}] Send observation: {}.", client.getEndpoint(), request.getVersionedId());
                 sendSimpleRequest(client, downlink, request.getTimeout(), callback);
-=======
-        validateVersionedId(client, request);
-        LwM2mPath resultIds = new LwM2mPath(request.getObjectId());
-        Set<Observation> observations = context.getServer().getObservationService().getObservations(client.getRegistration());
-        if (observations.stream().noneMatch(observation -> observation.getPath().equals(resultIds))) {
-            ObserveRequest downlink;
-            ContentFormat contentFormat = getRequestContentFormat(client, request, modelProvider);
-            if (resultIds.isResource()) {
-                downlink = new ObserveRequest(contentFormat, resultIds.getObjectId(), resultIds.getObjectInstanceId(), resultIds.getResourceId());
-            } else if (resultIds.isObjectInstance()) {
-                downlink = new ObserveRequest(contentFormat, resultIds.getObjectId(), resultIds.getObjectInstanceId());
->>>>>>> 49394fab
             } else {
                 callback.onValidationError(resultIds.toString(), "Observation is already registered!");
             }
@@ -217,11 +194,10 @@
 
     @Override
     public void sendExecuteRequest(LwM2mClient client, TbLwM2MExecuteRequest request, DownlinkRequestCallback<ExecuteRequest, ExecuteResponse> callback) {
-<<<<<<< HEAD
         try {
             validateVersionedId(client, request);
             LwM2mPath pathIds = new LwM2mPath(fromVersionedIdToObjectId(request.getVersionedId()));
-            ResourceModel resourceModelExecute = client.getResourceModel(request.getVersionedId(), this.config.getModelProvider());
+            ResourceModel resourceModelExecute = client.getResourceModel(request.getVersionedId(), modelProvider);
             if (resourceModelExecute == null) {
                 LwM2mModel model = createModelsDefault();
                 if (pathIds.isResource()) {
@@ -241,13 +217,6 @@
                     downlink = new ExecuteRequest(request.getObjectId());
                 }
                 sendSimpleRequest(client, downlink, request.getTimeout(), callback);
-=======
-        ResourceModel resourceModelExecute = client.getResourceModel(request.getVersionedId(), modelProvider);
-        if (resourceModelExecute != null) {
-            ExecuteRequest downlink;
-            if (request.getParams() != null && !resourceModelExecute.multiple) {
-                downlink = new ExecuteRequest(request.getVersionedId(), (String) this.converter.convertValue(request.getParams(), resourceModelExecute.type, ResourceModel.Type.STRING, new LwM2mPath(request.getObjectId())));
->>>>>>> 49394fab
             } else {
                 callback.onValidationError(request.toString(), "Resource with " + request.getVersionedId() + " is not executable.");
             }
@@ -320,13 +289,12 @@
 
     @Override
     public void sendWriteReplaceRequest(LwM2mClient client, TbLwM2MWriteReplaceRequest request, DownlinkRequestCallback<WriteRequest, WriteResponse> callback) {
-<<<<<<< HEAD
         LwM2mPath resultIds = new LwM2mPath(request.getObjectId());
         if (resultIds.isResource() || resultIds.isResourceInstance()) {
             validateVersionedId(client, request);
-            ResourceModel resourceModelWrite = client.getResourceModel(request.getVersionedId(), this.config.getModelProvider());
+            ResourceModel resourceModelWrite = client.getResourceModel(request.getVersionedId(), modelProvider);
             if (resourceModelWrite != null) {
-                ContentFormat contentFormat = getWriteRequestContentFormat(client, request, this.config.getModelProvider());
+                ContentFormat contentFormat = getWriteRequestContentFormat(client, request, modelProvider);
                 try {
                     WriteRequest downlink = null;
                     String msgError = "";
@@ -362,18 +330,6 @@
 
             } else {
                 callback.onValidationError(toString(request), "Resource " + request.getVersionedId() + " is not configured in the device profile!");
-=======
-        ResourceModel resourceModelWrite = client.getResourceModel(request.getVersionedId(), modelProvider);
-        if (resourceModelWrite != null) {
-            ContentFormat contentFormat = convertResourceModelTypeToContentFormat(client, resourceModelWrite.type);
-            try {
-                LwM2mPath path = new LwM2mPath(request.getObjectId());
-                WriteRequest downlink = this.getWriteRequestSingleResource(resourceModelWrite.type, contentFormat,
-                        path.getObjectId(), path.getObjectInstanceId(), path.getResourceId(), request.getValue());
-                sendSimpleRequest(client, downlink, request.getTimeout(), callback);
-            } catch (Exception e) {
-                callback.onError(toString(request), e);
->>>>>>> 49394fab
             }
         } else {
             callback.onValidationError(toString(request), "Resource " + request.getVersionedId() + ". This operation can only be used for Resource or ResourceInstance!");
@@ -401,7 +357,7 @@
             if (resultIds.isObjectInstance() || resultIds.isResource()) {
                 validateVersionedId(client, request);
                 WriteRequest downlink = null;
-                ContentFormat contentFormat = getWriteRequestContentFormat(client, request, this.config.getModelProvider());
+                ContentFormat contentFormat = getWriteRequestContentFormat(client, request, modelProvider);
                 String msgError = "";
                 if (resultIds.isObjectInstance()) {
                     /*
@@ -410,7 +366,7 @@
                      *  contentFormat – Format of the payload (TLV or JSON).
                      */
                     Collection<LwM2mResource> resources = client.getNewResourcesForInstance(request.getVersionedId(),
-                            request.getValue(), this.config.getModelProvider(), this.converter);
+                            request.getValue(), modelProvider, this.converter);
                     if (resources.size() > 0) {
                         downlink = new WriteRequest(WriteRequest.Mode.UPDATE, contentFormat, resultIds.getObjectId(),
                                 resultIds.getObjectInstanceId(), resources);
@@ -418,7 +374,7 @@
                         msgError = " No resources to update!";
                     }
                 } else if (resultIds.isResource()) {
-                    ResourceModel resourceModelWrite = client.getResourceModel(request.getVersionedId(), this.config.getModelProvider());
+                    ResourceModel resourceModelWrite = client.getResourceModel(request.getVersionedId(), modelProvider);
                     if (resourceModelWrite != null) {
                         if (resourceModelWrite.multiple) {
                             try {
@@ -456,24 +412,23 @@
         validateVersionedId(client, request);
         CreateRequest downlink = null;
         LwM2mPath resultIds = new LwM2mPath(request.getObjectId());
-<<<<<<< HEAD
-        ObjectModel objectModel = client.getObjectModel(request.getVersionedId(), this.config.getModelProvider());
+        ObjectModel objectModel = client.getObjectModel(request.getVersionedId(), modelProvider);
         // POST /{Object ID}/{Object Instance ID} && Resources is Mandatory
         if (objectModel != null) {
             if (objectModel.multiple) {
 
                 // LwM2M CBOR, SenML CBOR, SenML JSON, or TLV (see [LwM2M-CORE])
-                ContentFormat contentFormat = getWriteRequestContentFormat(client, request, this.config.getModelProvider());
+                ContentFormat contentFormat = getWriteRequestContentFormat(client, request, modelProvider);
                 if (resultIds.isObject() || resultIds.isObjectInstance()) {
                     Collection<LwM2mResource> resources;
                     if (resultIds.isObject()) {
                         if (request.getValue() != null) {
-                            resources = client.getNewResourcesForInstance(request.getVersionedId(), request.getValue(), this.config.getModelProvider(), this.converter);
+                            resources = client.getNewResourcesForInstance(request.getVersionedId(), request.getValue(), modelProvider, this.converter);
                             downlink = new CreateRequest(contentFormat, resultIds.getObjectId(), resources);
                         } else if (request.getNodes() != null && request.getNodes().size() > 0) {
                             Set<LwM2mObjectInstance> instances = ConcurrentHashMap.newKeySet();
                             request.getNodes().forEach((key, value) -> {
-                                Collection<LwM2mResource> resourcesForInstance = client.getNewResourcesForInstance(request.getVersionedId(), value, this.config.getModelProvider(), this.converter);
+                                Collection<LwM2mResource> resourcesForInstance = client.getNewResourcesForInstance(request.getVersionedId(), value, modelProvider, this.converter);
                                 LwM2mObjectInstance instance = new LwM2mObjectInstance(Integer.parseInt(key), resourcesForInstance);
                                 instances.add(instance);
                             });
@@ -482,7 +437,7 @@
                         }
 
                     } else {
-                        resources = client.getNewResourcesForInstance(request.getVersionedId(), request.getValue(), this.config.getModelProvider(), this.converter);
+                        resources = client.getNewResourcesForInstance(request.getVersionedId(), request.getValue(), modelProvider, this.converter);
                         LwM2mObjectInstance instance = new LwM2mObjectInstance(resultIds.getObjectInstanceId(), resources);
                         downlink = new CreateRequest(contentFormat, resultIds.getObjectId(), instance);
                     }
@@ -493,30 +448,6 @@
                     callback.onValidationError(toString(request), "Path " + request.getVersionedId() +
                             ". Object must be Multiple !");
                 }
-=======
-        if (resultIds.isResource()) {
-            /*
-             * send request: path = '/3/0' node == wM2mObjectInstance
-             * with params == "\"resources\": {15: resource:{id:15. value:'+01'...}}
-             **/
-            Collection<LwM2mResource> resources = client.getNewResourceForInstance(request.getVersionedId(), request.getValue(), modelProvider, this.converter);
-            ResourceModel resourceModelWrite = client.getResourceModel(request.getVersionedId(), modelProvider);
-            ContentFormat contentFormat = request.getObjectContentFormat() != null ? request.getObjectContentFormat() : convertResourceModelTypeToContentFormat(client, resourceModelWrite.type);
-            WriteRequest downlink = new WriteRequest(WriteRequest.Mode.UPDATE, contentFormat, resultIds.getObjectId(),
-                    resultIds.getObjectInstanceId(), resources);
-            sendSimpleRequest(client, downlink, request.getTimeout(), callback);
-        } else if (resultIds.isObjectInstance()) {
-            /*
-             *  params = "{\"id\":0,\"resources\":[{\"id\":14,\"value\":\"+5\"},{\"id\":15,\"value\":\"+9\"}]}"
-             *  int rscId = resultIds.getObjectInstanceId();
-             *  contentFormat – Format of the payload (TLV or JSON).
-             */
-            Collection<LwM2mResource> resources = client.getNewResourcesForInstance(request.getVersionedId(), request.getValue(), modelProvider, this.converter);
-            if (resources.size() > 0) {
-                ContentFormat contentFormat = request.getObjectContentFormat() != null ? request.getObjectContentFormat() : ContentFormat.DEFAULT;
-                WriteRequest downlink = new WriteRequest(WriteRequest.Mode.UPDATE, contentFormat, resultIds.getObjectId(), resultIds.getObjectInstanceId(), resources);
-                sendSimpleRequest(client, downlink, request.getTimeout(), callback);
->>>>>>> 49394fab
             } else {
                 throw new IllegalArgumentException("Path " + request.getVersionedId() + ". Object must be Multiple !");
             }
