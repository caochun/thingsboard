/**
 * Copyright © 2016-2020 The Thingsboard Authors
 *
 * Licensed under the Apache License, Version 2.0 (the "License");
 * you may not use this file except in compliance with the License.
 * You may obtain a copy of the License at
 *
 *     http://www.apache.org/licenses/LICENSE-2.0
 *
 * Unless required by applicable law or agreed to in writing, software
 * distributed under the License is distributed on an "AS IS" BASIS,
 * WITHOUT WARRANTIES OR CONDITIONS OF ANY KIND, either express or implied.
 * See the License for the specific language governing permissions and
 * limitations under the License.
 */
package org.thingsboard.server.common.transport.service;

import com.google.common.util.concurrent.Futures;
import com.google.common.util.concurrent.ListenableFuture;
import com.google.common.util.concurrent.MoreExecutors;
import com.google.gson.Gson;
import com.google.gson.JsonObject;
import com.google.protobuf.ByteString;
import lombok.extern.slf4j.Slf4j;
import org.springframework.beans.factory.annotation.Value;
import org.springframework.boot.autoconfigure.condition.ConditionalOnExpression;
import org.springframework.stereotype.Service;
import org.thingsboard.common.util.ThingsBoardThreadFactory;
import org.thingsboard.server.common.data.DeviceProfile;
import org.thingsboard.server.common.data.DeviceTransportType;
import org.thingsboard.server.common.data.EntityType;
import org.thingsboard.server.common.data.id.DeviceId;
import org.thingsboard.server.common.data.id.DeviceProfileId;
import org.thingsboard.server.common.data.id.RuleChainId;
import org.thingsboard.server.common.data.id.TenantId;
import org.thingsboard.server.common.msg.TbMsg;
import org.thingsboard.server.common.msg.TbMsgDataType;
import org.thingsboard.server.common.msg.TbMsgMetaData;
import org.thingsboard.server.common.msg.queue.ServiceQueue;
import org.thingsboard.server.common.msg.queue.ServiceType;
import org.thingsboard.server.common.msg.queue.TopicPartitionInfo;
import org.thingsboard.server.common.msg.session.SessionMsgType;
import org.thingsboard.server.common.msg.tools.TbRateLimits;
import org.thingsboard.server.common.msg.tools.TbRateLimitsException;
import org.thingsboard.server.common.transport.SessionMsgListener;
import org.thingsboard.server.common.transport.TransportProfileCache;
import org.thingsboard.server.common.transport.TransportService;
import org.thingsboard.server.common.transport.TransportServiceCallback;
import org.thingsboard.server.common.transport.auth.GetOrCreateDeviceFromGatewayResponse;
import org.thingsboard.server.common.transport.auth.TransportDeviceInfo;
import org.thingsboard.server.common.transport.auth.ValidateDeviceCredentialsResponse;
import org.thingsboard.server.common.transport.util.DataDecodingEncodingService;
import org.thingsboard.server.common.transport.util.JsonUtils;
import org.thingsboard.server.gen.transport.TransportProtos;
import org.thingsboard.server.gen.transport.TransportProtos.ToCoreMsg;
import org.thingsboard.server.gen.transport.TransportProtos.ToRuleEngineMsg;
import org.thingsboard.server.gen.transport.TransportProtos.ToTransportMsg;
import org.thingsboard.server.gen.transport.TransportProtos.TransportApiRequestMsg;
import org.thingsboard.server.gen.transport.TransportProtos.TransportApiResponseMsg;
import org.thingsboard.server.gen.transport.TransportProtos.TransportToDeviceActorMsg;
import org.thingsboard.server.queue.TbQueueCallback;
import org.thingsboard.server.queue.TbQueueConsumer;
import org.thingsboard.server.queue.TbQueueMsgMetadata;
import org.thingsboard.server.queue.TbQueueProducer;
import org.thingsboard.server.queue.TbQueueRequestTemplate;
import org.thingsboard.server.queue.common.AsyncCallbackTemplate;
import org.thingsboard.server.queue.common.TbProtoQueueMsg;
import org.thingsboard.server.queue.discovery.PartitionService;
import org.thingsboard.server.queue.discovery.TbServiceInfoProvider;
import org.thingsboard.server.queue.provider.TbQueueProducerProvider;
import org.thingsboard.server.queue.provider.TbTransportQueueFactory;
import org.thingsboard.server.common.stats.MessagesStats;
import org.thingsboard.server.common.stats.StatsFactory;
import org.thingsboard.server.common.stats.StatsType;

import javax.annotation.PostConstruct;
import javax.annotation.PreDestroy;
import java.util.Arrays;
import java.util.Collections;
import java.util.List;
import java.util.Map;
import java.util.Optional;
import java.util.Random;
import java.util.UUID;
import java.util.concurrent.ConcurrentHashMap;
import java.util.concurrent.ConcurrentMap;
import java.util.concurrent.ExecutionException;
import java.util.concurrent.ExecutorService;
import java.util.concurrent.Executors;
import java.util.concurrent.ScheduledExecutorService;
import java.util.concurrent.ScheduledFuture;
import java.util.concurrent.TimeUnit;
import java.util.concurrent.atomic.AtomicInteger;
import java.util.function.Function;

/**
 * Created by ashvayka on 17.10.18.
 */
@Slf4j
@Service
@ConditionalOnExpression("('${service.type:null}'=='monolith' && '${transport.api_enabled:true}'=='true') || '${service.type:null}'=='tb-transport'")
public class DefaultTransportService implements TransportService {

    @Value("${transport.rate_limits.enabled}")
    private boolean rateLimitEnabled;
    @Value("${transport.rate_limits.tenant}")
    private String perTenantLimitsConf;
    @Value("${transport.rate_limits.device}")
    private String perDevicesLimitsConf;
    @Value("${transport.sessions.inactivity_timeout}")
    private long sessionInactivityTimeout;
    @Value("${transport.sessions.report_timeout}")
    private long sessionReportTimeout;
    @Value("${transport.client_side_rpc.timeout:60000}")
    private long clientSideRpcTimeout;
    @Value("${queue.transport.poll_interval}")
    private int notificationsPollDuration;

    private final Gson gson = new Gson();
    private final TbTransportQueueFactory queueProvider;
    private final TbQueueProducerProvider producerProvider;
    private final PartitionService partitionService;
    private final TbServiceInfoProvider serviceInfoProvider;
    private final StatsFactory statsFactory;
    private final TransportProfileCache transportProfileCache;

    protected TbQueueRequestTemplate<TbProtoQueueMsg<TransportApiRequestMsg>, TbProtoQueueMsg<TransportApiResponseMsg>> transportApiRequestTemplate;
    protected TbQueueProducer<TbProtoQueueMsg<ToRuleEngineMsg>> ruleEngineMsgProducer;
    protected TbQueueProducer<TbProtoQueueMsg<ToCoreMsg>> tbCoreMsgProducer;
    protected TbQueueConsumer<TbProtoQueueMsg<ToTransportMsg>> transportNotificationsConsumer;

    protected MessagesStats ruleEngineProducerStats;
    protected MessagesStats tbCoreProducerStats;
    protected MessagesStats transportApiStats;

    protected ScheduledExecutorService schedulerExecutor;
    protected ExecutorService transportCallbackExecutor;

    private final ConcurrentMap<UUID, SessionMetaData> sessions = new ConcurrentHashMap<>();
    private final Map<String, RpcRequestMetadata> toServerRpcPendingMap = new ConcurrentHashMap<>();
    //TODO 3.2: @ybondarenko Implement cleanup of this maps.
    private final ConcurrentMap<TenantId, TbRateLimits> perTenantLimits = new ConcurrentHashMap<>();
    private final ConcurrentMap<DeviceId, TbRateLimits> perDeviceLimits = new ConcurrentHashMap<>();

    private ExecutorService mainConsumerExecutor = Executors.newSingleThreadExecutor(ThingsBoardThreadFactory.forName("transport-consumer"));
    private volatile boolean stopped = false;

    public DefaultTransportService(TbServiceInfoProvider serviceInfoProvider,
                                   TbTransportQueueFactory queueProvider,
                                   TbQueueProducerProvider producerProvider,
                                   PartitionService partitionService,
                                   StatsFactory statsFactory,
                                   TransportProfileCache transportProfileCache) {
        this.serviceInfoProvider = serviceInfoProvider;
        this.queueProvider = queueProvider;
        this.producerProvider = producerProvider;
        this.partitionService = partitionService;
        this.statsFactory = statsFactory;
        this.transportProfileCache = transportProfileCache;
    }

    @PostConstruct
    public void init() {
        if (rateLimitEnabled) {
            //Just checking the configuration parameters
            new TbRateLimits(perTenantLimitsConf);
            new TbRateLimits(perDevicesLimitsConf);
        }
        this.ruleEngineProducerStats = statsFactory.createMessagesStats(StatsType.RULE_ENGINE.getName() + ".producer");
        this.tbCoreProducerStats = statsFactory.createMessagesStats(StatsType.CORE.getName() + ".producer");
        this.transportApiStats = statsFactory.createMessagesStats(StatsType.TRANSPORT.getName() + ".producer");
        this.schedulerExecutor = Executors.newSingleThreadScheduledExecutor(ThingsBoardThreadFactory.forName("transport-scheduler"));
        this.transportCallbackExecutor = Executors.newWorkStealingPool(20);
        this.schedulerExecutor.scheduleAtFixedRate(this::checkInactivityAndReportActivity, new Random().nextInt((int) sessionReportTimeout), sessionReportTimeout, TimeUnit.MILLISECONDS);
        transportApiRequestTemplate = queueProvider.createTransportApiRequestTemplate();
        transportApiRequestTemplate.setMessagesStats(transportApiStats);
        ruleEngineMsgProducer = producerProvider.getRuleEngineMsgProducer();
        tbCoreMsgProducer = producerProvider.getTbCoreMsgProducer();
        transportNotificationsConsumer = queueProvider.createTransportNotificationsConsumer();
        TopicPartitionInfo tpi = partitionService.getNotificationsTopic(ServiceType.TB_TRANSPORT, serviceInfoProvider.getServiceId());
        transportNotificationsConsumer.subscribe(Collections.singleton(tpi));
        transportApiRequestTemplate.init();
        mainConsumerExecutor.execute(() -> {
            while (!stopped) {
                try {
                    List<TbProtoQueueMsg<ToTransportMsg>> records = transportNotificationsConsumer.poll(notificationsPollDuration);
                    if (records.size() == 0) {
                        continue;
                    }
                    records.forEach(record -> {
                        try {
                            processToTransportMsg(record.getValue());
                        } catch (Throwable e) {
                            log.warn("Failed to process the notification.", e);
                        }
                    });
                    transportNotificationsConsumer.commit();
                } catch (Exception e) {
                    if (!stopped) {
                        log.warn("Failed to obtain messages from queue.", e);
                        try {
                            Thread.sleep(notificationsPollDuration);
                        } catch (InterruptedException e2) {
                            log.trace("Failed to wait until the server has capacity to handle new requests", e2);
                        }
                    }
                }
            }
        });
    }

    @PreDestroy
    public void destroy() {
        if (rateLimitEnabled) {
            perTenantLimits.clear();
            perDeviceLimits.clear();
        }
        stopped = true;

        if (transportNotificationsConsumer != null) {
            transportNotificationsConsumer.unsubscribe();
        }
        if (schedulerExecutor != null) {
            schedulerExecutor.shutdownNow();
        }
        if (transportCallbackExecutor != null) {
            transportCallbackExecutor.shutdownNow();
        }
        if (mainConsumerExecutor != null) {
            mainConsumerExecutor.shutdownNow();
        }
        if (transportApiRequestTemplate != null) {
            transportApiRequestTemplate.stop();
        }
    }

    @Override
    public void registerAsyncSession(TransportProtos.SessionInfoProto sessionInfo, SessionMsgListener listener) {
        sessions.putIfAbsent(toSessionId(sessionInfo), new SessionMetaData(sessionInfo, TransportProtos.SessionType.ASYNC, listener));
    }

    @Override
    public TransportProtos.GetTenantRoutingInfoResponseMsg getRoutingInfo(TransportProtos.GetTenantRoutingInfoRequestMsg msg) {
        TbProtoQueueMsg<TransportProtos.TransportApiRequestMsg> protoMsg =
                new TbProtoQueueMsg<>(UUID.randomUUID(), TransportProtos.TransportApiRequestMsg.newBuilder().setGetTenantRoutingInfoRequestMsg(msg).build());
        try {
            TbProtoQueueMsg<TransportApiResponseMsg> response = transportApiRequestTemplate.send(protoMsg).get();
            return response.getValue().getGetTenantRoutingInfoResponseMsg();
        } catch (InterruptedException | ExecutionException e) {
            throw new RuntimeException(e);
        }
    }

    @Override
    public void process(DeviceTransportType transportType, TransportProtos.ValidateDeviceTokenRequestMsg msg,
                        TransportServiceCallback<ValidateDeviceCredentialsResponse> callback) {
        log.trace("Processing msg: {}", msg);
        TbProtoQueueMsg<TransportApiRequestMsg> protoMsg = new TbProtoQueueMsg<>(UUID.randomUUID(),
                TransportApiRequestMsg.newBuilder().setValidateTokenRequestMsg(msg).build());
        doProcess(transportType, protoMsg, callback);
    }

    @Override
    public void process(DeviceTransportType transportType, TransportProtos.ValidateBasicMqttCredRequestMsg msg,
                        TransportServiceCallback<ValidateDeviceCredentialsResponse> callback) {
        log.trace("Processing msg: {}", msg);
        TbProtoQueueMsg<TransportApiRequestMsg> protoMsg = new TbProtoQueueMsg<>(UUID.randomUUID(),
                TransportApiRequestMsg.newBuilder().setValidateBasicMqttCredRequestMsg(msg).build());
        doProcess(transportType, protoMsg, callback);
    }

    @Override
    public void process(DeviceTransportType transportType, TransportProtos.ValidateDeviceX509CertRequestMsg msg, TransportServiceCallback<ValidateDeviceCredentialsResponse> callback) {
        log.trace("Processing msg: {}", msg);
        TbProtoQueueMsg<TransportApiRequestMsg> protoMsg = new TbProtoQueueMsg<>(UUID.randomUUID(), TransportApiRequestMsg.newBuilder().setValidateX509CertRequestMsg(msg).build());
        doProcess(transportType, protoMsg, callback);
    }

    private void doProcess(DeviceTransportType transportType, TbProtoQueueMsg<TransportApiRequestMsg> protoMsg,
                           TransportServiceCallback<ValidateDeviceCredentialsResponse> callback) {
        ListenableFuture<ValidateDeviceCredentialsResponse> response = Futures.transform(transportApiRequestTemplate.send(protoMsg), tmp -> {
            TransportProtos.ValidateDeviceCredentialsResponseMsg msg = tmp.getValue().getValidateCredResponseMsg();
            ValidateDeviceCredentialsResponse.ValidateDeviceCredentialsResponseBuilder result = ValidateDeviceCredentialsResponse.builder();
            if (msg.hasDeviceInfo()) {
                result.credentials(msg.getCredentialsBody());
                TransportDeviceInfo tdi = getTransportDeviceInfo(msg.getDeviceInfo());
                result.deviceInfo(tdi);
                ByteString profileBody = msg.getProfileBody();
                if (profileBody != null && !profileBody.isEmpty()) {
                    DeviceProfile profile = transportProfileCache.getOrCreate(tdi.getDeviceProfileId(), profileBody);
                    if (transportType != DeviceTransportType.DEFAULT
                            && profile != null && profile.getTransportType() != DeviceTransportType.DEFAULT && profile.getTransportType() != transportType) {
                        log.debug("[{}] Device profile [{}] has different transport type: {}, expected: {}", tdi.getDeviceId(), tdi.getDeviceProfileId(), profile.getTransportType(), transportType);
                        throw new IllegalStateException("Device profile has different transport type: " + profile.getTransportType() + ". Expected: " + transportType);
                    }
                    result.deviceProfile(profile);
                }
            }
            return result.build();
        }, MoreExecutors.directExecutor());
        AsyncCallbackTemplate.withCallback(response, callback::onSuccess, callback::onError, transportCallbackExecutor);
    }

    @Override
    public void process(TransportProtos.GetOrCreateDeviceFromGatewayRequestMsg requestMsg, TransportServiceCallback<GetOrCreateDeviceFromGatewayResponse> callback) {
        TbProtoQueueMsg<TransportApiRequestMsg> protoMsg = new TbProtoQueueMsg<>(UUID.randomUUID(), TransportApiRequestMsg.newBuilder().setGetOrCreateDeviceRequestMsg(requestMsg).build());
        log.trace("Processing msg: {}", requestMsg);
        ListenableFuture<GetOrCreateDeviceFromGatewayResponse> response = Futures.transform(transportApiRequestTemplate.send(protoMsg), tmp -> {
            TransportProtos.GetOrCreateDeviceFromGatewayResponseMsg msg = tmp.getValue().getGetOrCreateDeviceResponseMsg();
            GetOrCreateDeviceFromGatewayResponse.GetOrCreateDeviceFromGatewayResponseBuilder result = GetOrCreateDeviceFromGatewayResponse.builder();
            if (msg.hasDeviceInfo()) {
                TransportDeviceInfo tdi = getTransportDeviceInfo(msg.getDeviceInfo());
                result.deviceInfo(tdi);
                ByteString profileBody = msg.getProfileBody();
                if (profileBody != null && !profileBody.isEmpty()) {
                    result.deviceProfile(transportProfileCache.getOrCreate(tdi.getDeviceProfileId(), profileBody));
                }
            }
            return result.build();
        }, MoreExecutors.directExecutor());
        AsyncCallbackTemplate.withCallback(response, callback::onSuccess, callback::onError, transportCallbackExecutor);
    }

    private TransportDeviceInfo getTransportDeviceInfo(TransportProtos.DeviceInfoProto di) {
        TransportDeviceInfo tdi = new TransportDeviceInfo();
        tdi.setTenantId(new TenantId(new UUID(di.getTenantIdMSB(), di.getTenantIdLSB())));
        tdi.setDeviceId(new DeviceId(new UUID(di.getDeviceIdMSB(), di.getDeviceIdLSB())));
        tdi.setDeviceProfileId(new DeviceProfileId(new UUID(di.getDeviceProfileIdMSB(), di.getDeviceProfileIdLSB())));
        tdi.setAdditionalInfo(di.getAdditionalInfo());
        tdi.setDeviceName(di.getDeviceName());
        tdi.setDeviceType(di.getDeviceType());
        return tdi;
    }

    @Override
    public void process(TransportProtos.SessionInfoProto sessionInfo, TransportProtos.SubscriptionInfoProto msg, TransportServiceCallback<Void> callback) {
        if (log.isTraceEnabled()) {
            log.trace("[{}] Processing msg: {}", toSessionId(sessionInfo), msg);
        }
        sendToDeviceActor(sessionInfo, TransportToDeviceActorMsg.newBuilder().setSessionInfo(sessionInfo)
                .setSubscriptionInfo(msg).build(), callback);
    }

    @Override
    public void process(TransportProtos.SessionInfoProto sessionInfo, TransportProtos.SessionEventMsg msg, TransportServiceCallback<Void> callback) {
        if (checkLimits(sessionInfo, msg, callback)) {
            reportActivityInternal(sessionInfo);
            sendToDeviceActor(sessionInfo, TransportToDeviceActorMsg.newBuilder().setSessionInfo(sessionInfo)
                    .setSessionEvent(msg).build(), callback);
        }
    }

    @Override
    public void process(TransportProtos.SessionInfoProto sessionInfo, TransportProtos.PostTelemetryMsg msg, TransportServiceCallback<Void> callback) {
        if (checkLimits(sessionInfo, msg, callback)) {
            reportActivityInternal(sessionInfo);
            TenantId tenantId = new TenantId(new UUID(sessionInfo.getTenantIdMSB(), sessionInfo.getTenantIdLSB()));
            DeviceId deviceId = new DeviceId(new UUID(sessionInfo.getDeviceIdMSB(), sessionInfo.getDeviceIdLSB()));
            MsgPackCallback packCallback = new MsgPackCallback(msg.getTsKvListCount(), callback);
            for (TransportProtos.TsKvListProto tsKv : msg.getTsKvListList()) {
                TbMsgMetaData metaData = new TbMsgMetaData();
                metaData.putValue("deviceName", sessionInfo.getDeviceName());
                metaData.putValue("deviceType", sessionInfo.getDeviceType());
                metaData.putValue("ts", tsKv.getTs() + "");
                JsonObject json = JsonUtils.getJsonObject(tsKv.getKvList());
                RuleChainId ruleChainId = resolveRuleChainId(sessionInfo);
                TbMsg tbMsg = TbMsg.newMsg(ServiceQueue.MAIN, SessionMsgType.POST_TELEMETRY_REQUEST.name(),
                        deviceId, metaData, gson.toJson(json), ruleChainId, null);
                sendToRuleEngine(tenantId, tbMsg, packCallback);
            }
        }
    }

    @Override
    public void process(TransportProtos.SessionInfoProto sessionInfo, TransportProtos.PostAttributeMsg msg, TransportServiceCallback<Void> callback) {
        if (checkLimits(sessionInfo, msg, callback)) {
            reportActivityInternal(sessionInfo);
            TenantId tenantId = new TenantId(new UUID(sessionInfo.getTenantIdMSB(), sessionInfo.getTenantIdLSB()));
            DeviceId deviceId = new DeviceId(new UUID(sessionInfo.getDeviceIdMSB(), sessionInfo.getDeviceIdLSB()));
            JsonObject json = JsonUtils.getJsonObject(msg.getKvList());
            TbMsgMetaData metaData = new TbMsgMetaData();
            metaData.putValue("deviceName", sessionInfo.getDeviceName());
            metaData.putValue("deviceType", sessionInfo.getDeviceType());
<<<<<<< HEAD
            RuleChainId ruleChainId = resolveRuleChainId(sessionInfo);
            TbMsg tbMsg = TbMsg.newMsg(ServiceQueue.MAIN, SessionMsgType.POST_ATTRIBUTES_REQUEST.name(),
                    deviceId, metaData, gson.toJson(json), ruleChainId, null);
=======
            metaData.putValue("notifyDevice", "false");
            TbMsg tbMsg = TbMsg.newMsg(SessionMsgType.POST_ATTRIBUTES_REQUEST.name(), deviceId, metaData, gson.toJson(json));
>>>>>>> a3908788
            sendToRuleEngine(tenantId, tbMsg, new TransportTbQueueCallback(callback));
        }
    }

    @Override
    public void process(TransportProtos.SessionInfoProto sessionInfo, TransportProtos.GetAttributeRequestMsg msg, TransportServiceCallback<Void> callback) {
        if (checkLimits(sessionInfo, msg, callback)) {
            reportActivityInternal(sessionInfo);
            sendToDeviceActor(sessionInfo, TransportToDeviceActorMsg.newBuilder().setSessionInfo(sessionInfo)
                    .setGetAttributes(msg).build(), callback);
        }
    }

    @Override
    public void process(TransportProtos.SessionInfoProto sessionInfo, TransportProtos.SubscribeToAttributeUpdatesMsg msg, TransportServiceCallback<Void> callback) {
        if (checkLimits(sessionInfo, msg, callback)) {
            SessionMetaData sessionMetaData = reportActivityInternal(sessionInfo);
            sessionMetaData.setSubscribedToAttributes(!msg.getUnsubscribe());
            sendToDeviceActor(sessionInfo, TransportToDeviceActorMsg.newBuilder().setSessionInfo(sessionInfo)
                    .setSubscribeToAttributes(msg).build(), callback);
        }
    }

    @Override
    public void process(TransportProtos.SessionInfoProto sessionInfo, TransportProtos.SubscribeToRPCMsg msg, TransportServiceCallback<Void> callback) {
        if (checkLimits(sessionInfo, msg, callback)) {
            SessionMetaData sessionMetaData = reportActivityInternal(sessionInfo);
            sessionMetaData.setSubscribedToRPC(!msg.getUnsubscribe());
            sendToDeviceActor(sessionInfo, TransportToDeviceActorMsg.newBuilder().setSessionInfo(sessionInfo)
                    .setSubscribeToRPC(msg).build(), callback);
        }
    }

    @Override
    public void process(TransportProtos.SessionInfoProto sessionInfo, TransportProtos.ToDeviceRpcResponseMsg msg, TransportServiceCallback<Void> callback) {
        if (checkLimits(sessionInfo, msg, callback)) {
            reportActivityInternal(sessionInfo);
            sendToDeviceActor(sessionInfo, TransportToDeviceActorMsg.newBuilder().setSessionInfo(sessionInfo)
                    .setToDeviceRPCCallResponse(msg).build(), callback);
        }
    }

    private void processTimeout(String requestId) {
        RpcRequestMetadata data = toServerRpcPendingMap.remove(requestId);
        if (data != null) {
            SessionMetaData md = sessions.get(data.getSessionId());
            if (md != null) {
                SessionMsgListener listener = md.getListener();
                transportCallbackExecutor.submit(() -> {
                    TransportProtos.ToServerRpcResponseMsg responseMsg =
                            TransportProtos.ToServerRpcResponseMsg.newBuilder()
                                    .setRequestId(data.getRequestId())
                                    .setError("timeout").build();
                    listener.onToServerRpcResponse(responseMsg);
                });
                if (md.getSessionType() == TransportProtos.SessionType.SYNC) {
                    deregisterSession(md.getSessionInfo());
                }
            } else {
                log.debug("[{}] Missing session.", data.getSessionId());
            }
        }
    }

    @Override
    public void process(TransportProtos.SessionInfoProto sessionInfo, TransportProtos.ToServerRpcRequestMsg msg, TransportServiceCallback<Void> callback) {
        if (checkLimits(sessionInfo, msg, callback)) {
            reportActivityInternal(sessionInfo);
            UUID sessionId = toSessionId(sessionInfo);
            TenantId tenantId = getTenantId(sessionInfo);
            DeviceId deviceId = getDeviceId(sessionInfo);
            JsonObject json = new JsonObject();
            json.addProperty("method", msg.getMethodName());
            json.add("params", JsonUtils.parse(msg.getParams()));

            TbMsgMetaData metaData = new TbMsgMetaData();
            metaData.putValue("deviceName", sessionInfo.getDeviceName());
            metaData.putValue("deviceType", sessionInfo.getDeviceType());
            metaData.putValue("requestId", Integer.toString(msg.getRequestId()));
            metaData.putValue("serviceId", serviceInfoProvider.getServiceId());
            metaData.putValue("sessionId", sessionId.toString());
            RuleChainId ruleChainId = resolveRuleChainId(sessionInfo);
            TbMsg tbMsg = TbMsg.newMsg(ServiceQueue.MAIN, SessionMsgType.TO_SERVER_RPC_REQUEST.name(),
                    deviceId, metaData, gson.toJson(json), ruleChainId, null);
            sendToRuleEngine(tenantId, tbMsg, new TransportTbQueueCallback(callback));
            String requestId = sessionId + "-" + msg.getRequestId();
            toServerRpcPendingMap.put(requestId, new RpcRequestMetadata(sessionId, msg.getRequestId()));
            schedulerExecutor.schedule(() -> processTimeout(requestId), clientSideRpcTimeout, TimeUnit.MILLISECONDS);
        }
    }

    @Override
    public void process(TransportProtos.SessionInfoProto sessionInfo, TransportProtos.ClaimDeviceMsg msg, TransportServiceCallback<Void> callback) {
        if (checkLimits(sessionInfo, msg, callback)) {
            reportActivityInternal(sessionInfo);
            sendToDeviceActor(sessionInfo, TransportToDeviceActorMsg.newBuilder().setSessionInfo(sessionInfo)
                    .setClaimDevice(msg).build(), callback);
        }
    }

    @Override
    public void reportActivity(TransportProtos.SessionInfoProto sessionInfo) {
        reportActivityInternal(sessionInfo);
    }

    private SessionMetaData reportActivityInternal(TransportProtos.SessionInfoProto sessionInfo) {
        UUID sessionId = toSessionId(sessionInfo);
        SessionMetaData sessionMetaData = sessions.get(sessionId);
        if (sessionMetaData != null) {
            sessionMetaData.updateLastActivityTime();
        }
        return sessionMetaData;
    }

    private void checkInactivityAndReportActivity() {
        long expTime = System.currentTimeMillis() - sessionInactivityTimeout;
        sessions.forEach((uuid, sessionMD) -> {
            long lastActivityTime = sessionMD.getLastActivityTime();
            TransportProtos.SessionInfoProto sessionInfo = sessionMD.getSessionInfo();
            if (sessionInfo.getGwSessionIdMSB() > 0 &&
                    sessionInfo.getGwSessionIdLSB() > 0) {
                SessionMetaData gwMetaData = sessions.get(new UUID(sessionInfo.getGwSessionIdMSB(), sessionInfo.getGwSessionIdLSB()));
                if (gwMetaData != null) {
                    lastActivityTime = Math.max(gwMetaData.getLastActivityTime(), lastActivityTime);
                }
            }
            if (lastActivityTime < expTime) {
                if (log.isDebugEnabled()) {
                    log.debug("[{}] Session has expired due to last activity time: {}", toSessionId(sessionInfo), lastActivityTime);
                }
                process(sessionInfo, getSessionEventMsg(TransportProtos.SessionEvent.CLOSED), null);
                sessions.remove(uuid);
                sessionMD.getListener().onRemoteSessionCloseCommand(TransportProtos.SessionCloseNotificationProto.getDefaultInstance());
            } else {
                if (lastActivityTime > sessionMD.getLastReportedActivityTime()) {
                    final long lastActivityTimeFinal = lastActivityTime;
                    process(sessionInfo, TransportProtos.SubscriptionInfoProto.newBuilder()
                            .setAttributeSubscription(sessionMD.isSubscribedToAttributes())
                            .setRpcSubscription(sessionMD.isSubscribedToRPC())
                            .setLastActivityTime(lastActivityTime).build(), new TransportServiceCallback<Void>() {
                        @Override
                        public void onSuccess(Void msg) {
                            sessionMD.setLastReportedActivityTime(lastActivityTimeFinal);
                        }

                        @Override
                        public void onError(Throwable e) {
                            log.warn("[{}] Failed to report last activity time", uuid, e);
                        }
                    });
                }
            }
        });
    }

    @Override
    public void registerSyncSession(TransportProtos.SessionInfoProto sessionInfo, SessionMsgListener listener, long timeout) {
        SessionMetaData currentSession = new SessionMetaData(sessionInfo, TransportProtos.SessionType.SYNC, listener);
        sessions.putIfAbsent(toSessionId(sessionInfo), currentSession);

        ScheduledFuture executorFuture = schedulerExecutor.schedule(() -> {
            listener.onRemoteSessionCloseCommand(TransportProtos.SessionCloseNotificationProto.getDefaultInstance());
            deregisterSession(sessionInfo);
        }, timeout, TimeUnit.MILLISECONDS);

        currentSession.setScheduledFuture(executorFuture);
    }

    @Override
    public void deregisterSession(TransportProtos.SessionInfoProto sessionInfo) {
        SessionMetaData currentSession = sessions.get(toSessionId(sessionInfo));
        if (currentSession != null && currentSession.hasScheduledFuture()) {
            log.debug("Stopping scheduler to avoid resending response if request has been ack.");
            currentSession.getScheduledFuture().cancel(false);
        }
        sessions.remove(toSessionId(sessionInfo));
    }

    @Override
    public boolean checkLimits(TransportProtos.SessionInfoProto sessionInfo, Object msg, TransportServiceCallback<Void> callback) {
        if (log.isTraceEnabled()) {
            log.trace("[{}] Processing msg: {}", toSessionId(sessionInfo), msg);
        }
        if (!rateLimitEnabled) {
            return true;
        }
        TenantId tenantId = new TenantId(new UUID(sessionInfo.getTenantIdMSB(), sessionInfo.getTenantIdLSB()));
        TbRateLimits rateLimits = perTenantLimits.computeIfAbsent(tenantId, id -> new TbRateLimits(perTenantLimitsConf));
        if (!rateLimits.tryConsume()) {
            if (callback != null) {
                callback.onError(new TbRateLimitsException(EntityType.TENANT));
            }
            if (log.isTraceEnabled()) {
                log.trace("[{}][{}] Tenant level rate limit detected: {}", toSessionId(sessionInfo), tenantId, msg);
            }
            return false;
        }
        DeviceId deviceId = new DeviceId(new UUID(sessionInfo.getDeviceIdMSB(), sessionInfo.getDeviceIdLSB()));
        rateLimits = perDeviceLimits.computeIfAbsent(deviceId, id -> new TbRateLimits(perDevicesLimitsConf));
        if (!rateLimits.tryConsume()) {
            if (callback != null) {
                callback.onError(new TbRateLimitsException(EntityType.DEVICE));
            }
            if (log.isTraceEnabled()) {
                log.trace("[{}][{}] Device level rate limit detected: {}", toSessionId(sessionInfo), deviceId, msg);
            }
            return false;
        }

        return true;
    }

    protected void processToTransportMsg(TransportProtos.ToTransportMsg toSessionMsg) {
        UUID sessionId = new UUID(toSessionMsg.getSessionIdMSB(), toSessionMsg.getSessionIdLSB());
        SessionMetaData md = sessions.get(sessionId);
        if (md != null) {
            SessionMsgListener listener = md.getListener();
            transportCallbackExecutor.submit(() -> {
                if (toSessionMsg.hasGetAttributesResponse()) {
                    listener.onGetAttributesResponse(toSessionMsg.getGetAttributesResponse());
                }
                if (toSessionMsg.hasAttributeUpdateNotification()) {
                    listener.onAttributeUpdate(toSessionMsg.getAttributeUpdateNotification());
                }
                if (toSessionMsg.hasSessionCloseNotification()) {
                    listener.onRemoteSessionCloseCommand(toSessionMsg.getSessionCloseNotification());
                }
                if (toSessionMsg.hasToDeviceRequest()) {
                    listener.onToDeviceRpcRequest(toSessionMsg.getToDeviceRequest());
                }
                if (toSessionMsg.hasToServerResponse()) {
                    String requestId = sessionId + "-" + toSessionMsg.getToServerResponse().getRequestId();
                    toServerRpcPendingMap.remove(requestId);
                    listener.onToServerRpcResponse(toSessionMsg.getToServerResponse());
                }
            });
            if (md.getSessionType() == TransportProtos.SessionType.SYNC) {
                deregisterSession(md.getSessionInfo());
            }
        } else {
            if (toSessionMsg.hasDeviceProfileUpdateMsg()) {
                DeviceProfile deviceProfile = transportProfileCache.put(toSessionMsg.getDeviceProfileUpdateMsg().getData());
                if (deviceProfile != null) {
                    onProfileUpdate(deviceProfile);
                }
            } else if (toSessionMsg.hasDeviceProfileDeleteMsg()) {
                transportProfileCache.evict(new DeviceProfileId(new UUID(
                        toSessionMsg.getDeviceProfileDeleteMsg().getProfileIdMSB(),
                        toSessionMsg.getDeviceProfileDeleteMsg().getProfileIdLSB()
                )));
            } else {
                //TODO: should we notify the device actor about missed session?
                log.debug("[{}] Missing session.", sessionId);
            }
        }
    }

    @Override
    public void getDeviceProfile(DeviceProfileId deviceProfileId, TransportServiceCallback<DeviceProfile> callback) {
        DeviceProfile deviceProfile = transportProfileCache.get(deviceProfileId);
        if (deviceProfile != null) {
            callback.onSuccess(deviceProfile);
        } else {
            log.trace("Processing device profile request: [{}]", deviceProfileId);
            TransportProtos.GetDeviceProfileRequestMsg msg = TransportProtos.GetDeviceProfileRequestMsg.newBuilder()
                    .setProfileIdMSB(deviceProfileId.getId().getMostSignificantBits())
                    .setProfileIdLSB(deviceProfileId.getId().getLeastSignificantBits())
                    .build();
            TbProtoQueueMsg<TransportApiRequestMsg> protoMsg = new TbProtoQueueMsg<>(UUID.randomUUID(),
                    TransportApiRequestMsg.newBuilder().setGetDeviceProfileRequestMsg(msg).build());
            AsyncCallbackTemplate.withCallback(transportApiRequestTemplate.send(protoMsg),
                    response -> {
                        ByteString devProfileBody = response.getValue().getGetDeviceProfileResponseMsg().getData();
                        if (devProfileBody != null && !devProfileBody.isEmpty()) {
                            DeviceProfile profile = transportProfileCache.put(devProfileBody);
                            if (profile != null) {
                                callback.onSuccess(profile);
                            } else {
                                log.warn("Failed to decode device profile: {}", devProfileBody);
                                callback.onError(new IllegalArgumentException("Failed to decode device profile!"));
                            }
                        } else {
                            log.warn("Failed to find device profile: [{}]", deviceProfileId);
                            callback.onError(new IllegalArgumentException("Failed to find device profile!"));
                        }
                    }, callback::onError, transportCallbackExecutor);
        }
    }

    @Override
    public void onProfileUpdate(DeviceProfile deviceProfile) {
        long deviceProfileIdMSB = deviceProfile.getId().getId().getMostSignificantBits();
        long deviceProfileIdLSB = deviceProfile.getId().getId().getLeastSignificantBits();
        sessions.forEach((id, md) -> {
            if (md.getSessionInfo().getDeviceProfileIdMSB() == deviceProfileIdMSB
                    && md.getSessionInfo().getDeviceProfileIdLSB() == deviceProfileIdLSB) {
                transportCallbackExecutor.submit(() -> md.getListener().onProfileUpdate(deviceProfile));
            }
        });
    }

    protected UUID toSessionId(TransportProtos.SessionInfoProto sessionInfo) {
        return new UUID(sessionInfo.getSessionIdMSB(), sessionInfo.getSessionIdLSB());
    }

    protected UUID getRoutingKey(TransportProtos.SessionInfoProto sessionInfo) {
        return new UUID(sessionInfo.getDeviceIdMSB(), sessionInfo.getDeviceIdLSB());
    }

    protected TenantId getTenantId(TransportProtos.SessionInfoProto sessionInfo) {
        return new TenantId(new UUID(sessionInfo.getTenantIdMSB(), sessionInfo.getTenantIdLSB()));
    }

    protected DeviceId getDeviceId(TransportProtos.SessionInfoProto sessionInfo) {
        return new DeviceId(new UUID(sessionInfo.getDeviceIdMSB(), sessionInfo.getDeviceIdLSB()));
    }

    public static TransportProtos.SessionEventMsg getSessionEventMsg(TransportProtos.SessionEvent event) {
        return TransportProtos.SessionEventMsg.newBuilder()
                .setSessionType(TransportProtos.SessionType.ASYNC)
                .setEvent(event).build();
    }

    protected void sendToDeviceActor(TransportProtos.SessionInfoProto sessionInfo, TransportToDeviceActorMsg toDeviceActorMsg, TransportServiceCallback<Void> callback) {
        TopicPartitionInfo tpi = partitionService.resolve(ServiceType.TB_CORE, getTenantId(sessionInfo), getDeviceId(sessionInfo));
        if (log.isTraceEnabled()) {
            log.trace("[{}][{}] Pushing to topic {} message {}", getTenantId(sessionInfo), getDeviceId(sessionInfo), tpi.getFullTopicName(), toDeviceActorMsg);
        }
        TransportTbQueueCallback transportTbQueueCallback = callback != null ?
                new TransportTbQueueCallback(callback) : null;
        tbCoreProducerStats.incrementTotal();
        StatsCallback wrappedCallback = new StatsCallback(transportTbQueueCallback, tbCoreProducerStats);
        tbCoreMsgProducer.send(tpi,
                new TbProtoQueueMsg<>(getRoutingKey(sessionInfo),
                        ToCoreMsg.newBuilder().setToDeviceActorMsg(toDeviceActorMsg).build()),
                wrappedCallback);
    }

    protected void sendToRuleEngine(TenantId tenantId, TbMsg tbMsg, TbQueueCallback callback) {
        TopicPartitionInfo tpi = partitionService.resolve(ServiceType.TB_RULE_ENGINE, tenantId, tbMsg.getOriginator());
        if (log.isTraceEnabled()) {
            log.trace("[{}][{}] Pushing to topic {} message {}", tenantId, tbMsg.getOriginator(), tpi.getFullTopicName(), tbMsg);
        }
        ToRuleEngineMsg msg = ToRuleEngineMsg.newBuilder().setTbMsg(TbMsg.toByteString(tbMsg))
                .setTenantIdMSB(tenantId.getId().getMostSignificantBits())
                .setTenantIdLSB(tenantId.getId().getLeastSignificantBits()).build();
        ruleEngineProducerStats.incrementTotal();
        StatsCallback wrappedCallback = new StatsCallback(callback, ruleEngineProducerStats);
        ruleEngineMsgProducer.send(tpi, new TbProtoQueueMsg<>(tbMsg.getId(), msg), wrappedCallback);
    }

    private RuleChainId resolveRuleChainId(TransportProtos.SessionInfoProto sessionInfo) {
        DeviceProfileId deviceProfileId = new DeviceProfileId(new UUID(sessionInfo.getDeviceProfileIdMSB(), sessionInfo.getDeviceProfileIdLSB()));
        DeviceProfile deviceProfile = transportProfileCache.get(deviceProfileId);
        RuleChainId ruleChainId;
        if (deviceProfile == null) {
            log.warn("[{}] Device profile is null!", deviceProfileId);
            ruleChainId = null;
        } else {
            ruleChainId = deviceProfile.getDefaultRuleChainId();
        }
        return ruleChainId;
    }

    private class TransportTbQueueCallback implements TbQueueCallback {
        private final TransportServiceCallback<Void> callback;

        private TransportTbQueueCallback(TransportServiceCallback<Void> callback) {
            this.callback = callback;
        }

        @Override
        public void onSuccess(TbQueueMsgMetadata metadata) {
            DefaultTransportService.this.transportCallbackExecutor.submit(() -> callback.onSuccess(null));
        }

        @Override
        public void onFailure(Throwable t) {
            DefaultTransportService.this.transportCallbackExecutor.submit(() -> callback.onError(t));
        }
    }

    private class StatsCallback implements TbQueueCallback {
        private final TbQueueCallback callback;
        private final MessagesStats stats;

        private StatsCallback(TbQueueCallback callback, MessagesStats stats) {
            this.callback = callback;
            this.stats = stats;
        }

        @Override
        public void onSuccess(TbQueueMsgMetadata metadata) {
            stats.incrementSuccessful();
            if (callback != null)
                callback.onSuccess(metadata);
        }

        @Override
        public void onFailure(Throwable t) {
            stats.incrementFailed();
            if (callback != null)
                callback.onFailure(t);
        }
    }

    private class MsgPackCallback implements TbQueueCallback {
        private final AtomicInteger msgCount;
        private final TransportServiceCallback<Void> callback;

        public MsgPackCallback(Integer msgCount, TransportServiceCallback<Void> callback) {
            this.msgCount = new AtomicInteger(msgCount);
            this.callback = callback;
        }

        @Override
        public void onSuccess(TbQueueMsgMetadata metadata) {
            if (msgCount.decrementAndGet() <= 0) {
                DefaultTransportService.this.transportCallbackExecutor.submit(() -> callback.onSuccess(null));
            }
        }

        @Override
        public void onFailure(Throwable t) {
            callback.onError(t);
        }
    }
}<|MERGE_RESOLUTION|>--- conflicted
+++ resolved
@@ -381,14 +381,10 @@
             TbMsgMetaData metaData = new TbMsgMetaData();
             metaData.putValue("deviceName", sessionInfo.getDeviceName());
             metaData.putValue("deviceType", sessionInfo.getDeviceType());
-<<<<<<< HEAD
+            metaData.putValue("notifyDevice", "false");
             RuleChainId ruleChainId = resolveRuleChainId(sessionInfo);
             TbMsg tbMsg = TbMsg.newMsg(ServiceQueue.MAIN, SessionMsgType.POST_ATTRIBUTES_REQUEST.name(),
                     deviceId, metaData, gson.toJson(json), ruleChainId, null);
-=======
-            metaData.putValue("notifyDevice", "false");
-            TbMsg tbMsg = TbMsg.newMsg(SessionMsgType.POST_ATTRIBUTES_REQUEST.name(), deviceId, metaData, gson.toJson(json));
->>>>>>> a3908788
             sendToRuleEngine(tenantId, tbMsg, new TransportTbQueueCallback(callback));
         }
     }
