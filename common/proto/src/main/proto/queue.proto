/**
 * Copyright © 2016-2025 The Thingsboard Authors
 *
 * Licensed under the Apache License, Version 2.0 (the "License");
 * you may not use this file except in compliance with the License.
 * You may obtain a copy of the License at
 *
 *     http://www.apache.org/licenses/LICENSE-2.0
 *
 * Unless required by applicable law or agreed to in writing, software
 * distributed under the License is distributed on an "AS IS" BASIS,
 * WITHOUT WARRANTIES OR CONDITIONS OF ANY KIND, either express or implied.
 * See the License for the specific language governing permissions and
 * limitations under the License.
 */
syntax = "proto3";

package transport;

option java_package = "org.thingsboard.server.gen.transport";
option java_outer_classname = "TransportProtos";

import "tbmsg.proto";

/**
 * Common data structures
 */
enum EntityTypeProto {
  UNSPECIFIED           = 0;
  TENANT                = 1;
  CUSTOMER              = 2;
  USER                  = 3;
  DASHBOARD             = 4;
  ASSET                 = 5;
  DEVICE                = 6;
  ALARM                 = 7;
  // next 3 reserved for PE;
  RULE_CHAIN            = 11;
  RULE_NODE             = 12;
  // next 2 reserved for PE;
  ENTITY_VIEW           = 15;
  WIDGETS_BUNDLE        = 16;
  WIDGET_TYPE           = 17;
  // next 2 reserved for PE;
  TENANT_PROFILE        = 20;
  DEVICE_PROFILE        = 21;
  ASSET_PROFILE         = 22;
  API_USAGE_STATE       = 23;
  TB_RESOURCE           = 24;
  OTA_PACKAGE           = 25;
  EDGE                  = 26;
  RPC                   = 27;
  QUEUE                 = 28;
  NOTIFICATION_TARGET   = 29;
  NOTIFICATION_TEMPLATE = 30;
  NOTIFICATION_REQUEST  = 31;
  NOTIFICATION          = 32;
  NOTIFICATION_RULE     = 33;
  QUEUE_STATS           = 34;
  OAUTH2_CLIENT         = 35;
  DOMAIN                = 36;
  MOBILE_APP            = 37;
  MOBILE_APP_BUNDLE     = 38;
  CALCULATED_FIELD      = 39;
  CALCULATED_FIELD_LINK = 40;
<<<<<<< HEAD
  AI_MODEL_SETTINGS     = 41;
=======
  JOB                   = 41;
>>>>>>> dfc1a6ed
}

enum ApiUsageRecordKeyProto {
  TRANSPORT_MSG_COUNT  = 0;
  TRANSPORT_DP_COUNT   = 1;
  STORAGE_DP_COUNT     = 2;
  RE_EXEC_COUNT        = 3;
  JS_EXEC_COUNT        = 4;
  TBEL_EXEC_COUNT      = 5;
  EMAIL_EXEC_COUNT     = 6;
  SMS_EXEC_COUNT       = 7;
  CREATED_ALARMS_COUNT = 8;
  ACTIVE_DEVICES       = 9;
  INACTIVE_DEVICES     = 10;
}

/**
 * Service Discovery Data Structures;
 */
message ServiceInfo {
  string serviceId = 1;
  repeated string serviceTypes = 2;
  repeated string transports = 6;
  SystemInfoProto systemInfo = 10;
  repeated string assignedTenantProfiles = 11;
  string label = 12;
  bool ready = 13;
  repeated string taskTypes = 14;
}

message SystemInfoProto {
  int64 cpuUsage = 1;
  int64 cpuCount = 2;
  int64 memoryUsage = 3;
  int64 totalMemory = 4;
  int64 diskUsage = 5;
  int64 totalDiscSpace = 6;
}

/**
 * Transport Service Data Structures;
 */
message SessionInfoProto {
  string nodeId = 1;
  int64 sessionIdMSB = 2;
  int64 sessionIdLSB = 3;
  int64 tenantIdMSB = 4;
  int64 tenantIdLSB = 5;
  int64 deviceIdMSB = 6;
  int64 deviceIdLSB = 7;
  string deviceName = 8;
  string deviceType = 9;
  int64 gwSessionIdMSB = 10;
  int64 gwSessionIdLSB = 11;
  int64 deviceProfileIdMSB = 12;
  int64 deviceProfileIdLSB = 13;
  int64 customerIdMSB = 14;
  int64 customerIdLSB = 15;
  optional int64 gatewayIdMSB = 16;
  optional int64 gatewayIdLSB = 17;
  bool isGateway = 18;
}

message RestApiCallResponseMsgProto {
  int64 requestIdMSB = 1;
  int64 requestIdLSB = 2;
  bytes response = 5 [deprecated = true];
  msgqueue.TbMsgProto responseProto = 6;
}

enum SessionEvent {
  OPEN = 0;
  CLOSED = 1;
}

enum SessionType {
  SYNC = 0;
  ASYNC = 1;
}

enum KeyValueType {
  BOOLEAN_V = 0;
  LONG_V = 1;
  DOUBLE_V = 2;
  STRING_V = 3;
  JSON_V = 4;
}

enum CredentialsType {
  ACCESS_TOKEN = 0;
  X509_CERTIFICATE = 1;
  MQTT_BASIC = 2;
  LWM2M_CREDENTIALS = 3;
}

message KeyValueProto {
  string key = 1;
  KeyValueType type = 2;
  bool bool_v = 3;
  int64 long_v = 4;
  double double_v = 5;
  string string_v = 6;
  string json_v = 7;
}

enum AttributeScopeProto {
  CLIENT_SCOPE = 0;
  SERVER_SCOPE = 1;
  SHARED_SCOPE = 2;
}

message AttributeKey {
  AttributeScopeProto scope = 1;
  string attributeKey = 2;
}

message AttributeValueProto {
  int64 lastUpdateTs = 1;
  KeyValueType type = 2;
  bool has_v = 3;
  bool bool_v = 4;
  int64 long_v = 5;
  double double_v = 6;
  string string_v = 7;
  string json_v = 8;
  optional string key = 9;
  optional int64 version = 10;
}

message AttributeKvProto {
  int64 entityIdMSB = 1;
  int64 entityIdLSB = 2;
  EntityTypeProto entityType = 3;
  AttributeScopeProto scope = 4;
  string key = 5;
  int64 version = 6;
  DataPointProto dataPoint = 7;
}

message TsKvProto {
  int64 ts = 1;
  KeyValueProto kv = 2;
  optional int64 version = 3;
}

message LatestTsKvProto {
  int64 entityIdMSB = 1;
  int64 entityIdLSB = 2;
  EntityTypeProto entityType = 3;
  string key = 4;
  int64 version = 5;
  DataPointProto dataPoint = 6;
}

message TsKvListProto {
  int64 ts = 1;
  repeated KeyValueProto kv = 2;
}

message DataPointProto {
  int64 ts = 1;
  optional bool boolV = 2;
  optional int64 longV = 3;
  optional double doubleV = 4;
  optional string stringV = 5;
  optional bytes compressedStringV = 6;
  optional string jsonV = 7;
  optional bytes compressedJsonV = 8;
}

message DeviceInfoProto {
  int64 tenantIdMSB = 1;
  int64 tenantIdLSB = 2;
  int64 deviceIdMSB = 3;
  int64 deviceIdLSB = 4;
  string deviceName = 5;
  string deviceType = 6;
  string additionalInfo = 7;
  int64 deviceProfileIdMSB = 8;
  int64 deviceProfileIdLSB = 9;
  int64 customerIdMSB = 10;
  int64 customerIdLSB = 11;
  string powerMode = 12;
  int64 edrxCycle = 13;
  int64 psmActivityTimer = 14;
  int64 pagingTransmissionWindow = 15;
  bool isGateway = 16;
}

message DeviceProto {
  int64 tenantIdMSB = 1;
  int64 tenantIdLSB = 2;
  int64 deviceIdMSB = 3;
  int64 deviceIdLSB = 4;
  int64 createdTime = 5;
  string deviceName = 6;
  optional string deviceLabel = 7;
  string deviceType = 8;
  optional string additionalInfo = 9;
  int64 deviceProfileIdMSB = 10;
  int64 deviceProfileIdLSB = 11;
  optional int64 customerIdMSB = 12;
  optional int64 customerIdLSB = 13;
  optional bytes deviceData = 14;
  optional int64 firmwareIdMSB = 15;
  optional int64 firmwareIdLSB = 16;
  optional int64 softwareIdMSB = 17;
  optional int64 softwareIdLSB = 18;
  optional int64 externalIdMSB = 19;
  optional int64 externalIdLSB = 20;
  optional int64 version = 21;
}

message DeviceProfileProto {
  int64 tenantIdMSB = 1;
  int64 tenantIdLSB = 2;
  int64 deviceProfileIdMSB = 3;
  int64 deviceProfileIdLSB = 4;
  int64 createdTime = 5;
  string name = 6;
  optional string description = 7;
  optional string image = 8;
  bool isDefault = 9;
  string type = 10;
  string transportType = 11;
  string provisionType = 12;
  optional int64 defaultRuleChainIdMSB = 13;
  optional int64 defaultRuleChainIdLSB = 14;
  optional int64 defaultDashboardIdMSB = 15;
  optional int64 defaultDashboardIdLSB = 16;
  optional string defaultQueueName = 17;
  optional bytes deviceProfileData = 18;
  optional string provisionDeviceKey = 19;
  optional int64 firmwareIdMSB = 20;
  optional int64 firmwareIdLSB = 21;
  optional int64 softwareIdMSB = 22;
  optional int64 softwareIdLSB = 23;
  optional int64 defaultEdgeRuleChainIdMSB = 24;
  optional int64 defaultEdgeRuleChainIdLSB = 25;
  optional int64 externalIdMSB = 26;
  optional int64 externalIdLSB = 27;
  optional int64 version = 28;
}

message TenantProto {
  int64 tenantIdMSB = 1;
  int64 tenantIdLSB = 2;
  int64 createdTime = 3;
  string title = 4;
  optional string region = 5;
  int64 tenantProfileIdMSB = 6;
  int64 tenantProfileIdLSB = 7;
  optional string country = 8;
  optional string state = 9;
  optional string city = 10;
  optional string address = 11;
  optional string address2 = 12;
  optional string zip = 13;
  optional string phone = 14;
  optional string email = 15;
  optional string additionalInfo = 16;
  optional int64 version = 17;
}

message TenantProfileProto {
  int64 tenantProfileIdMSB = 1;
  int64 tenantProfileIdLSB = 2;
  int64 createdTime = 3;
  string name = 4;
  optional string description = 5;
  bool isDefault = 6;
  bool isolatedTbRuleEngine = 7;
  optional bytes profileData = 8;
}

message TbResourceProto {
  int64 tenantIdMSB = 1;
  int64 tenantIdLSB = 2;
  int64 resourceIdMSB = 3;
  int64 resourceIdLSB = 4;
  int64 createdTime = 5;
  string title = 6;
  string resourceType = 7;
  string resourceKey = 8;
  bool isPublic = 9;
  optional string publicResourceKey = 10;
  string searchText = 11;
  optional string etag = 12;
  string fileName = 13;
  optional string resourceDescriptor = 14;
  optional int64 externalIdMSB = 15;
  optional int64 externalIdLSB = 16;
  optional bytes data = 17;
  optional bytes preview = 18;
  optional string resourceSubType = 19;
}

message ApiUsageStateProto {
  int64 tenantProfileIdMSB = 1;
  int64 tenantProfileIdLSB = 2;
  int64 apiUsageStateIdMSB = 3;
  int64 apiUsageStateIdLSB = 4;
  int64 createdTime = 5;
  EntityTypeProto entityType = 6;
  int64 entityIdMSB = 7;
  int64 entityIdLSB = 8;
  string transportState = 9;
  string dbStorageState = 10;
  string reExecState = 11;
  string jsExecState = 12;
  string tbelExecState = 13;
  string emailExecState = 14;
  string smsExecState = 15;
  string alarmExecState = 16;
  int64 version = 17;
}

message RepositorySettingsProto {
  string repositoryUri = 1;
  string authMethod = 2;
  optional string username = 3;
  optional string password = 4;
  optional string privateKeyFileName = 5;
  optional string privateKey = 6;
  optional string privateKeyPassword = 7;
  optional string defaultBranch = 8;
  bool readOnly = 9;
  bool showMergeCommits = 10;
  bool localOnly = 11;
}

/**
 * Transport Service Messages;
 */
message SessionEventMsg {
  SessionType sessionType = 1;
  SessionEvent event = 2;
}

message PostTelemetryMsg {
  repeated TsKvListProto tsKvList = 1;
}

message PostAttributeMsg {
  repeated KeyValueProto kv = 1;
  bool shared = 2;
}

message GetAttributeRequestMsg {
  int32 requestId = 1;
  repeated string clientAttributeNames = 2;
  repeated string sharedAttributeNames = 3;
  bool onlyShared = 4;
}

message GetAttributeResponseMsg {
  int32 requestId = 1;
  repeated TsKvProto clientAttributeList = 2;
  repeated TsKvProto sharedAttributeList = 3;
  bool isMultipleAttributesRequest = 4;
  string error = 5;
  bool sharedStateMsg = 6;
}

message AttributeUpdateNotificationMsg {
  repeated TsKvProto sharedUpdated = 1;
  repeated string sharedDeleted = 2;
}

message ValidateDeviceTokenRequestMsg {
  string token = 1;
}

message ValidateDeviceX509CertRequestMsg {
  string hash = 1;
}

message ValidateOrCreateDeviceX509CertRequestMsg {
  string certificateChain = 1;
}

message ValidateBasicMqttCredRequestMsg {
  string clientId = 1;
  string userName = 2;
  string password = 3;
}

message ValidateDeviceCredentialsResponseMsg {
  DeviceInfoProto deviceInfo = 1;
  string credentialsBody = 2;
  DeviceProfileProto deviceProfile = 3;
}

message GetOrCreateDeviceFromGatewayRequestMsg {
  int64 gatewayIdMSB = 1;
  int64 gatewayIdLSB = 2;
  string deviceName = 3;
  string deviceType = 4;
}

message GetOrCreateDeviceFromGatewayResponseMsg {
  DeviceInfoProto deviceInfo = 1;
  DeviceProfileProto deviceProfile = 2;
  TransportApiRequestErrorCode error = 3;
}

message GatewayDisconnectDeviceMsg {
  string deviceName = 1;
  int32 reasonCode = 2;
}

enum TransportApiRequestErrorCode {
  UNKNOWN_TRANSPORT_API_ERROR = 0;
  ENTITY_LIMIT = 1;
}

message GetEntityProfileRequestMsg {
  string entityType = 1;
  int64 entityIdMSB = 2;
  int64 entityIdLSB = 3;
}

message GetAllQueueRoutingInfoRequestMsg {
}

message GetQueueRoutingInfoResponseMsg {
  int64 tenantIdMSB = 1;
  int64 tenantIdLSB = 2;
  int64 queueIdMSB = 3;
  int64 queueIdLSB = 4;
  string queueName = 5;
  string queueTopic = 6;
  int32 partitions = 7;
  optional bool duplicateMsgToAllPartitions = 8;
}

message QueueUpdateMsg {
  int64 tenantIdMSB = 1;
  int64 tenantIdLSB = 2;
  int64 queueIdMSB = 3;
  int64 queueIdLSB = 4;
  string queueName = 5;
  string queueTopic = 6;
  int32 partitions = 7;
  optional bool duplicateMsgToAllPartitions = 8;
}

message QueueDeleteMsg {
  int64 tenantIdMSB = 1;
  int64 tenantIdLSB = 2;
  int64 queueIdMSB = 3;
  int64 queueIdLSB = 4;
  string queueName = 5;
}

message CoreStartupMsg {
  string serviceId = 1;
  repeated int32 partitions = 2;
  int64 ts = 3;
}

message ResourceCacheInvalidateMsg {
  int64 tenantIdMSB = 1;
  int64 tenantIdLSB = 2;
  repeated ImageCacheKeyProto keys = 3;
}

message ImageCacheKeyProto {
  optional string resourceKey = 1;
  optional string publicResourceKey = 2;
}

message ToEdqsCoreServiceMsg {
  bytes value = 1;
}

message LwM2MRegistrationRequestMsg {
  string tenantId = 1;
  string endpoint = 2;
}

message LwM2MRegistrationResponseMsg {
  DeviceInfoProto deviceInfo = 1;
}

message LwM2MRequestMsg {
  LwM2MRegistrationRequestMsg registrationMsg = 1;
}

message LwM2MResponseMsg {
  LwM2MRegistrationResponseMsg registrationMsg = 1;
}

message GetResourceRequestMsg {
  int64 tenantIdMSB = 1;
  int64 tenantIdLSB = 2;
  string resourceType = 3;
  string resourceKey = 4;
}

message GetResourceResponseMsg {
  TbResourceProto resource = 1;
}

message ValidateDeviceLwM2MCredentialsRequestMsg {
  string credentialsId = 1;
}

message ToTransportUpdateCredentialsProto {
  repeated string credentialsId = 1;
  repeated string credentialsValue = 2;
}

message GetTenantRoutingInfoRequestMsg {
  int64 tenantIdMSB = 1;
  int64 tenantIdLSB = 2;
}

message GetTenantRoutingInfoResponseMsg {
  bool isolatedTbRuleEngine = 2;
}

message GetDeviceProfileRequestMsg {
  int64 profileIdMSB = 1;
  int64 profileIdLSB = 2;
}

message GetEntityProfileResponseMsg {
  string entityType = 1;
  oneof data {
    TenantProfileProto tenantProfile = 2;
    DeviceProfileProto deviceProfile = 3;
  }
  ApiUsageStateProto apiState = 4;
}

message GetDeviceRequestMsg {
  int64 deviceIdMSB = 1;
  int64 deviceIdLSB = 2;
}

message GetDeviceResponseMsg {
  int64 deviceProfileIdMSB = 1;
  int64 deviceProfileIdLSB = 2;
  //Json
  bytes deviceTransportConfiguration = 3;
}

message GetDeviceCredentialsRequestMsg {
  int64 deviceIdMSB = 1;
  int64 deviceIdLSB = 2;
}

message GetDeviceCredentialsResponseMsg {
  DeviceCredentialsProto deviceCredentialsData = 1;
}

message GetSnmpDevicesRequestMsg {
  int32 page = 1;
  int32 pageSize = 2;
}

message GetSnmpDevicesResponseMsg {
  repeated string ids = 1;
  bool hasNextPage = 2;
}

message EntityUpdateMsg {
  oneof entityUpdate {
    TenantProto tenant = 1;
    TenantProfileProto tenantProfile = 2;
    DeviceProto device = 3;
    DeviceProfileProto deviceProfile = 4;
    ApiUsageStateProto apiUsageState = 5;
  }
}

message EntityDeleteMsg {
  string entityType = 1;
  int64 entityIdMSB = 2;
  int64 entityIdLSB = 3;
}

message ResourceUpdateMsg {
  int64 tenantIdMSB = 1;
  int64 tenantIdLSB = 2;
  string resourceType = 3;
  string resourceKey = 4;
}

message ResourceDeleteMsg {
  int64 tenantIdMSB = 1;
  int64 tenantIdLSB = 2;
  string resourceType = 3;
  string resourceKey = 4;
}

enum SessionCloseReason {
  UNKNOWN_REASON = 0;
  CREDENTIALS_UPDATED = 1;
  MAX_CONCURRENT_SESSIONS_LIMIT_REACHED = 2;
  SESSION_TIMEOUT = 3;
  RPC_DELIVERY_TIMEOUT = 4;
}

message SessionCloseNotificationProto {
  string message = 1;
  SessionCloseReason reason = 2;
}

message SubscribeToAttributeUpdatesMsg {
  bool unsubscribe = 1;
  SessionType sessionType = 2;
}

message SubscribeToRPCMsg {
  bool unsubscribe = 1;
  SessionType sessionType = 2;
}

message SendPendingRPCMsg {
}

message ToDeviceRpcRequestMsg {
  int32 requestId = 1;
  string methodName = 2;
  string params = 3;
  int64 expirationTime = 4;
  int64 requestIdMSB = 5;
  int64 requestIdLSB = 6;
  bool oneway = 7;
  bool persisted = 8;
}

message ToDeviceRpcResponseMsg {
  int32 requestId = 1;
  string payload = 2;
  string error = 3;
}

message UplinkNotificationMsg {
  int64 uplinkTs = 1;
}

message ToDeviceRpcResponseStatusMsg {
  int32 requestId = 1;
  int64 requestIdMSB = 2;
  int64 requestIdLSB = 3;
  string status = 4;
}

message ToServerRpcRequestMsg {
  int32 requestId = 1;
  string methodName = 2;
  string params = 3;
}

message ToServerRpcResponseMsg {
  int32 requestId = 1;
  string payload = 2;
  string error = 3;
}

message ClaimDeviceMsg {
  int64 deviceIdMSB = 1;
  int64 deviceIdLSB = 2;
  string secretKey = 3;
  int64 durationMs = 4;
}

message DeviceCredentialsProto {
  int64 credentialsIdMSB = 1;
  int64 credentialsIdLSB = 2;
  int64 createdTime = 3;
  int64 deviceIdMSB = 4;
  int64 deviceIdLSB = 5;
  CredentialsType credentialsType = 6;
  string credentialsId = 7;
  optional string credentialsValue = 8;
  optional int64 version = 9;
}

message CredentialsDataProto {
  ValidateDeviceTokenRequestMsg validateDeviceTokenRequestMsg = 1;
  ValidateDeviceX509CertRequestMsg validateDeviceX509CertRequestMsg = 2;
  ValidateBasicMqttCredRequestMsg validateBasicMqttCredRequestMsg = 3;
}

message ProvisionDeviceRequestMsg {
  string deviceName = 1;
  CredentialsType credentialsType = 2;
  ProvisionDeviceCredentialsMsg provisionDeviceCredentialsMsg = 3;
  CredentialsDataProto credentialsDataProto = 4;
  bool gateway = 5;
}

message ProvisionDeviceCredentialsMsg {
  string provisionDeviceKey = 1;
  string provisionDeviceSecret = 2;
}

message ProvisionDeviceResponseMsg {
  ResponseStatus status = 1;
  CredentialsType credentialsType = 2;
  string credentialsValue = 3;
}

enum ResponseStatus {
  UNKNOWN = 0;
  SUCCESS = 1;
  NOT_FOUND = 2;
  FAILURE = 3;
}

message GetOtaPackageRequestMsg {
  int64 deviceIdMSB = 1;
  int64 deviceIdLSB = 2;
  int64 tenantIdMSB = 3;
  int64 tenantIdLSB = 4;
  string type = 5;
}

message GetOtaPackageResponseMsg {
  ResponseStatus responseStatus = 1;
  int64 otaPackageIdMSB = 2;
  int64 otaPackageIdLSB = 3;
  string type = 4;
  string title = 5;
  string version = 6;
  string contentType = 7;
  string fileName = 8;
}

message DeviceConnectProto {
  int64 tenantIdMSB = 1;
  int64 tenantIdLSB = 2;
  int64 deviceIdMSB = 3;
  int64 deviceIdLSB = 4;
  int64 lastConnectTime = 5;
}

message DeviceActivityProto {
  int64 tenantIdMSB = 1;
  int64 tenantIdLSB = 2;
  int64 deviceIdMSB = 3;
  int64 deviceIdLSB = 4;
  int64 lastActivityTime = 5;
}

message DeviceDisconnectProto {
  int64 tenantIdMSB = 1;
  int64 tenantIdLSB = 2;
  int64 deviceIdMSB = 3;
  int64 deviceIdLSB = 4;
  int64 lastDisconnectTime = 5;
}

message DeviceInactivityProto {
  int64 tenantIdMSB = 1;
  int64 tenantIdLSB = 2;
  int64 deviceIdMSB = 3;
  int64 deviceIdLSB = 4;
  int64 lastInactivityTime = 5;
}

message DeviceInactivityTimeoutUpdateProto {
  int64 tenantIdMSB = 1;
  int64 tenantIdLSB = 2;
  int64 deviceIdMSB = 3;
  int64 deviceIdLSB = 4;
  int64 inactivityTimeout = 5;
}

message CalculatedFieldTelemetryMsgProto {
  int64 tenantIdMSB = 1;
  int64 tenantIdLSB = 2;
  string entityType = 3;
  int64 entityIdMSB = 4;
  int64 entityIdLSB = 5;
  repeated CalculatedFieldIdProto previousCalculatedFields = 7;
  repeated TsKvProto tsData = 9;
  AttributeScopeProto scope = 10;
  repeated AttributeValueProto attrData = 11;
  repeated string removedTsKeys = 12;
  repeated string removedAttrKeys = 13;
  int64 tbMsgIdMSB = 14;
  int64 tbMsgIdLSB = 15;
  string tbMsgType = 16;
}

message CalculatedFieldLinkedTelemetryMsgProto {
  CalculatedFieldTelemetryMsgProto msg = 1;
  repeated CalculatedFieldEntityCtxIdProto links = 2;
}

message CalculatedFieldEntityCtxIdProto {
  int64 tenantIdMSB = 1;
  int64 tenantIdLSB = 2;
  int64 calculatedFieldIdMSB = 3;
  int64 calculatedFieldIdLSB = 4;
  string entityType = 5;
  int64 entityIdMSB = 6;
  int64 entityIdLSB = 7;
}

message CalculatedFieldIdProto {
  int64 calculatedFieldIdMSB = 1;
  int64 calculatedFieldIdLSB = 2;
}

message SingleValueArgumentProto {
  string argName = 1;
  TsValueProto value = 2;
  int64 version = 3;
}

message TsDoubleValProto {
  int64  ts    = 1;
  double value = 2;
}

message TsRollingArgumentProto {
  string key = 1;
  int32 limit = 2;
  int64 timeWindow = 3;
  repeated TsDoubleValProto tsValue = 4;
}

message CalculatedFieldStateProto {
  CalculatedFieldEntityCtxIdProto id = 1;
  string type = 2;
  repeated SingleValueArgumentProto singleValueArguments = 3;
  repeated TsRollingArgumentProto rollingValueArguments = 4;
}

//Used to report session state to tb-Service and persist this state in the cache on the tb-Service level.
message SubscriptionInfoProto {
  int64 lastActivityTime = 1;
  bool attributeSubscription = 2;
  bool rpcSubscription = 3;
}

message SessionSubscriptionInfoProto {
  SessionInfoProto sessionInfo = 1;
  SubscriptionInfoProto subscriptionInfo = 2;
}

message DeviceSessionsCacheEntry {
  repeated SessionSubscriptionInfoProto sessions = 1;
}

message TransportToDeviceActorMsg {
  SessionInfoProto sessionInfo = 1;
  SessionEventMsg sessionEvent = 2;
  GetAttributeRequestMsg getAttributes = 3;
  SubscribeToAttributeUpdatesMsg subscribeToAttributes = 4;
  SubscribeToRPCMsg subscribeToRPC = 5;
  ToDeviceRpcResponseMsg toDeviceRPCCallResponse = 6;
  SubscriptionInfoProto subscriptionInfo = 7;
  ClaimDeviceMsg claimDevice = 8;
  ProvisionDeviceRequestMsg provisionDevice = 9;
  ToDeviceRpcResponseStatusMsg rpcResponseStatusMsg = 10;
  SendPendingRPCMsg sendPendingRPC = 11;
  UplinkNotificationMsg uplinkNotificationMsg = 12;
}

message TransportToRuleEngineMsg {
  SessionInfoProto sessionInfo = 1;
  PostTelemetryMsg postTelemetry = 2;
  PostAttributeMsg postAttributes = 3;
  ToDeviceRpcResponseMsg toDeviceRPCCallResponse = 4;
  ToServerRpcRequestMsg toServerRPCCallRequest = 5;
}

/**
 * TB Core Data Structures
 */

message TbEntitySubEventProto {
  string serviceId = 1;
  int32 seqNumber = 2;
  int64 tenantIdMSB = 3;
  int64 tenantIdLSB = 4;
  string entityType = 5;
  int64 entityIdMSB = 6;
  int64 entityIdLSB = 7;
  string type = 8;
  bool notifications = 9;
  bool alarms = 10;
  bool tsAllKeys = 11;
  repeated string tsKeys = 12;
  bool attrAllKeys = 13;
  repeated string attrKeys = 14;
}

message TbEntitySubEventCallbackProto {
  int64 entityIdMSB = 1;
  int64 entityIdLSB = 2;
  int32 seqNumber = 3;
  int64 attributesUpdateTs = 4;
  int64 timeSeriesUpdateTs = 5;
  int64 tenantIdMSB = 6;
  int64 tenantIdLSB = 7;
}

message TsValueProto {
  int64 ts = 1;
  KeyValueType type = 2;
  bool bool_v = 3;
  int64 long_v = 4;
  double double_v = 5;
  string string_v = 6;
  string json_v = 7;
}

message TsValueListProto {
  string key = 1;
  repeated TsValueProto tsValue = 2;
}

message TbSubUpdateProto {
  int64 entityIdMSB = 1;
  int64 entityIdLSB = 2;
  int32 errorCode = 3;
  string errorMsg = 4;
  repeated TsValueListProto data = 5;
  string scope = 6;
}

message TbAlarmSubUpdateProto {
  int64 entityIdMSB = 1;
  int64 entityIdLSB = 2;
  int32 errorCode = 3;
  string errorMsg = 4;
  string alarm = 5;
  bool deleted = 6;
}

message NotificationsSubUpdateProto {
  int64 entityIdMSB = 1;
  int64 entityIdLSB = 2;
  string notificationUpdate = 3;
  string notificationRequestUpdate = 4;
}

// DEPRECATED. FOR REMOVAL
message TbSubscriptionProto {
  option deprecated = true;
  string serviceId = 1;
  string sessionId = 2;
  int32 subscriptionId = 3;
  string entityType = 4;
  int64 tenantIdMSB = 5;
  int64 tenantIdLSB = 6;
  int64 entityIdMSB = 7;
  int64 entityIdLSB = 8;
}

// DEPRECATED. FOR REMOVAL
message TbTimeSeriesSubscriptionProto {
  option deprecated = true;
  TbSubscriptionProto sub = 1;
  bool allKeys = 2;
  repeated TbSubscriptionKetStateProto keyStates = 3;
  int64 startTime = 4;
  int64 endTime = 5;
  bool latestValues = 6;
}

// DEPRECATED. FOR REMOVAL
message TbAttributeSubscriptionProto {
  option deprecated = true;
  TbSubscriptionProto sub = 1;
  bool allKeys = 2;
  repeated TbSubscriptionKetStateProto keyStates = 3;
  string scope = 4;
}

// DEPRECATED. FOR REMOVAL
message TbAlarmSubscriptionProto {
  option deprecated = true;
  TbSubscriptionProto sub = 1;
  int64 ts = 2;
}

// DEPRECATED. FOR REMOVAL
message NotificationsSubscriptionProto {
  option deprecated = true;
  TbSubscriptionProto sub = 1;
  int32 limit = 2;
}

// DEPRECATED. FOR REMOVAL
message NotificationsCountSubscriptionProto {
  option deprecated = true;
  TbSubscriptionProto sub = 1;
}

// DEPRECATED. FOR REMOVAL
message TbSubscriptionUpdateProto {
  option deprecated = true;
  string sessionId = 1;
  int32 subscriptionId = 2;
  int32 errorCode = 3;
  string errorMsg = 4;
  repeated TbSubscriptionUpdateValueListProto data = 5;
}

// DEPRECATED. FOR REMOVAL
message TbAlarmSubscriptionUpdateProto {
  option deprecated = true;
  string sessionId = 1;
  int32 subscriptionId = 2;
  int32 errorCode = 3;
  string errorMsg = 4;
  string alarm = 5;
  bool deleted = 6;
}

// DEPRECATED. FOR REMOVAL
message NotificationsSubscriptionUpdateProto {
  option deprecated = true;
  string sessionId = 1;
  int32 subscriptionId = 2;
  string notificationUpdate = 3;
  string notificationRequestUpdate = 4;
}

message NotificationUpdateProto {
  int64 tenantIdMSB = 1;
  int64 tenantIdLSB = 2;
  int64 recipientIdMSB = 3;
  int64 recipientIdLSB = 4;
  string update = 5;
}

message NotificationRequestUpdateProto {
  int64 tenantIdMSB = 1;
  int64 tenantIdLSB = 2;
  string update = 6;
}

message TbAttributeUpdateProto {
  string entityType = 1;
  int64 entityIdMSB = 2;
  int64 entityIdLSB = 3;
  int64 tenantIdMSB = 4;
  int64 tenantIdLSB = 5;
  string scope = 6;
  repeated TsKvProto data = 7;
}

message TbAlarmUpdateProto {
  string entityType = 1;
  int64 entityIdMSB = 2;
  int64 entityIdLSB = 3;
  int64 tenantIdMSB = 4;
  int64 tenantIdLSB = 5;
  string alarm = 6;
}

message TbAlarmDeleteProto {
  string entityType = 1;
  int64 entityIdMSB = 2;
  int64 entityIdLSB = 3;
  int64 tenantIdMSB = 4;
  int64 tenantIdLSB = 5;
  string alarm = 6;
}

message TbAttributeDeleteProto {
  string entityType = 1;
  int64 entityIdMSB = 2;
  int64 entityIdLSB = 3;
  int64 tenantIdMSB = 4;
  int64 tenantIdLSB = 5;
  string scope = 6;
  repeated string keys = 7;
  // DEPRECATED. FOR REMOVAL
  // Since 4.0, this field is no longer used.
  // Device notifications are now handled directly by DefaultTelemetrySubscriptionService,
  // eliminating the need to pass this parameter through the queue and proto to DefaultSubscriptionManagerService.
  optional bool notifyDevice = 8 [deprecated = true];
}

message TbTimeSeriesDeleteProto {
  string entityType = 1;
  int64 entityIdMSB = 2;
  int64 entityIdLSB = 3;
  int64 tenantIdMSB = 4;
  int64 tenantIdLSB = 5;
  repeated string keys = 6;
}

message TbTimeSeriesUpdateProto {
  string entityType = 1;
  int64 entityIdMSB = 2;
  int64 entityIdLSB = 3;
  int64 tenantIdMSB = 4;
  int64 tenantIdLSB = 5;
  repeated TsKvProto data = 6;
}

// DEPRECATED. FOR REMOVAL
message TbSubscriptionCloseProto {
  option deprecated = true;
  string sessionId = 1;
  int32 subscriptionId = 2;
}

message TbSubscriptionKetStateProto {
  string key = 1;
  int64 ts = 2;
}

message TbSubscriptionUpdateValueListProto {
  string key = 1;
  repeated TbSubscriptionUpdateTsValue tsValue = 2;
}

message TbSubscriptionUpdateTsValue {
  int64 ts = 1;
  optional string value = 2;
}

/**
 * TB Core to TB Core messages
 */

message DeviceStateServiceMsgProto {
  int64 tenantIdMSB = 1;
  int64 tenantIdLSB = 2;
  int64 deviceIdMSB = 3;
  int64 deviceIdLSB = 4;
  bool added = 5;
  bool updated = 6;
  bool deleted = 7;
}

message SubscriptionMgrMsgProto {
  TbTimeSeriesSubscriptionProto telemetrySub = 1 [deprecated = true]; // DEPRECATED. FOR REMOVAL
  TbAttributeSubscriptionProto attributeSub = 2 [deprecated = true]; // DEPRECATED. FOR REMOVAL
  TbSubscriptionCloseProto subClose = 3 [deprecated = true]; // DEPRECATED. FOR REMOVAL
  TbTimeSeriesUpdateProto tsUpdate = 4;
  TbAttributeUpdateProto attrUpdate = 5;
  TbAttributeDeleteProto attrDelete = 6;
  TbAlarmSubscriptionProto alarmSub = 7 [deprecated = true]; // DEPRECATED. FOR REMOVAL
  TbAlarmUpdateProto alarmUpdate = 8;
  TbAlarmDeleteProto alarmDelete = 9;
  TbTimeSeriesDeleteProto tsDelete = 10;
  NotificationsSubscriptionProto notificationsSub = 11 [deprecated = true]; // DEPRECATED. FOR REMOVAL
  NotificationsCountSubscriptionProto notificationsCountSub = 12 [deprecated = true]; // DEPRECATED. FOR REMOVAL
  NotificationUpdateProto notificationUpdate = 13;
  NotificationRequestUpdateProto notificationRequestUpdate = 14;
  TbEntitySubEventProto subEvent = 15;
}

message LocalSubscriptionServiceMsgProto {
  TbSubscriptionUpdateProto subUpdate = 1 [deprecated = true]; // DEPRECATED. FOR REMOVAL
  TbAlarmSubscriptionUpdateProto alarmSubUpdate = 2 [deprecated = true]; // DEPRECATED. FOR REMOVAL
  NotificationsSubscriptionUpdateProto notificationsSubUpdate = 3 [deprecated = true]; // DEPRECATED. FOR REMOVAL
  TbEntitySubEventCallbackProto subEventCallback = 4;
  TbSubUpdateProto tsUpdate = 5;
  TbSubUpdateProto attrUpdate = 6;
  TbAlarmSubUpdateProto alarmUpdate = 7;
  NotificationsSubUpdateProto notificationsUpdate = 8;
}

message FromDeviceRPCResponseProto {
  int64 requestIdMSB = 1;
  int64 requestIdLSB = 2;
  string response = 3;
  int32 error = 4;
}

enum ComponentLifecycleEvent {
    CREATED       = 0;
    STARTED       = 1;
    ACTIVATED     = 2;
    SUSPENDED     = 3;
    UPDATED       = 4;
    STOPPED       = 5;
    DELETED       = 6;
    FAILED        = 7;
    DEACTIVATED   = 8;
}

message ComponentLifecycleMsgProto {
  int64 tenantIdMSB = 1;
  int64 tenantIdLSB = 2;
  EntityTypeProto entityType = 3;
  int64 entityIdMSB = 4;
  int64 entityIdLSB = 5;
  ComponentLifecycleEvent event = 6;
  //Since 4.0. TODO: replace the DeviceNameOrTypeUpdateMsgProto
  string oldName = 7;
  string name = 8;
  int64 oldProfileIdMSB = 9;
  int64 oldProfileIdLSB = 10;
  int64 profileIdMSB = 11;
  int64 profileIdLSB = 12;
  optional string info = 13;
}

message EdgeEventMsgProto {
  int64 tenantIdMSB = 1;
  int64 tenantIdLSB = 2;
  string entityType = 3;
  string action = 4;
  optional int64 edgeIdMSB = 5;
  optional int64 edgeIdLSB = 6;
  optional int64 entityIdMSB = 7;
  optional int64 entityIdLSB = 8;
  optional string body = 9;
}

message EdgeNotificationMsgProto {
  int64 tenantIdMSB = 1;
  int64 tenantIdLSB = 2;
  int64 edgeIdMSB = 3;
  int64 edgeIdLSB = 4;
  string type = 5;
  string action = 6;
  int64 entityIdMSB = 7;
  int64 entityIdLSB = 8;
  string entityType = 9;
  string body = 10;
  PostTelemetryMsg postTelemetryMsg = 11;
  PostAttributeMsg postAttributesMsg = 12;
  int64 originatorEdgeIdMSB = 13;
  int64 originatorEdgeIdLSB = 14;
}

message EdgeHighPriorityMsgProto {
  int64 tenantIdMSB = 1;
  int64 tenantIdLSB = 2;
  optional int64 edgeIdMSB = 3;
  optional int64 edgeIdLSB = 4;
  string type = 5;
  string action = 6;
  optional string body = 7;
  optional int64 entityIdMSB = 8;
  optional int64 entityIdLSB = 9;
}

message EdgeEventUpdateMsgProto {
  int64 tenantIdMSB = 1;
  int64 tenantIdLSB = 2;
  int64 edgeIdMSB = 3;
  int64 edgeIdLSB = 4;
}

message ToEdgeSyncRequestMsgProto {
  int64 tenantIdMSB = 1;
  int64 tenantIdLSB = 2;
  int64 requestIdMSB = 3;
  int64 requestIdLSB = 4;
  int64 edgeIdMSB = 5;
  int64 edgeIdLSB = 6;
  string serviceId = 7;
}

message FromEdgeSyncResponseMsgProto {
  int64 tenantIdMSB = 1;
  int64 tenantIdLSB = 2;
  int64 responseIdMSB = 3;
  int64 responseIdLSB = 4;
  int64 edgeIdMSB = 5;
  int64 edgeIdLSB = 6;
  bool success = 7;
  string error = 8;
}

message DeviceEdgeUpdateMsgProto {
  int64 tenantIdMSB = 1;
  int64 tenantIdLSB = 2;
  int64 deviceIdMSB = 3;
  int64 deviceIdLSB = 4;
  optional int64 edgeIdMSB = 5;
  optional int64 edgeIdLSB = 6;
}

message DeviceNameOrTypeUpdateMsgProto {
  int64 tenantIdMSB = 1;
  int64 tenantIdLSB = 2;
  int64 deviceIdMSB = 3;
  int64 deviceIdLSB = 4;
  string deviceName = 5;
  string deviceType = 6;
}

message DeviceAttributesEventMsgProto {
  int64 tenantIdMSB = 1;
  int64 tenantIdLSB = 2;
  int64 deviceIdMSB = 3;
  int64 deviceIdLSB = 4;
  repeated AttributeKey deletedKeys = 5;
  optional AttributeScopeProto scope = 6;
  repeated AttributeValueProto values = 7;
  bool deleted = 8;
}

message DeviceCredentialsUpdateMsgProto {
  int64 tenantIdMSB = 1;
  int64 tenantIdLSB = 2;
  int64 deviceIdMSB = 3;
  int64 deviceIdLSB = 4;
  DeviceCredentialsProto deviceCredentials = 5;
}

message ToDeviceRpcRequestActorMsgProto {
  int64 tenantIdMSB = 1;
  int64 tenantIdLSB = 2;
  int64 deviceIdMSB = 3;
  int64 deviceIdLSB = 4;
  string serviceId = 5;
  ToDeviceRpcRequestMsg toDeviceRpcRequestMsg = 6;
}

message FromDeviceRpcResponseActorMsgProto {
  int64 tenantIdMSB = 1;
  int64 tenantIdLSB = 2;
  int64 deviceIdMSB = 3;
  int64 deviceIdLSB = 4;
  int32 requestId = 5;
  FromDeviceRPCResponseProto rpcResponse = 6;
}

message RemoveRpcActorMsgProto {
  int64 tenantIdMSB = 1;
  int64 tenantIdLSB = 2;
  int64 requestIdMSB = 3;
  int64 requestIdLSB = 4;
  int64 deviceIdMSB = 5;
  int64 deviceIdLSB = 6;
}

message DeviceDeleteMsgProto {
  int64 tenantIdMSB = 1;
  int64 tenantIdLSB = 2;
  int64 deviceIdMSB = 3;
  int64 deviceIdLSB = 4;
}

message ToDeviceActorNotificationMsgProto {
  DeviceEdgeUpdateMsgProto deviceEdgeUpdateMsg = 1;
  DeviceNameOrTypeUpdateMsgProto deviceNameOrTypeMsg = 2;
  DeviceAttributesEventMsgProto deviceAttributesEventMsg = 3;
  DeviceCredentialsUpdateMsgProto deviceCredentialsUpdateMsg = 4;
  ToDeviceRpcRequestActorMsgProto toDeviceRpcRequestMsg = 5;
  FromDeviceRpcResponseActorMsgProto fromDeviceRpcResponseMsg = 6;
  RemoveRpcActorMsgProto removeRpcActorMsg = 7;
  DeviceDeleteMsgProto deviceDeleteMsg = 8;
}

/**
   TB Core to Version Control Service
 */
message CommitRequestMsg {
  string txId = 1; // To correlate prepare, add, delete and push messages
  PrepareMsg prepareMsg = 2;
  AddMsg addMsg = 3;
  DeleteMsg deleteMsg = 4;
  PushMsg pushMsg = 5;
  AbortMsg abortMsg = 6;
}

message CommitResponseMsg {
  int64 ts = 1;
  string commitId = 2;
  string name = 3;
  string author = 4;
  int32 added = 5;
  int32 modified = 6;
  int32 removed = 7;
}

message PrepareMsg {
  string commitMsg = 1;
  string branchName = 2;
  string authorName = 3;
  string authorEmail = 4;
}

message AddMsg {
  string relativePath = 1;
  string entityDataJsonChunk = 2;
  string chunkedMsgId = 3;
  int32 chunkIndex = 4;
  int32 chunksCount = 5;
}

message DeleteMsg {
  string relativePath = 1;
}

message PushMsg {
}

message AbortMsg {
}

message ListVersionsRequestMsg {
  string branchName = 1;
  string entityType = 2;
  int64 entityIdMSB = 3;
  int64 entityIdLSB = 4;
  int32 pageSize = 5;
  int32 page = 6;
  string textSearch = 7;
  string sortProperty = 8;
  string sortDirection = 9;
}

message EntityVersionProto {
  int64 ts = 1;
  string id = 2;
  string name = 3;
  string author = 4;
}

message ListVersionsResponseMsg {
  repeated EntityVersionProto versions = 1;
  int32 totalPages = 2;
  int64 totalElements = 3;
  bool hasNext = 4;
}

message ListEntitiesRequestMsg {
  string versionId = 1;
  string entityType = 2;
}

message VersionedEntityInfoProto {
  string entityType = 1;
  int64 entityIdMSB = 2;
  int64 entityIdLSB = 3;
}

message ListEntitiesResponseMsg {
  repeated VersionedEntityInfoProto entities = 1;
}

message ListBranchesRequestMsg {
}

message BranchInfoProto {
  string name = 1;
  bool isDefault = 2;
}

message ListBranchesResponseMsg {
  repeated BranchInfoProto branches = 1;
}

message EntityContentRequestMsg {
  string versionId = 1;
  string entityType = 2;
  int64 entityIdMSB = 3;
  int64 entityIdLSB = 4;
}

message EntityContentResponseMsg {
  string data = 1;
  int32 chunkIndex = 2;
  int32 chunksCount = 3;
}

message EntitiesContentRequestMsg {
  string versionId = 1;
  string entityType = 2;
  int32 offset = 3;
  int32 limit = 4;
}

message EntitiesContentResponseMsg {
  EntityContentResponseMsg item = 1;
  int32 itemIdx = 2;
  int32 itemsCount = 3;
}

message VersionsDiffRequestMsg {
  string path = 1;
  string versionId1 = 2;
  string versionId2 = 3;
}

message VersionsDiffResponseMsg {
  repeated EntityVersionsDiff diff = 1;
}

message EntityVersionsDiff {
  string entityType = 1;
  int64 entityIdMSB = 2;
  int64 entityIdLSB = 3;
  string entityDataAtVersion1 = 4;
  string entityDataAtVersion2 = 5;
  string rawDiff = 6;
}

message GenericRepositoryRequestMsg {}

message GenericRepositoryResponseMsg {}

message ToVersionControlServiceMsg {
  string nodeId = 1;
  int64 tenantIdMSB = 2;
  int64 tenantIdLSB = 3;
  int64 requestIdMSB = 4;
  int64 requestIdLSB = 5;
  RepositorySettingsProto vcSettings = 6;
  GenericRepositoryRequestMsg initRepositoryRequest = 7;
  GenericRepositoryRequestMsg testRepositoryRequest = 8;
  GenericRepositoryRequestMsg clearRepositoryRequest = 9;
  CommitRequestMsg commitRequest = 10;
  ListVersionsRequestMsg listVersionRequest = 11;
  ListEntitiesRequestMsg listEntitiesRequest = 12;
  ListBranchesRequestMsg listBranchesRequest = 13;
  EntityContentRequestMsg entityContentRequest = 14;
  EntitiesContentRequestMsg entitiesContentRequest = 15;
  VersionsDiffRequestMsg versionsDiffRequest = 16;
}

message VersionControlResponseMsg {
  int64 requestIdMSB = 1;
  int64 requestIdLSB = 2;
  string error = 3;
  GenericRepositoryResponseMsg genericResponse = 4;
  CommitResponseMsg commitResponse = 5;
  ListBranchesResponseMsg listBranchesResponse = 6;
  ListEntitiesResponseMsg listEntitiesResponse = 7;
  ListVersionsResponseMsg listVersionsResponse = 8;
  EntityContentResponseMsg entityContentResponse = 9;
  EntitiesContentResponseMsg entitiesContentResponse = 10;
  VersionsDiffResponseMsg versionsDiffResponse = 11;
}

/**
 * Main messages;
 */

/* Request from Transport Service to ThingsBoard Core Service */
message TransportApiRequestMsg {
  ValidateDeviceTokenRequestMsg validateTokenRequestMsg = 1;
  ValidateDeviceX509CertRequestMsg validateX509CertRequestMsg = 2;
  GetOrCreateDeviceFromGatewayRequestMsg getOrCreateDeviceRequestMsg = 3;
  GetEntityProfileRequestMsg entityProfileRequestMsg = 4;
  LwM2MRequestMsg lwM2MRequestMsg = 5;
  ValidateBasicMqttCredRequestMsg validateBasicMqttCredRequestMsg = 6;
  ProvisionDeviceRequestMsg provisionDeviceRequestMsg = 7;
  ValidateDeviceLwM2MCredentialsRequestMsg validateDeviceLwM2MCredentialsRequestMsg = 8;
  GetResourceRequestMsg resourceRequestMsg = 9;
  GetOtaPackageRequestMsg otaPackageRequestMsg = 10;
  GetSnmpDevicesRequestMsg snmpDevicesRequestMsg = 11;
  GetDeviceRequestMsg deviceRequestMsg = 12;
  GetDeviceCredentialsRequestMsg deviceCredentialsRequestMsg = 13;
  GetAllQueueRoutingInfoRequestMsg getAllQueueRoutingInfoRequestMsg = 14;
  ValidateOrCreateDeviceX509CertRequestMsg validateOrCreateX509CertRequestMsg = 15;
}

/* Response from ThingsBoard Core Service to Transport Service */
message TransportApiResponseMsg {
  ValidateDeviceCredentialsResponseMsg validateCredResponseMsg = 1;
  GetOrCreateDeviceFromGatewayResponseMsg getOrCreateDeviceResponseMsg = 2;
  GetEntityProfileResponseMsg entityProfileResponseMsg = 3;
  ProvisionDeviceResponseMsg provisionDeviceResponseMsg = 4;
  GetSnmpDevicesResponseMsg snmpDevicesResponseMsg = 5;
  LwM2MResponseMsg lwM2MResponseMsg = 6;
  GetResourceResponseMsg resourceResponseMsg = 7;
  GetOtaPackageResponseMsg otaPackageResponseMsg = 8;
  GetDeviceResponseMsg deviceResponseMsg = 9;
  GetDeviceCredentialsResponseMsg deviceCredentialsResponseMsg = 10;
  repeated GetQueueRoutingInfoResponseMsg getQueueRoutingInfoResponseMsgs = 11;
}

/* Messages that are handled by ThingsBoard Core Service */
message ToCoreMsg {
  TransportToDeviceActorMsg toDeviceActorMsg = 1;
  DeviceStateServiceMsgProto deviceStateServiceMsg = 2;
  SubscriptionMgrMsgProto toSubscriptionMgrMsg = 3;
  bytes toDeviceActorNotificationMsg = 4 [deprecated = true];
  EdgeNotificationMsgProto edgeNotificationMsg = 5 [deprecated = true];
  DeviceActivityProto deviceActivityMsg = 6;
  NotificationSchedulerServiceMsg notificationSchedulerServiceMsg = 7;
  LifecycleEventProto lifecycleEventMsg = 8;
  ErrorEventProto errorEventMsg = 9;
  ToDeviceActorNotificationMsgProto toDeviceActorNotification = 10;
  DeviceConnectProto deviceConnectMsg = 50;
  DeviceDisconnectProto deviceDisconnectMsg = 51;
  DeviceInactivityProto deviceInactivityMsg = 52;
  DeviceInactivityTimeoutUpdateProto deviceInactivityTimeoutUpdateMsg = 53;
}

/* High priority messages with low latency are handled by ThingsBoard Core Service separately */
/* Please, adjust the TbCoreConsumerStats when modifying the ToCoreNotificationMsg */
message ToCoreNotificationMsg {
  LocalSubscriptionServiceMsgProto toLocalSubscriptionServiceMsg = 1;
  FromDeviceRPCResponseProto fromDeviceRpcResponse = 2;
  repeated QueueUpdateMsg queueUpdateMsgs = 3;
  repeated QueueDeleteMsg queueDeleteMsgs = 4;
  VersionControlResponseMsg vcResponseMsg = 5;
  SubscriptionMgrMsgProto toSubscriptionMgrMsg = 6;
  NotificationRuleProcessorMsg notificationRuleProcessorMsg = 7;
  ComponentLifecycleMsgProto componentLifecycle = 8;
  CoreStartupMsg coreStartupMsg = 9;
  EdgeEventUpdateMsgProto edgeEventUpdate = 10 [deprecated = true];
  ToEdgeSyncRequestMsgProto toEdgeSyncRequest = 11 [deprecated = true];
  FromEdgeSyncResponseMsgProto fromEdgeSyncResponse = 12 [deprecated = true];
  ResourceCacheInvalidateMsg resourceCacheInvalidateMsg = 13;
  ToEdqsCoreServiceMsg toEdqsCoreServiceMsg = 17;
  RestApiCallResponseMsgProto restApiCallResponseMsg = 50;
}

/* Messages to Edge queue that are handled by ThingsBoard Core Service */
message ToEdgeMsg {
  EdgeNotificationMsgProto edgeNotificationMsg = 1;
}

message ToEdgeNotificationMsg {
  EdgeHighPriorityMsgProto edgeHighPriority = 1;
  EdgeEventUpdateMsgProto edgeEventUpdate = 2;
  ToEdgeSyncRequestMsgProto toEdgeSyncRequest = 3;
  FromEdgeSyncResponseMsgProto fromEdgeSyncResponse = 4;
  ComponentLifecycleMsgProto componentLifecycle = 5;
}

message ToEdgeEventNotificationMsg {
  EdgeEventMsgProto edgeEventMsg = 1;
}

message ToCalculatedFieldMsg {
  CalculatedFieldTelemetryMsgProto telemetryMsg = 1;
  CalculatedFieldLinkedTelemetryMsgProto linkedTelemetryMsg = 2;
}

message ToCalculatedFieldNotificationMsg {
  CalculatedFieldLinkedTelemetryMsgProto linkedTelemetryMsg = 1;
}

/* Messages that are handled by ThingsBoard RuleEngine Service */
message ToRuleEngineMsg {
  int64 tenantIdMSB = 1;
  int64 tenantIdLSB = 2;
  bytes tbMsg = 3 [deprecated = true]; // for removal in 4.2
  repeated string relationTypes = 4;
  string failureMessage = 5;
  msgqueue.TbMsgProto tbMsgProto = 6;
}

message ToRuleEngineNotificationMsg {
  FromDeviceRPCResponseProto fromDeviceRpcResponse = 2;
  repeated QueueUpdateMsg queueUpdateMsgs = 3;
  repeated QueueDeleteMsg queueDeleteMsgs = 4;
  ComponentLifecycleMsgProto componentLifecycle = 5;
}

/* Messages that are handled by ThingsBoard Transport Service */
message ToTransportMsg {
  int64 sessionIdMSB = 1;
  int64 sessionIdLSB = 2;
  SessionCloseNotificationProto sessionCloseNotification = 3;
  GetAttributeResponseMsg getAttributesResponse = 4;
  AttributeUpdateNotificationMsg attributeUpdateNotification = 5;
  ToDeviceRpcRequestMsg toDeviceRequest = 6;
  ToServerRpcResponseMsg toServerResponse = 7;
  EntityUpdateMsg entityUpdateMsg = 8;
  EntityDeleteMsg entityDeleteMsg = 9;
  ProvisionDeviceResponseMsg provisionResponse = 10;
  ToTransportUpdateCredentialsProto toTransportUpdateCredentialsNotification = 11;
  ResourceUpdateMsg resourceUpdateMsg = 12;
  ResourceDeleteMsg resourceDeleteMsg = 13;
  UplinkNotificationMsg uplinkNotificationMsg = 14;
  repeated QueueUpdateMsg queueUpdateMsgs = 15;
  repeated QueueDeleteMsg queueDeleteMsgs = 16;
}

message UsageStatsKVProto {
  string key = 1 [deprecated=true];
  int64 value = 2;
  ApiUsageRecordKeyProto recordKey = 3;
}

message ToUsageStatsServiceMsg {
  int64 tenantIdMSB = 1 [deprecated=true];
  int64 tenantIdLSB = 2 [deprecated=true];
  int64 entityIdMSB = 3 [deprecated=true];
  int64 entityIdLSB = 4 [deprecated=true];
  repeated UsageStatsKVProto values = 5 [deprecated=true];
  int64 customerIdMSB = 6 [deprecated=true];
  int64 customerIdLSB = 7 [deprecated=true];
  string serviceId = 8;
  repeated UsageStatsServiceMsg msgs = 9;
}

message UsageStatsServiceMsg {
  int64 tenantIdMSB = 1;
  int64 tenantIdLSB = 2;
  int64 entityIdMSB = 3;
  int64 entityIdLSB = 4;
  repeated UsageStatsKVProto values = 5;
  int64 customerIdMSB = 6;
  int64 customerIdLSB = 7;
}

message ToOtaPackageStateServiceMsg {
  int64 ts = 1;
  int64 tenantIdMSB = 2;
  int64 tenantIdLSB = 3;
  int64 deviceIdMSB = 4;
  int64 deviceIdLSB = 5;
  int64 otaPackageIdMSB = 6;
  int64 otaPackageIdLSB = 7;
  string type = 8;
}

message NotificationSchedulerServiceMsg {
  int64 tenantIdMSB = 1;
  int64 tenantIdLSB = 2;
  int64 requestIdMSB = 3;
  int64 requestIdLSB = 4;
  int64 ts = 5;
}

message NotificationRuleProcessorMsg {
  bytes trigger = 1;
}

message ErrorEventProto {
  int64 tenantIdMSB = 1;
  int64 tenantIdLSB = 2;
  int64 entityIdMSB = 3;
  int64 entityIdLSB = 4;
  string serviceId = 5;
  string method = 6;
  string error = 7;
}

message LifecycleEventProto {
  int64 tenantIdMSB = 1;
  int64 tenantIdLSB = 2;
  int64 entityIdMSB = 3;
  int64 entityIdLSB = 4;
  string serviceId = 5;
  string lcEventType = 6;
  bool success = 7;
  string error = 8;
}

message ToHousekeeperServiceMsg {
  HousekeeperTaskProto task = 1;
}

message HousekeeperTaskProto {
  string value = 1;
  int64 ts = 2;

  // reprocessing
  int32 attempt = 50;
  repeated string errors = 51;
}

message ToEdqsMsg {
  int64 tenantIdMSB = 1;
  int64 tenantIdLSB = 2;
  int64 customerIdMSB = 3;
  int64 customerIdLSB = 4;
  int64 ts = 5;
  EdqsEventMsg eventMsg = 6;
  EdqsRequestMsg requestMsg = 7;
}

message FromEdqsMsg {
  EdqsResponseMsg responseMsg = 1;
}

message EdqsEventMsg {
  string objectType = 2;
  bytes data = 3;
  string eventType = 4;
  optional int64 version = 5;
}

message EdqsRequestMsg {
  string value = 1;
}

message EdqsResponseMsg {
  string value = 1;
}

message TaskProto {
  string value = 1;
}

message JobStatsMsg {
  int64 tenantIdMSB = 1;
  int64 tenantIdLSB = 2;
  int64 jobIdMSB = 3;
  int64 jobIdLSB = 4;
  optional TaskResultProto taskResult = 5;
  optional int32 totalTasksCount = 6;
}

message TaskResultProto {
  string value = 1;
}<|MERGE_RESOLUTION|>--- conflicted
+++ resolved
@@ -63,11 +63,8 @@
   MOBILE_APP_BUNDLE     = 38;
   CALCULATED_FIELD      = 39;
   CALCULATED_FIELD_LINK = 40;
-<<<<<<< HEAD
-  AI_MODEL_SETTINGS     = 41;
-=======
   JOB                   = 41;
->>>>>>> dfc1a6ed
+  AI_MODEL_SETTINGS     = 42;
 }
 
 enum ApiUsageRecordKeyProto {
