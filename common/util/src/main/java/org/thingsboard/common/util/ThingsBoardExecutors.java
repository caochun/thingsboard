/**
 * Copyright © 2016-2024 The Thingsboard Authors
 *
 * Licensed under the Apache License, Version 2.0 (the "License");
 * you may not use this file except in compliance with the License.
 * You may obtain a copy of the License at
 *
 *     http://www.apache.org/licenses/LICENSE-2.0
 *
 * Unless required by applicable law or agreed to in writing, software
 * distributed under the License is distributed on an "AS IS" BASIS,
 * WITHOUT WARRANTIES OR CONDITIONS OF ANY KIND, either express or implied.
 * See the License for the specific language governing permissions and
 * limitations under the License.
 */
package org.thingsboard.common.util;

import java.util.concurrent.ExecutorService;
import java.util.concurrent.Executors;
import java.util.concurrent.ForkJoinPool;
<<<<<<< HEAD
import java.util.concurrent.ScheduledExecutorService;
=======
import java.util.concurrent.LinkedBlockingQueue;
import java.util.concurrent.ThreadPoolExecutor;
import java.util.concurrent.TimeUnit;
>>>>>>> 0fac9cc2

public class ThingsBoardExecutors {

    /**
     * Method forked from ExecutorService to provide thread poll name
     *
     * Creates a thread pool that maintains enough threads to support
     * the given parallelism level, and may use multiple queues to
     * reduce contention. The parallelism level corresponds to the
     * maximum number of threads actively engaged in, or available to
     * engage in, task processing. The actual number of threads may
     * grow and shrink dynamically. A work-stealing pool makes no
     * guarantees about the order in which submitted tasks are
     * executed.
     *
     * @param parallelism the targeted parallelism level
     * @param namePrefix used to define thread name
     * @return the newly created thread pool
     * @throws IllegalArgumentException if {@code parallelism <= 0}
     * @since 1.8
     */
    public static ExecutorService newWorkStealingPool(int parallelism, String namePrefix) {
        return new ForkJoinPool(parallelism,
                new ThingsBoardForkJoinWorkerThreadFactory(namePrefix),
                null, true);
    }

    public static ExecutorService newWorkStealingPool(int parallelism, Class clazz) {
        return newWorkStealingPool(parallelism, clazz.getSimpleName());
    }

<<<<<<< HEAD
    public static ScheduledExecutorService newSingleThreadScheduledExecutor(String name) {
        return Executors.unconfigurableScheduledExecutorService(new ThingsBoardScheduledThreadPoolExecutor(1, ThingsBoardThreadFactory.forName(name)));
    }

    public static ScheduledExecutorService newScheduledThreadPool(int corePoolSize, String name) {
        return new ThingsBoardScheduledThreadPoolExecutor(corePoolSize, ThingsBoardThreadFactory.forName(name));
=======
    /*
     * executor with limited tasks queue size
     * */
    public static ExecutorService newLimitedTasksExecutor(int threads, int maxQueueSize, String name) {
        ThreadPoolExecutor executor = new ThreadPoolExecutor(threads, threads,
                60L, TimeUnit.SECONDS, new LinkedBlockingQueue<>(maxQueueSize),
                ThingsBoardThreadFactory.forName(name),
                new ThreadPoolExecutor.CallerRunsPolicy());
        executor.allowCoreThreadTimeOut(true);
        return executor;
>>>>>>> 0fac9cc2
    }

}<|MERGE_RESOLUTION|>--- conflicted
+++ resolved
@@ -18,13 +18,10 @@
 import java.util.concurrent.ExecutorService;
 import java.util.concurrent.Executors;
 import java.util.concurrent.ForkJoinPool;
-<<<<<<< HEAD
+import java.util.concurrent.LinkedBlockingQueue;
 import java.util.concurrent.ScheduledExecutorService;
-=======
-import java.util.concurrent.LinkedBlockingQueue;
 import java.util.concurrent.ThreadPoolExecutor;
 import java.util.concurrent.TimeUnit;
->>>>>>> 0fac9cc2
 
 public class ThingsBoardExecutors {
 
@@ -56,14 +53,6 @@
         return newWorkStealingPool(parallelism, clazz.getSimpleName());
     }
 
-<<<<<<< HEAD
-    public static ScheduledExecutorService newSingleThreadScheduledExecutor(String name) {
-        return Executors.unconfigurableScheduledExecutorService(new ThingsBoardScheduledThreadPoolExecutor(1, ThingsBoardThreadFactory.forName(name)));
-    }
-
-    public static ScheduledExecutorService newScheduledThreadPool(int corePoolSize, String name) {
-        return new ThingsBoardScheduledThreadPoolExecutor(corePoolSize, ThingsBoardThreadFactory.forName(name));
-=======
     /*
      * executor with limited tasks queue size
      * */
@@ -74,7 +63,14 @@
                 new ThreadPoolExecutor.CallerRunsPolicy());
         executor.allowCoreThreadTimeOut(true);
         return executor;
->>>>>>> 0fac9cc2
+    }
+
+    public static ScheduledExecutorService newSingleThreadScheduledExecutor(String name) {
+        return Executors.unconfigurableScheduledExecutorService(new ThingsBoardScheduledThreadPoolExecutor(1, ThingsBoardThreadFactory.forName(name)));
+    }
+
+    public static ScheduledExecutorService newScheduledThreadPool(int corePoolSize, String name) {
+        return new ThingsBoardScheduledThreadPoolExecutor(corePoolSize, ThingsBoardThreadFactory.forName(name));
     }
 
 }