--- conflicted
+++ resolved
@@ -379,29 +379,17 @@
     }
 
     private void publishPartitionChangeEvent(ServiceType serviceType, Map<QueueKey, Set<TopicPartitionInfo>> partitionsMap) {
-<<<<<<< HEAD
         log.info("Partitions changed: {}", System.lineSeparator() + partitionsMap.entrySet().stream()
                 .map(entry -> "[" + entry.getKey() + "] - [" + entry.getValue().stream()
                         .map(tpi -> tpi.getPartition().orElse(-1).toString()).sorted()
                         .collect(Collectors.joining(", ")) + "]")
                 .collect(Collectors.joining(System.lineSeparator())));
-        applicationEventPublisher.publishEvent(new PartitionChangeEvent(this, serviceType, partitionsMap));
-=======
-        if (log.isDebugEnabled()) {
-            log.debug("Publishing partition change event for service type " + serviceType + ":" + System.lineSeparator() +
-                    partitionsMap.entrySet().stream()
-                            .map(entry -> entry.getKey() + " - " + entry.getValue().stream()
-                                    .map(TopicPartitionInfo::getFullTopicName).sorted()
-                                    .collect(Collectors.toList()))
-                            .collect(Collectors.joining(System.lineSeparator())));
-        }
         PartitionChangeEvent event = new PartitionChangeEvent(this, serviceType, partitionsMap);
         try {
             applicationEventPublisher.publishEvent(event);
         } catch (Exception e) {
             log.error("Failed to publish partition change event {}", event, e);
         }
->>>>>>> df39f8b8
     }
 
     @Override
