/**
 * Copyright © 2016-2020 The Thingsboard Authors
 *
 * Licensed under the Apache License, Version 2.0 (the "License");
 * you may not use this file except in compliance with the License.
 * You may obtain a copy of the License at
 *
 *     http://www.apache.org/licenses/LICENSE-2.0
 *
 * Unless required by applicable law or agreed to in writing, software
 * distributed under the License is distributed on an "AS IS" BASIS,
 * WITHOUT WARRANTIES OR CONDITIONS OF ANY KIND, either express or implied.
 * See the License for the specific language governing permissions and
 * limitations under the License.
 */
package org.thingsboard.server.queue.provider;

import com.google.protobuf.util.JsonFormat;
import org.springframework.boot.autoconfigure.condition.ConditionalOnExpression;
import org.springframework.context.annotation.Bean;
import org.springframework.stereotype.Component;
import org.thingsboard.server.common.msg.queue.ServiceType;
import org.thingsboard.server.gen.js.JsInvokeProtos.RemoteJsRequest;
import org.thingsboard.server.gen.js.JsInvokeProtos.RemoteJsResponse;
import org.thingsboard.server.gen.transport.TransportProtos;
import org.thingsboard.server.queue.TbQueueAdmin;
import org.thingsboard.server.queue.TbQueueConsumer;
import org.thingsboard.server.queue.TbQueueProducer;
import org.thingsboard.server.queue.TbQueueRequestTemplate;
import org.thingsboard.server.queue.common.DefaultTbQueueRequestTemplate;
import org.thingsboard.server.queue.common.TbProtoJsQueueMsg;
import org.thingsboard.server.queue.common.TbProtoQueueMsg;
import org.thingsboard.server.queue.discovery.PartitionService;
import org.thingsboard.server.queue.discovery.TbServiceInfoProvider;
<<<<<<< HEAD
import org.thingsboard.server.queue.pubsub.TbPubSubConsumerTemplate;
import org.thingsboard.server.queue.pubsub.TbPubSubProducerTemplate;
=======
import org.thingsboard.server.queue.rabbitmq.TbRabbitMqAdmin;
>>>>>>> cb6e9127
import org.thingsboard.server.queue.rabbitmq.TbRabbitMqConsumerTemplate;
import org.thingsboard.server.queue.rabbitmq.TbRabbitMqProducerTemplate;
import org.thingsboard.server.queue.rabbitmq.TbRabbitMqQueueArguments;
import org.thingsboard.server.queue.rabbitmq.TbRabbitMqSettings;
import org.thingsboard.server.queue.settings.TbQueueCoreSettings;
import org.thingsboard.server.queue.settings.TbQueueRemoteJsInvokeSettings;
import org.thingsboard.server.queue.settings.TbQueueRuleEngineSettings;
import org.thingsboard.server.queue.settings.TbQueueTransportApiSettings;
import org.thingsboard.server.queue.settings.TbQueueTransportNotificationSettings;
import org.thingsboard.server.queue.settings.TbRuleEngineQueueConfiguration;

<<<<<<< HEAD
import java.nio.charset.StandardCharsets;
=======
import javax.annotation.PreDestroy;
>>>>>>> cb6e9127

@Component
@ConditionalOnExpression("'${queue.type:null}'=='rabbitmq' && '${service.type:null}'=='monolith'")
public class RabbitMqMonolithQueueFactory implements TbCoreQueueFactory, TbRuleEngineQueueFactory {

    private final PartitionService partitionService;
    private final TbQueueCoreSettings coreSettings;
    private final TbServiceInfoProvider serviceInfoProvider;
    private final TbQueueRuleEngineSettings ruleEngineSettings;
    private final TbQueueTransportApiSettings transportApiSettings;
    private final TbQueueTransportNotificationSettings transportNotificationSettings;
    private final TbRabbitMqSettings rabbitMqSettings;
<<<<<<< HEAD
    private final TbQueueRemoteJsInvokeSettings jsInvokeSettings;

    private final TbQueueAdmin admin;
=======

    private final TbQueueAdmin coreAdmin;
    private final TbQueueAdmin ruleEngineAdmin;
    private final TbQueueAdmin jsExecutorAdmin;
    private final TbQueueAdmin transportApiAdmin;
    private final TbQueueAdmin notificationAdmin;
>>>>>>> cb6e9127

    public RabbitMqMonolithQueueFactory(PartitionService partitionService, TbQueueCoreSettings coreSettings,
                                        TbQueueRuleEngineSettings ruleEngineSettings,
                                        TbServiceInfoProvider serviceInfoProvider,
                                        TbQueueTransportApiSettings transportApiSettings,
                                        TbQueueTransportNotificationSettings transportNotificationSettings,
                                        TbRabbitMqSettings rabbitMqSettings,
<<<<<<< HEAD
                                        TbQueueRemoteJsInvokeSettings jsInvokeSettings,
                                        TbQueueAdmin admin) {
=======
                                        TbRabbitMqQueueArguments queueArguments) {
>>>>>>> cb6e9127
        this.partitionService = partitionService;
        this.coreSettings = coreSettings;
        this.serviceInfoProvider = serviceInfoProvider;
        this.ruleEngineSettings = ruleEngineSettings;
        this.transportApiSettings = transportApiSettings;
        this.transportNotificationSettings = transportNotificationSettings;
        this.rabbitMqSettings = rabbitMqSettings;
<<<<<<< HEAD
        this.jsInvokeSettings = jsInvokeSettings;
        this.admin = admin;
=======

        this.coreAdmin = new TbRabbitMqAdmin(rabbitMqSettings, queueArguments.getCoreArgs());
        this.ruleEngineAdmin = new TbRabbitMqAdmin(rabbitMqSettings, queueArguments.getRuleEngineArgs());
        this.jsExecutorAdmin = new TbRabbitMqAdmin(rabbitMqSettings, queueArguments.getJsExecutorArgs());
        this.transportApiAdmin = new TbRabbitMqAdmin(rabbitMqSettings, queueArguments.getTransportApiArgs());
        this.notificationAdmin = new TbRabbitMqAdmin(rabbitMqSettings, queueArguments.getNotificationsArgs());
>>>>>>> cb6e9127
    }

    @Override
    public TbQueueProducer<TbProtoQueueMsg<TransportProtos.ToTransportMsg>> createTransportNotificationsMsgProducer() {
        return new TbRabbitMqProducerTemplate<>(notificationAdmin, rabbitMqSettings, transportNotificationSettings.getNotificationsTopic());
    }

    @Override
    public TbQueueProducer<TbProtoQueueMsg<TransportProtos.ToRuleEngineMsg>> createRuleEngineMsgProducer() {
        return new TbRabbitMqProducerTemplate<>(ruleEngineAdmin, rabbitMqSettings, ruleEngineSettings.getTopic());
    }

    @Override
    public TbQueueProducer<TbProtoQueueMsg<TransportProtos.ToRuleEngineNotificationMsg>> createRuleEngineNotificationsMsgProducer() {
        return new TbRabbitMqProducerTemplate<>(ruleEngineAdmin, rabbitMqSettings, ruleEngineSettings.getTopic());
    }

    @Override
    public TbQueueProducer<TbProtoQueueMsg<TransportProtos.ToCoreMsg>> createTbCoreMsgProducer() {
        return new TbRabbitMqProducerTemplate<>(coreAdmin, rabbitMqSettings, coreSettings.getTopic());
    }

    @Override
    public TbQueueProducer<TbProtoQueueMsg<TransportProtos.ToCoreNotificationMsg>> createTbCoreNotificationsMsgProducer() {
        return new TbRabbitMqProducerTemplate<>(coreAdmin, rabbitMqSettings, coreSettings.getTopic());
    }

    @Override
    public TbQueueConsumer<TbProtoQueueMsg<TransportProtos.ToRuleEngineMsg>> createToRuleEngineMsgConsumer(TbRuleEngineQueueConfiguration configuration) {
        return new TbRabbitMqConsumerTemplate<>(ruleEngineAdmin, rabbitMqSettings, ruleEngineSettings.getTopic(),
                msg -> new TbProtoQueueMsg<>(msg.getKey(), TransportProtos.ToRuleEngineMsg.parseFrom(msg.getData()), msg.getHeaders()));
    }

    @Override
    public TbQueueConsumer<TbProtoQueueMsg<TransportProtos.ToRuleEngineNotificationMsg>> createToRuleEngineNotificationsMsgConsumer() {
        return new TbRabbitMqConsumerTemplate<>(notificationAdmin, rabbitMqSettings,
                partitionService.getNotificationsTopic(ServiceType.TB_RULE_ENGINE, serviceInfoProvider.getServiceId()).getFullTopicName(),
                msg -> new TbProtoQueueMsg<>(msg.getKey(), TransportProtos.ToRuleEngineNotificationMsg.parseFrom(msg.getData()), msg.getHeaders()));
    }

    @Override
    public TbQueueConsumer<TbProtoQueueMsg<TransportProtos.ToCoreMsg>> createToCoreMsgConsumer() {
        return new TbRabbitMqConsumerTemplate<>(coreAdmin, rabbitMqSettings, coreSettings.getTopic(),
                msg -> new TbProtoQueueMsg<>(msg.getKey(), TransportProtos.ToCoreMsg.parseFrom(msg.getData()), msg.getHeaders()));
    }

    @Override
    public TbQueueConsumer<TbProtoQueueMsg<TransportProtos.ToCoreNotificationMsg>> createToCoreNotificationsMsgConsumer() {
        return new TbRabbitMqConsumerTemplate<>(notificationAdmin, rabbitMqSettings,
                partitionService.getNotificationsTopic(ServiceType.TB_CORE, serviceInfoProvider.getServiceId()).getFullTopicName(),
                msg -> new TbProtoQueueMsg<>(msg.getKey(), TransportProtos.ToCoreNotificationMsg.parseFrom(msg.getData()), msg.getHeaders()));
    }

    @Override
    public TbQueueConsumer<TbProtoQueueMsg<TransportProtos.TransportApiRequestMsg>> createTransportApiRequestConsumer() {
        return new TbRabbitMqConsumerTemplate<>(transportApiAdmin, rabbitMqSettings, transportApiSettings.getRequestsTopic(),
                msg -> new TbProtoQueueMsg<>(msg.getKey(), TransportProtos.TransportApiRequestMsg.parseFrom(msg.getData()), msg.getHeaders()));
    }

    @Override
    public TbQueueProducer<TbProtoQueueMsg<TransportProtos.TransportApiResponseMsg>> createTransportApiResponseProducer() {
        return new TbRabbitMqProducerTemplate<>(transportApiAdmin, rabbitMqSettings, transportApiSettings.getResponsesTopic());
    }

    @Override
    @Bean
    public TbQueueRequestTemplate<TbProtoJsQueueMsg<RemoteJsRequest>, TbProtoQueueMsg<RemoteJsResponse>> createRemoteJsRequestTemplate() {
        TbQueueProducer<TbProtoJsQueueMsg<RemoteJsRequest>> producer = new TbRabbitMqProducerTemplate<>(admin, rabbitMqSettings, jsInvokeSettings.getRequestTopic());
        TbQueueConsumer<TbProtoQueueMsg<RemoteJsResponse>> consumer = new TbRabbitMqConsumerTemplate<>(admin, rabbitMqSettings,
                jsInvokeSettings.getResponseTopic() + "." + serviceInfoProvider.getServiceId(),
                msg -> {
                    RemoteJsResponse.Builder builder = RemoteJsResponse.newBuilder();
                    JsonFormat.parser().ignoringUnknownFields().merge(new String(msg.getData(), StandardCharsets.UTF_8), builder);
                    return new TbProtoQueueMsg<>(msg.getKey(), builder.build(), msg.getHeaders());
                });

        DefaultTbQueueRequestTemplate.DefaultTbQueueRequestTemplateBuilder
                <TbProtoJsQueueMsg<RemoteJsRequest>, TbProtoQueueMsg<RemoteJsResponse>> builder = DefaultTbQueueRequestTemplate.builder();
        builder.queueAdmin(admin);
        builder.requestTemplate(producer);
        builder.responseTemplate(consumer);
        builder.maxPendingRequests(jsInvokeSettings.getMaxPendingRequests());
        builder.maxRequestTimeout(jsInvokeSettings.getMaxRequestsTimeout());
        builder.pollInterval(jsInvokeSettings.getResponsePollInterval());
        return builder.build();
    }

    @PreDestroy
    private void destroy() {
        if (coreAdmin != null) {
            coreAdmin.destroy();
        }
        if (ruleEngineAdmin != null) {
            ruleEngineAdmin.destroy();
        }
        if (jsExecutorAdmin != null) {
            jsExecutorAdmin.destroy();
        }
        if (transportApiAdmin != null) {
            transportApiAdmin.destroy();
        }
        if (notificationAdmin != null) {
            notificationAdmin.destroy();
        }
    }
}<|MERGE_RESOLUTION|>--- conflicted
+++ resolved
@@ -32,12 +32,7 @@
 import org.thingsboard.server.queue.common.TbProtoQueueMsg;
 import org.thingsboard.server.queue.discovery.PartitionService;
 import org.thingsboard.server.queue.discovery.TbServiceInfoProvider;
-<<<<<<< HEAD
-import org.thingsboard.server.queue.pubsub.TbPubSubConsumerTemplate;
-import org.thingsboard.server.queue.pubsub.TbPubSubProducerTemplate;
-=======
 import org.thingsboard.server.queue.rabbitmq.TbRabbitMqAdmin;
->>>>>>> cb6e9127
 import org.thingsboard.server.queue.rabbitmq.TbRabbitMqConsumerTemplate;
 import org.thingsboard.server.queue.rabbitmq.TbRabbitMqProducerTemplate;
 import org.thingsboard.server.queue.rabbitmq.TbRabbitMqQueueArguments;
@@ -49,11 +44,8 @@
 import org.thingsboard.server.queue.settings.TbQueueTransportNotificationSettings;
 import org.thingsboard.server.queue.settings.TbRuleEngineQueueConfiguration;
 
-<<<<<<< HEAD
+import javax.annotation.PreDestroy;
 import java.nio.charset.StandardCharsets;
-=======
-import javax.annotation.PreDestroy;
->>>>>>> cb6e9127
 
 @Component
 @ConditionalOnExpression("'${queue.type:null}'=='rabbitmq' && '${service.type:null}'=='monolith'")
@@ -66,18 +58,13 @@
     private final TbQueueTransportApiSettings transportApiSettings;
     private final TbQueueTransportNotificationSettings transportNotificationSettings;
     private final TbRabbitMqSettings rabbitMqSettings;
-<<<<<<< HEAD
-    private final TbQueueRemoteJsInvokeSettings jsInvokeSettings;
-
-    private final TbQueueAdmin admin;
-=======
 
     private final TbQueueAdmin coreAdmin;
     private final TbQueueAdmin ruleEngineAdmin;
     private final TbQueueAdmin jsExecutorAdmin;
     private final TbQueueAdmin transportApiAdmin;
     private final TbQueueAdmin notificationAdmin;
->>>>>>> cb6e9127
+    private final TbQueueRemoteJsInvokeSettings jsInvokeSettings;
 
     public RabbitMqMonolithQueueFactory(PartitionService partitionService, TbQueueCoreSettings coreSettings,
                                         TbQueueRuleEngineSettings ruleEngineSettings,
@@ -85,12 +72,8 @@
                                         TbQueueTransportApiSettings transportApiSettings,
                                         TbQueueTransportNotificationSettings transportNotificationSettings,
                                         TbRabbitMqSettings rabbitMqSettings,
-<<<<<<< HEAD
-                                        TbQueueRemoteJsInvokeSettings jsInvokeSettings,
-                                        TbQueueAdmin admin) {
-=======
-                                        TbRabbitMqQueueArguments queueArguments) {
->>>>>>> cb6e9127
+                                        TbRabbitMqQueueArguments queueArguments,
+                                        TbQueueRemoteJsInvokeSettings jsInvokeSettings) {
         this.partitionService = partitionService;
         this.coreSettings = coreSettings;
         this.serviceInfoProvider = serviceInfoProvider;
@@ -98,17 +81,13 @@
         this.transportApiSettings = transportApiSettings;
         this.transportNotificationSettings = transportNotificationSettings;
         this.rabbitMqSettings = rabbitMqSettings;
-<<<<<<< HEAD
-        this.jsInvokeSettings = jsInvokeSettings;
-        this.admin = admin;
-=======
 
         this.coreAdmin = new TbRabbitMqAdmin(rabbitMqSettings, queueArguments.getCoreArgs());
         this.ruleEngineAdmin = new TbRabbitMqAdmin(rabbitMqSettings, queueArguments.getRuleEngineArgs());
         this.jsExecutorAdmin = new TbRabbitMqAdmin(rabbitMqSettings, queueArguments.getJsExecutorArgs());
         this.transportApiAdmin = new TbRabbitMqAdmin(rabbitMqSettings, queueArguments.getTransportApiArgs());
         this.notificationAdmin = new TbRabbitMqAdmin(rabbitMqSettings, queueArguments.getNotificationsArgs());
->>>>>>> cb6e9127
+        this.jsInvokeSettings = jsInvokeSettings;
     }
 
     @Override
@@ -176,8 +155,8 @@
     @Override
     @Bean
     public TbQueueRequestTemplate<TbProtoJsQueueMsg<RemoteJsRequest>, TbProtoQueueMsg<RemoteJsResponse>> createRemoteJsRequestTemplate() {
-        TbQueueProducer<TbProtoJsQueueMsg<RemoteJsRequest>> producer = new TbRabbitMqProducerTemplate<>(admin, rabbitMqSettings, jsInvokeSettings.getRequestTopic());
-        TbQueueConsumer<TbProtoQueueMsg<RemoteJsResponse>> consumer = new TbRabbitMqConsumerTemplate<>(admin, rabbitMqSettings,
+        TbQueueProducer<TbProtoJsQueueMsg<RemoteJsRequest>> producer = new TbRabbitMqProducerTemplate<>(jsExecutorAdmin, rabbitMqSettings, jsInvokeSettings.getRequestTopic());
+        TbQueueConsumer<TbProtoQueueMsg<RemoteJsResponse>> consumer = new TbRabbitMqConsumerTemplate<>(jsExecutorAdmin, rabbitMqSettings,
                 jsInvokeSettings.getResponseTopic() + "." + serviceInfoProvider.getServiceId(),
                 msg -> {
                     RemoteJsResponse.Builder builder = RemoteJsResponse.newBuilder();
@@ -187,7 +166,7 @@
 
         DefaultTbQueueRequestTemplate.DefaultTbQueueRequestTemplateBuilder
                 <TbProtoJsQueueMsg<RemoteJsRequest>, TbProtoQueueMsg<RemoteJsResponse>> builder = DefaultTbQueueRequestTemplate.builder();
-        builder.queueAdmin(admin);
+        builder.queueAdmin(jsExecutorAdmin);
         builder.requestTemplate(producer);
         builder.responseTemplate(consumer);
         builder.maxPendingRequests(jsInvokeSettings.getMaxPendingRequests());
