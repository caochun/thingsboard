/**
 * Copyright © 2016-2025 The Thingsboard Authors
 *
 * Licensed under the Apache License, Version 2.0 (the "License");
 * you may not use this file except in compliance with the License.
 * You may obtain a copy of the License at
 *
 *     http://www.apache.org/licenses/LICENSE-2.0
 *
 * Unless required by applicable law or agreed to in writing, software
 * distributed under the License is distributed on an "AS IS" BASIS,
 * WITHOUT WARRANTIES OR CONDITIONS OF ANY KIND, either express or implied.
 * See the License for the specific language governing permissions and
 * limitations under the License.
 */
package org.thingsboard.server.queue.provider;

import com.google.protobuf.util.JsonFormat;
import jakarta.annotation.PreDestroy;
import org.springframework.boot.autoconfigure.condition.ConditionalOnExpression;
import org.springframework.context.annotation.Bean;
import org.springframework.stereotype.Component;
import org.thingsboard.server.common.data.id.EdgeId;
import org.thingsboard.server.common.data.id.TenantId;
import org.thingsboard.server.common.data.queue.Queue;
import org.thingsboard.server.common.msg.queue.ServiceType;
import org.thingsboard.server.gen.js.JsInvokeProtos;
<<<<<<< HEAD
import org.thingsboard.server.gen.transport.TransportProtos.FromEdqsMsg;
=======
import org.thingsboard.server.gen.transport.TransportProtos.CalculatedFieldStateProto;
import org.thingsboard.server.gen.transport.TransportProtos.ToCalculatedFieldMsg;
import org.thingsboard.server.gen.transport.TransportProtos.ToCalculatedFieldNotificationMsg;
>>>>>>> 441940c4
import org.thingsboard.server.gen.transport.TransportProtos.ToCoreMsg;
import org.thingsboard.server.gen.transport.TransportProtos.ToCoreNotificationMsg;
import org.thingsboard.server.gen.transport.TransportProtos.ToEdgeEventNotificationMsg;
import org.thingsboard.server.gen.transport.TransportProtos.ToEdgeMsg;
import org.thingsboard.server.gen.transport.TransportProtos.ToEdgeNotificationMsg;
import org.thingsboard.server.gen.transport.TransportProtos.ToEdqsMsg;
import org.thingsboard.server.gen.transport.TransportProtos.ToHousekeeperServiceMsg;
import org.thingsboard.server.gen.transport.TransportProtos.ToOtaPackageStateServiceMsg;
import org.thingsboard.server.gen.transport.TransportProtos.ToRuleEngineMsg;
import org.thingsboard.server.gen.transport.TransportProtos.ToRuleEngineNotificationMsg;
import org.thingsboard.server.gen.transport.TransportProtos.ToTransportMsg;
import org.thingsboard.server.gen.transport.TransportProtos.ToUsageStatsServiceMsg;
import org.thingsboard.server.gen.transport.TransportProtos.ToVersionControlServiceMsg;
import org.thingsboard.server.gen.transport.TransportProtos.TransportApiRequestMsg;
import org.thingsboard.server.gen.transport.TransportProtos.TransportApiResponseMsg;
import org.thingsboard.server.queue.TbQueueAdmin;
import org.thingsboard.server.queue.TbQueueConsumer;
import org.thingsboard.server.queue.TbQueueProducer;
import org.thingsboard.server.queue.TbQueueRequestTemplate;
import org.thingsboard.server.queue.common.DefaultTbQueueRequestTemplate;
import org.thingsboard.server.queue.common.TbProtoJsQueueMsg;
import org.thingsboard.server.queue.common.TbProtoQueueMsg;
import org.thingsboard.server.queue.discovery.TbServiceInfoProvider;
import org.thingsboard.server.queue.discovery.TopicService;
import org.thingsboard.server.queue.edqs.EdqsConfig;
import org.thingsboard.server.queue.edqs.EdqsQueue;
import org.thingsboard.server.queue.kafka.TbKafkaAdmin;
import org.thingsboard.server.queue.kafka.TbKafkaConsumerStatsService;
import org.thingsboard.server.queue.kafka.TbKafkaConsumerTemplate;
import org.thingsboard.server.queue.kafka.TbKafkaProducerTemplate;
import org.thingsboard.server.queue.kafka.TbKafkaSettings;
import org.thingsboard.server.queue.kafka.TbKafkaTopicConfigs;
import org.thingsboard.server.queue.settings.TbQueueCalculatedFieldSettings;
import org.thingsboard.server.queue.settings.TbQueueCoreSettings;
import org.thingsboard.server.queue.settings.TbQueueEdgeSettings;
import org.thingsboard.server.queue.settings.TbQueueRemoteJsInvokeSettings;
import org.thingsboard.server.queue.settings.TbQueueRuleEngineSettings;
import org.thingsboard.server.queue.settings.TbQueueTransportApiSettings;
import org.thingsboard.server.queue.settings.TbQueueTransportNotificationSettings;
import org.thingsboard.server.queue.settings.TbQueueVersionControlSettings;

import java.nio.charset.StandardCharsets;
import java.util.concurrent.atomic.AtomicLong;

@Component
@ConditionalOnExpression("'${queue.type:null}'=='kafka' && '${service.type:null}'=='monolith'")
public class KafkaMonolithQueueFactory implements TbCoreQueueFactory, TbRuleEngineQueueFactory, TbVersionControlQueueFactory {

    private final TopicService topicService;
    private final TbKafkaSettings kafkaSettings;
    private final TbServiceInfoProvider serviceInfoProvider;
    private final TbQueueCoreSettings coreSettings;
    private final TbQueueRuleEngineSettings ruleEngineSettings;
    private final TbQueueTransportApiSettings transportApiSettings;
    private final TbQueueTransportNotificationSettings transportNotificationSettings;
    private final TbQueueRemoteJsInvokeSettings jsInvokeSettings;
    private final TbQueueVersionControlSettings vcSettings;
    private final TbQueueEdgeSettings edgeSettings;
    private final TbQueueCalculatedFieldSettings calculatedFieldSettings;
    private final TbKafkaConsumerStatsService consumerStatsService;
    private final EdqsConfig edqsConfig;

    private final TbQueueAdmin coreAdmin;
    private final TbKafkaAdmin ruleEngineAdmin;
    private final TbQueueAdmin jsExecutorRequestAdmin;
    private final TbQueueAdmin jsExecutorResponseAdmin;
    private final TbQueueAdmin transportApiRequestAdmin;
    private final TbQueueAdmin transportApiResponseAdmin;
    private final TbQueueAdmin notificationAdmin;
    private final TbQueueAdmin fwUpdatesAdmin;
    private final TbQueueAdmin vcAdmin;
    private final TbQueueAdmin housekeeperAdmin;
    private final TbQueueAdmin housekeeperReprocessingAdmin;
    private final TbQueueAdmin edgeAdmin;
    private final TbQueueAdmin edgeEventAdmin;
<<<<<<< HEAD
    private final TbQueueAdmin edqsEventsAdmin;
    private final TbKafkaAdmin edqsRequestsAdmin;
=======
    private final TbQueueAdmin cfAdmin;
    private final TbQueueAdmin cfStateAdmin;
>>>>>>> 441940c4

    private final AtomicLong consumerCount = new AtomicLong();
    private final AtomicLong edgeConsumerCount = new AtomicLong();

    public KafkaMonolithQueueFactory(TopicService topicService, TbKafkaSettings kafkaSettings,
                                     TbServiceInfoProvider serviceInfoProvider,
                                     TbQueueCoreSettings coreSettings,
                                     TbQueueRuleEngineSettings ruleEngineSettings,
                                     TbQueueTransportApiSettings transportApiSettings,
                                     TbQueueTransportNotificationSettings transportNotificationSettings,
                                     TbQueueRemoteJsInvokeSettings jsInvokeSettings,
                                     TbQueueVersionControlSettings vcSettings,
                                     TbQueueEdgeSettings edgeSettings,
                                     TbQueueCalculatedFieldSettings calculatedFieldSettings,
                                     TbKafkaConsumerStatsService consumerStatsService,
                                     TbKafkaTopicConfigs kafkaTopicConfigs,
                                     EdqsConfig edqsConfig) {
        this.topicService = topicService;
        this.kafkaSettings = kafkaSettings;
        this.serviceInfoProvider = serviceInfoProvider;
        this.coreSettings = coreSettings;
        this.ruleEngineSettings = ruleEngineSettings;
        this.transportApiSettings = transportApiSettings;
        this.transportNotificationSettings = transportNotificationSettings;
        this.jsInvokeSettings = jsInvokeSettings;
        this.vcSettings = vcSettings;
        this.consumerStatsService = consumerStatsService;
        this.edgeSettings = edgeSettings;
<<<<<<< HEAD
        this.edqsConfig = edqsConfig;
=======
        this.calculatedFieldSettings = calculatedFieldSettings;
>>>>>>> 441940c4

        this.coreAdmin = new TbKafkaAdmin(kafkaSettings, kafkaTopicConfigs.getCoreConfigs());
        this.ruleEngineAdmin = new TbKafkaAdmin(kafkaSettings, kafkaTopicConfigs.getRuleEngineConfigs());
        this.jsExecutorRequestAdmin = new TbKafkaAdmin(kafkaSettings, kafkaTopicConfigs.getJsExecutorRequestConfigs());
        this.jsExecutorResponseAdmin = new TbKafkaAdmin(kafkaSettings, kafkaTopicConfigs.getJsExecutorResponseConfigs());
        this.transportApiRequestAdmin = new TbKafkaAdmin(kafkaSettings, kafkaTopicConfigs.getTransportApiRequestConfigs());
        this.transportApiResponseAdmin = new TbKafkaAdmin(kafkaSettings, kafkaTopicConfigs.getTransportApiResponseConfigs());
        this.notificationAdmin = new TbKafkaAdmin(kafkaSettings, kafkaTopicConfigs.getNotificationsConfigs());
        this.fwUpdatesAdmin = new TbKafkaAdmin(kafkaSettings, kafkaTopicConfigs.getFwUpdatesConfigs());
        this.vcAdmin = new TbKafkaAdmin(kafkaSettings, kafkaTopicConfigs.getVcConfigs());
        this.housekeeperAdmin = new TbKafkaAdmin(kafkaSettings, kafkaTopicConfigs.getHousekeeperConfigs());
        this.housekeeperReprocessingAdmin = new TbKafkaAdmin(kafkaSettings, kafkaTopicConfigs.getHousekeeperReprocessingConfigs());
        this.edgeAdmin = new TbKafkaAdmin(kafkaSettings, kafkaTopicConfigs.getEdgeConfigs());
        this.edgeEventAdmin = new TbKafkaAdmin(kafkaSettings, kafkaTopicConfigs.getEdgeEventConfigs());
<<<<<<< HEAD
        this.edqsEventsAdmin = new TbKafkaAdmin(kafkaSettings, kafkaTopicConfigs.getEdqsEventsConfigs());
        this.edqsRequestsAdmin = new TbKafkaAdmin(kafkaSettings, kafkaTopicConfigs.getEdqsRequestsConfigs());
=======
        this.cfAdmin = new TbKafkaAdmin(kafkaSettings, kafkaTopicConfigs.getCalculatedFieldConfigs());
        this.cfStateAdmin = new TbKafkaAdmin(kafkaSettings, kafkaTopicConfigs.getCalculatedFieldStateConfigs());
>>>>>>> 441940c4
    }

    @Override
    public TbQueueProducer<TbProtoQueueMsg<ToTransportMsg>> createTransportNotificationsMsgProducer() {
        TbKafkaProducerTemplate.TbKafkaProducerTemplateBuilder<TbProtoQueueMsg<ToTransportMsg>> requestBuilder = TbKafkaProducerTemplate.builder();
        requestBuilder.settings(kafkaSettings);
        requestBuilder.clientId("monolith-transport-notifications-" + serviceInfoProvider.getServiceId());
        requestBuilder.defaultTopic(topicService.buildTopicName(transportNotificationSettings.getNotificationsTopic()));
        requestBuilder.admin(notificationAdmin);
        return requestBuilder.build();
    }

    @Override
    public TbQueueProducer<TbProtoQueueMsg<ToRuleEngineMsg>> createRuleEngineMsgProducer() {
        TbKafkaProducerTemplate.TbKafkaProducerTemplateBuilder<TbProtoQueueMsg<ToRuleEngineMsg>> requestBuilder = TbKafkaProducerTemplate.builder();
        requestBuilder.settings(kafkaSettings);
        requestBuilder.clientId("monolith-rule-engine-" + serviceInfoProvider.getServiceId());
        requestBuilder.defaultTopic(topicService.buildTopicName(ruleEngineSettings.getTopic()));
        requestBuilder.admin(ruleEngineAdmin);
        return requestBuilder.build();
    }

    @Override
    public TbQueueProducer<TbProtoQueueMsg<ToRuleEngineNotificationMsg>> createRuleEngineNotificationsMsgProducer() {
        TbKafkaProducerTemplate.TbKafkaProducerTemplateBuilder<TbProtoQueueMsg<ToRuleEngineNotificationMsg>> requestBuilder = TbKafkaProducerTemplate.builder();
        requestBuilder.settings(kafkaSettings);
        requestBuilder.clientId("monolith-rule-engine-notifications-" + serviceInfoProvider.getServiceId());
        requestBuilder.defaultTopic(topicService.buildTopicName(ruleEngineSettings.getTopic()));
        requestBuilder.admin(notificationAdmin);
        return requestBuilder.build();
    }

    @Override
    public TbQueueProducer<TbProtoQueueMsg<ToCoreMsg>> createTbCoreMsgProducer() {
        TbKafkaProducerTemplate.TbKafkaProducerTemplateBuilder<TbProtoQueueMsg<ToCoreMsg>> requestBuilder = TbKafkaProducerTemplate.builder();
        requestBuilder.settings(kafkaSettings);
        requestBuilder.clientId("monolith-core-" + serviceInfoProvider.getServiceId());
        requestBuilder.defaultTopic(topicService.buildTopicName(coreSettings.getTopic()));
        requestBuilder.admin(coreAdmin);
        return requestBuilder.build();
    }

    @Override
    public TbQueueProducer<TbProtoQueueMsg<ToCoreNotificationMsg>> createTbCoreNotificationsMsgProducer() {
        TbKafkaProducerTemplate.TbKafkaProducerTemplateBuilder<TbProtoQueueMsg<ToCoreNotificationMsg>> requestBuilder = TbKafkaProducerTemplate.builder();
        requestBuilder.settings(kafkaSettings);
        requestBuilder.clientId("monolith-core-notifications-" + serviceInfoProvider.getServiceId());
        requestBuilder.defaultTopic(topicService.getNotificationsTopic(ServiceType.TB_CORE, serviceInfoProvider.getServiceId()).getFullTopicName());
        requestBuilder.admin(notificationAdmin);
        return requestBuilder.build();
    }

    @Override
    public TbQueueConsumer<TbProtoQueueMsg<ToVersionControlServiceMsg>> createToVersionControlMsgConsumer() {
        TbKafkaConsumerTemplate.TbKafkaConsumerTemplateBuilder<TbProtoQueueMsg<ToVersionControlServiceMsg>> consumerBuilder = TbKafkaConsumerTemplate.builder();
        consumerBuilder.settings(kafkaSettings);
        consumerBuilder.topic(topicService.buildTopicName(vcSettings.getTopic()));
        consumerBuilder.clientId("monolith-vc-consumer-" + serviceInfoProvider.getServiceId());
        consumerBuilder.groupId(topicService.buildTopicName("monolith-vc-node"));
        consumerBuilder.decoder(msg -> new TbProtoQueueMsg<>(msg.getKey(), ToVersionControlServiceMsg.parseFrom(msg.getData()), msg.getHeaders()));
        consumerBuilder.admin(vcAdmin);
        consumerBuilder.statsService(consumerStatsService);
        return consumerBuilder.build();
    }

    @Override
    public TbQueueConsumer<TbProtoQueueMsg<ToRuleEngineMsg>> createToRuleEngineMsgConsumer(Queue configuration) {
        throw new UnsupportedOperationException("Rule engine consumer should use a partitionId");
    }

    @Override
    public TbQueueConsumer<TbProtoQueueMsg<ToRuleEngineMsg>> createToRuleEngineMsgConsumer(Queue configuration, Integer partitionId) {
        String queueName = configuration.getName();
        String groupId = topicService.buildConsumerGroupId("re-", configuration.getTenantId(), queueName, partitionId);

        ruleEngineAdmin.syncOffsets(topicService.buildConsumerGroupId("re-", configuration.getTenantId(), queueName, null), // the fat groupId
                groupId, partitionId);

        TbKafkaConsumerTemplate.TbKafkaConsumerTemplateBuilder<TbProtoQueueMsg<ToRuleEngineMsg>> consumerBuilder = TbKafkaConsumerTemplate.builder();
        consumerBuilder.settings(kafkaSettings);
        consumerBuilder.topic(topicService.buildTopicName(configuration.getTopic()));
        consumerBuilder.clientId("re-" + queueName + "-consumer-" + serviceInfoProvider.getServiceId() + "-" + consumerCount.incrementAndGet());
        consumerBuilder.groupId(groupId);
        consumerBuilder.decoder(msg -> new TbProtoQueueMsg<>(msg.getKey(), ToRuleEngineMsg.parseFrom(msg.getData()), msg.getHeaders()));
        consumerBuilder.admin(ruleEngineAdmin);
        consumerBuilder.statsService(consumerStatsService);
        return consumerBuilder.build();
    }


    @Override
    public TbQueueConsumer<TbProtoQueueMsg<ToRuleEngineNotificationMsg>> createToRuleEngineNotificationsMsgConsumer() {
        TbKafkaConsumerTemplate.TbKafkaConsumerTemplateBuilder<TbProtoQueueMsg<ToRuleEngineNotificationMsg>> consumerBuilder = TbKafkaConsumerTemplate.builder();
        consumerBuilder.settings(kafkaSettings);
        consumerBuilder.topic(topicService.getNotificationsTopic(ServiceType.TB_RULE_ENGINE, serviceInfoProvider.getServiceId()).getFullTopicName());
        consumerBuilder.clientId("monolith-rule-engine-notifications-consumer-" + serviceInfoProvider.getServiceId());
        consumerBuilder.groupId(topicService.buildTopicName("monolith-rule-engine-notifications-consumer-" + serviceInfoProvider.getServiceId()));
        consumerBuilder.decoder(msg -> new TbProtoQueueMsg<>(msg.getKey(), ToRuleEngineNotificationMsg.parseFrom(msg.getData()), msg.getHeaders()));
        consumerBuilder.admin(notificationAdmin);
        consumerBuilder.statsService(consumerStatsService);
        return consumerBuilder.build();
    }

    @Override
    public TbQueueConsumer<TbProtoQueueMsg<ToCoreMsg>> createToCoreMsgConsumer() {
        TbKafkaConsumerTemplate.TbKafkaConsumerTemplateBuilder<TbProtoQueueMsg<ToCoreMsg>> consumerBuilder = TbKafkaConsumerTemplate.builder();
        consumerBuilder.settings(kafkaSettings);
        consumerBuilder.topic(topicService.buildTopicName(coreSettings.getTopic()));
        consumerBuilder.clientId("monolith-core-consumer-" + serviceInfoProvider.getServiceId() + "-" + consumerCount.incrementAndGet());
        consumerBuilder.groupId(topicService.buildTopicName("monolith-core-consumer"));
        consumerBuilder.decoder(msg -> new TbProtoQueueMsg<>(msg.getKey(), ToCoreMsg.parseFrom(msg.getData()), msg.getHeaders()));
        consumerBuilder.admin(coreAdmin);
        consumerBuilder.statsService(consumerStatsService);
        return consumerBuilder.build();
    }

    @Override
    public TbQueueConsumer<TbProtoQueueMsg<ToCoreNotificationMsg>> createToCoreNotificationsMsgConsumer() {
        TbKafkaConsumerTemplate.TbKafkaConsumerTemplateBuilder<TbProtoQueueMsg<ToCoreNotificationMsg>> consumerBuilder = TbKafkaConsumerTemplate.builder();
        consumerBuilder.settings(kafkaSettings);
        consumerBuilder.topic(topicService.getNotificationsTopic(ServiceType.TB_CORE, serviceInfoProvider.getServiceId()).getFullTopicName());
        consumerBuilder.clientId("monolith-core-notifications-consumer-" + serviceInfoProvider.getServiceId());
        consumerBuilder.groupId(topicService.buildTopicName("monolith-core-notifications-consumer-" + serviceInfoProvider.getServiceId()));
        consumerBuilder.decoder(msg -> new TbProtoQueueMsg<>(msg.getKey(), ToCoreNotificationMsg.parseFrom(msg.getData()), msg.getHeaders()));
        consumerBuilder.admin(notificationAdmin);
        consumerBuilder.statsService(consumerStatsService);
        return consumerBuilder.build();
    }

    @Override
    public TbQueueConsumer<TbProtoQueueMsg<TransportApiRequestMsg>> createTransportApiRequestConsumer() {
        TbKafkaConsumerTemplate.TbKafkaConsumerTemplateBuilder<TbProtoQueueMsg<TransportApiRequestMsg>> consumerBuilder = TbKafkaConsumerTemplate.builder();
        consumerBuilder.settings(kafkaSettings);
        consumerBuilder.topic(topicService.buildTopicName(transportApiSettings.getRequestsTopic()));
        consumerBuilder.clientId("monolith-transport-api-consumer-" + serviceInfoProvider.getServiceId());
        consumerBuilder.groupId(topicService.buildTopicName("monolith-transport-api-consumer"));
        consumerBuilder.decoder(msg -> new TbProtoQueueMsg<>(msg.getKey(), TransportApiRequestMsg.parseFrom(msg.getData()), msg.getHeaders()));
        consumerBuilder.admin(transportApiRequestAdmin);
        consumerBuilder.statsService(consumerStatsService);
        return consumerBuilder.build();
    }

    @Override
    public TbQueueProducer<TbProtoQueueMsg<TransportApiResponseMsg>> createTransportApiResponseProducer() {
        TbKafkaProducerTemplate.TbKafkaProducerTemplateBuilder<TbProtoQueueMsg<TransportApiResponseMsg>> requestBuilder = TbKafkaProducerTemplate.builder();
        requestBuilder.settings(kafkaSettings);
        requestBuilder.clientId("monolith-transport-api-producer-" + serviceInfoProvider.getServiceId());
        requestBuilder.defaultTopic(topicService.buildTopicName(transportApiSettings.getResponsesTopic()));
        requestBuilder.admin(transportApiResponseAdmin);
        return requestBuilder.build();
    }

    @Override
    @Bean
    public TbQueueRequestTemplate<TbProtoJsQueueMsg<JsInvokeProtos.RemoteJsRequest>, TbProtoQueueMsg<JsInvokeProtos.RemoteJsResponse>> createRemoteJsRequestTemplate() {
        TbKafkaProducerTemplate.TbKafkaProducerTemplateBuilder<TbProtoJsQueueMsg<JsInvokeProtos.RemoteJsRequest>> requestBuilder = TbKafkaProducerTemplate.builder();
        requestBuilder.settings(kafkaSettings);
        requestBuilder.clientId("producer-js-invoke-" + serviceInfoProvider.getServiceId());
        requestBuilder.defaultTopic(jsInvokeSettings.getRequestTopic());
        requestBuilder.admin(jsExecutorRequestAdmin);

        TbKafkaConsumerTemplate.TbKafkaConsumerTemplateBuilder<TbProtoQueueMsg<JsInvokeProtos.RemoteJsResponse>> responseBuilder = TbKafkaConsumerTemplate.builder();
        responseBuilder.settings(kafkaSettings);
        responseBuilder.topic(jsInvokeSettings.getResponseTopic() + "." + serviceInfoProvider.getServiceId());
        responseBuilder.clientId("js-" + serviceInfoProvider.getServiceId());
        responseBuilder.groupId(topicService.buildTopicName("rule-engine-node-") + serviceInfoProvider.getServiceId());
        responseBuilder.decoder(msg -> {
                    JsInvokeProtos.RemoteJsResponse.Builder builder = JsInvokeProtos.RemoteJsResponse.newBuilder();
                    JsonFormat.parser().ignoringUnknownFields().merge(new String(msg.getData(), StandardCharsets.UTF_8), builder);
                    return new TbProtoQueueMsg<>(msg.getKey(), builder.build(), msg.getHeaders());
                }
        );
        responseBuilder.statsService(consumerStatsService);
        responseBuilder.admin(jsExecutorResponseAdmin);

        DefaultTbQueueRequestTemplate.DefaultTbQueueRequestTemplateBuilder
                <TbProtoJsQueueMsg<JsInvokeProtos.RemoteJsRequest>, TbProtoQueueMsg<JsInvokeProtos.RemoteJsResponse>> builder = DefaultTbQueueRequestTemplate.builder();
        builder.queueAdmin(jsExecutorResponseAdmin);
        builder.requestTemplate(requestBuilder.build());
        builder.responseTemplate(responseBuilder.build());
        builder.maxPendingRequests(jsInvokeSettings.getMaxPendingRequests());
        builder.maxRequestTimeout(jsInvokeSettings.getMaxRequestsTimeout());
        builder.pollInterval(jsInvokeSettings.getResponsePollInterval());
        return builder.build();
    }

    @Override
    public TbQueueConsumer<TbProtoQueueMsg<ToUsageStatsServiceMsg>> createToUsageStatsServiceMsgConsumer() {
        TbKafkaConsumerTemplate.TbKafkaConsumerTemplateBuilder<TbProtoQueueMsg<ToUsageStatsServiceMsg>> consumerBuilder = TbKafkaConsumerTemplate.builder();
        consumerBuilder.settings(kafkaSettings);
        consumerBuilder.topic(topicService.buildTopicName(coreSettings.getUsageStatsTopic()));
        consumerBuilder.clientId("monolith-us-consumer-" + serviceInfoProvider.getServiceId());
        consumerBuilder.groupId(topicService.buildTopicName("monolith-us-consumer"));
        consumerBuilder.decoder(msg -> new TbProtoQueueMsg<>(msg.getKey(), ToUsageStatsServiceMsg.parseFrom(msg.getData()), msg.getHeaders()));
        consumerBuilder.admin(coreAdmin);
        consumerBuilder.statsService(consumerStatsService);
        return consumerBuilder.build();
    }

    @Override
    public TbQueueConsumer<TbProtoQueueMsg<ToOtaPackageStateServiceMsg>> createToOtaPackageStateServiceMsgConsumer() {
        TbKafkaConsumerTemplate.TbKafkaConsumerTemplateBuilder<TbProtoQueueMsg<ToOtaPackageStateServiceMsg>> consumerBuilder = TbKafkaConsumerTemplate.builder();
        consumerBuilder.settings(kafkaSettings);
        consumerBuilder.topic(topicService.buildTopicName(coreSettings.getOtaPackageTopic()));
        consumerBuilder.clientId("monolith-ota-consumer-" + serviceInfoProvider.getServiceId());
        consumerBuilder.groupId(topicService.buildTopicName("monolith-ota-consumer"));
        consumerBuilder.decoder(msg -> new TbProtoQueueMsg<>(msg.getKey(), ToOtaPackageStateServiceMsg.parseFrom(msg.getData()), msg.getHeaders()));
        consumerBuilder.admin(fwUpdatesAdmin);
        consumerBuilder.statsService(consumerStatsService);
        return consumerBuilder.build();
    }

    @Override
    public TbQueueProducer<TbProtoQueueMsg<ToOtaPackageStateServiceMsg>> createToOtaPackageStateServiceMsgProducer() {
        TbKafkaProducerTemplate.TbKafkaProducerTemplateBuilder<TbProtoQueueMsg<ToOtaPackageStateServiceMsg>> requestBuilder = TbKafkaProducerTemplate.builder();
        requestBuilder.settings(kafkaSettings);
        requestBuilder.clientId("monolith-ota-producer-" + serviceInfoProvider.getServiceId());
        requestBuilder.defaultTopic(topicService.buildTopicName(coreSettings.getOtaPackageTopic()));
        requestBuilder.admin(fwUpdatesAdmin);
        return requestBuilder.build();
    }

    @Override
    public TbQueueProducer<TbProtoQueueMsg<ToUsageStatsServiceMsg>> createToUsageStatsServiceMsgProducer() {
        TbKafkaProducerTemplate.TbKafkaProducerTemplateBuilder<TbProtoQueueMsg<ToUsageStatsServiceMsg>> requestBuilder = TbKafkaProducerTemplate.builder();
        requestBuilder.settings(kafkaSettings);
        requestBuilder.clientId("monolith-us-producer-" + serviceInfoProvider.getServiceId());
        requestBuilder.defaultTopic(topicService.buildTopicName(coreSettings.getUsageStatsTopic()));
        requestBuilder.admin(coreAdmin);
        return requestBuilder.build();
    }

    @Override
    public TbQueueProducer<TbProtoQueueMsg<ToVersionControlServiceMsg>> createVersionControlMsgProducer() {
        TbKafkaProducerTemplate.TbKafkaProducerTemplateBuilder<TbProtoQueueMsg<ToVersionControlServiceMsg>> requestBuilder = TbKafkaProducerTemplate.builder();
        requestBuilder.settings(kafkaSettings);
        requestBuilder.clientId("monolith-vc-producer-" + serviceInfoProvider.getServiceId());
        requestBuilder.defaultTopic(topicService.buildTopicName(vcSettings.getTopic()));
        requestBuilder.admin(vcAdmin);
        return requestBuilder.build();
    }

    @Override
    public TbQueueProducer<TbProtoQueueMsg<ToHousekeeperServiceMsg>> createHousekeeperMsgProducer() {
        return TbKafkaProducerTemplate.<TbProtoQueueMsg<ToHousekeeperServiceMsg>>builder()
                .settings(kafkaSettings)
                .clientId("monolith-housekeeper-producer-" + serviceInfoProvider.getServiceId())
                .defaultTopic(topicService.buildTopicName(coreSettings.getHousekeeperTopic()))
                .admin(housekeeperAdmin)
                .build();
    }

    @Override
    public TbQueueConsumer<TbProtoQueueMsg<ToHousekeeperServiceMsg>> createHousekeeperMsgConsumer() {
        return TbKafkaConsumerTemplate.<TbProtoQueueMsg<ToHousekeeperServiceMsg>>builder()
                .settings(kafkaSettings)
                .topic(topicService.buildTopicName(coreSettings.getHousekeeperTopic()))
                .clientId("monolith-housekeeper-consumer-" + serviceInfoProvider.getServiceId())
                .groupId(topicService.buildTopicName("monolith-housekeeper-consumer"))
                .decoder(msg -> new TbProtoQueueMsg<>(msg.getKey(), ToHousekeeperServiceMsg.parseFrom(msg.getData()), msg.getHeaders()))
                .admin(housekeeperAdmin)
                .statsService(consumerStatsService)
                .build();
    }

    @Override
    public TbQueueProducer<TbProtoQueueMsg<ToHousekeeperServiceMsg>> createHousekeeperReprocessingMsgProducer() {
        return TbKafkaProducerTemplate.<TbProtoQueueMsg<ToHousekeeperServiceMsg>>builder()
                .settings(kafkaSettings)
                .clientId("monolith-housekeeper-reprocessing-producer-" + serviceInfoProvider.getServiceId())
                .defaultTopic(topicService.buildTopicName(coreSettings.getHousekeeperReprocessingTopic()))
                .admin(housekeeperReprocessingAdmin)
                .build();
    }

    @Override
    public TbQueueConsumer<TbProtoQueueMsg<ToHousekeeperServiceMsg>> createHousekeeperReprocessingMsgConsumer() {
        return TbKafkaConsumerTemplate.<TbProtoQueueMsg<ToHousekeeperServiceMsg>>builder()
                .settings(kafkaSettings)
                .topic(topicService.buildTopicName(coreSettings.getHousekeeperReprocessingTopic()))
                .clientId("monolith-housekeeper-reprocessing-consumer-" + serviceInfoProvider.getServiceId())
                .groupId(topicService.buildTopicName("monolith-housekeeper-reprocessing-consumer"))
                .decoder(msg -> new TbProtoQueueMsg<>(msg.getKey(), ToHousekeeperServiceMsg.parseFrom(msg.getData()), msg.getHeaders()))
                .admin(housekeeperReprocessingAdmin)
                .statsService(consumerStatsService)
                .build();
    }

    @Override
    public TbQueueConsumer<TbProtoQueueMsg<ToEdgeMsg>> createEdgeMsgConsumer() {
        TbKafkaConsumerTemplate.TbKafkaConsumerTemplateBuilder<TbProtoQueueMsg<ToEdgeMsg>> consumerBuilder = TbKafkaConsumerTemplate.builder();
        consumerBuilder.settings(kafkaSettings);
        consumerBuilder.topic(topicService.buildTopicName(edgeSettings.getTopic()));
        consumerBuilder.clientId("monolith-edge-consumer-" + serviceInfoProvider.getServiceId());
        consumerBuilder.groupId(topicService.buildTopicName("monolith-edge-consumer"));
        consumerBuilder.decoder(msg -> new TbProtoQueueMsg<>(msg.getKey(), ToEdgeMsg.parseFrom(msg.getData()), msg.getHeaders()));
        consumerBuilder.admin(edgeAdmin);
        consumerBuilder.statsService(consumerStatsService);
        return consumerBuilder.build();
    }

    @Override
    public TbQueueProducer<TbProtoQueueMsg<ToEdgeMsg>> createEdgeMsgProducer() {
        TbKafkaProducerTemplate.TbKafkaProducerTemplateBuilder<TbProtoQueueMsg<ToEdgeMsg>> requestBuilder = TbKafkaProducerTemplate.builder();
        requestBuilder.settings(kafkaSettings);
        requestBuilder.clientId("monolith-to-edge-" + serviceInfoProvider.getServiceId());
        requestBuilder.defaultTopic(topicService.buildTopicName(edgeSettings.getTopic()));
        requestBuilder.admin(edgeAdmin);
        return requestBuilder.build();
    }

    @Override
    public TbQueueConsumer<TbProtoQueueMsg<ToEdgeNotificationMsg>> createToEdgeNotificationsMsgConsumer() {
        TbKafkaConsumerTemplate.TbKafkaConsumerTemplateBuilder<TbProtoQueueMsg<ToEdgeNotificationMsg>> consumerBuilder = TbKafkaConsumerTemplate.builder();
        consumerBuilder.settings(kafkaSettings);
        consumerBuilder.topic(topicService.getEdgeNotificationsTopic(serviceInfoProvider.getServiceId()).getFullTopicName());
        consumerBuilder.clientId("monolith-edge-notifications-consumer-" + serviceInfoProvider.getServiceId());
        consumerBuilder.groupId(topicService.buildTopicName("monolith-edge-notifications-consumer-" + serviceInfoProvider.getServiceId()));
        consumerBuilder.decoder(msg -> new TbProtoQueueMsg<>(msg.getKey(), ToEdgeNotificationMsg.parseFrom(msg.getData()), msg.getHeaders()));
        consumerBuilder.admin(notificationAdmin);
        consumerBuilder.statsService(consumerStatsService);
        return consumerBuilder.build();
    }

    @Override
    public TbQueueProducer<TbProtoQueueMsg<ToEdgeNotificationMsg>> createEdgeNotificationsMsgProducer() {
        TbKafkaProducerTemplate.TbKafkaProducerTemplateBuilder<TbProtoQueueMsg<ToEdgeNotificationMsg>> requestBuilder = TbKafkaProducerTemplate.builder();
        requestBuilder.settings(kafkaSettings);
        requestBuilder.clientId("monolith-to-edge-notifications-" + serviceInfoProvider.getServiceId());
        requestBuilder.defaultTopic(topicService.getEdgeNotificationsTopic(serviceInfoProvider.getServiceId()).getFullTopicName());
        requestBuilder.admin(notificationAdmin);
        return requestBuilder.build();
    }

    @Override
    public TbQueueConsumer<TbProtoQueueMsg<ToEdgeEventNotificationMsg>> createEdgeEventMsgConsumer(TenantId tenantId, EdgeId edgeId) {
        TbKafkaConsumerTemplate.TbKafkaConsumerTemplateBuilder<TbProtoQueueMsg<ToEdgeEventNotificationMsg>> consumerBuilder = TbKafkaConsumerTemplate.builder();
        consumerBuilder.settings(kafkaSettings);
        consumerBuilder.topic(topicService.buildTopicName("tb_edge_event.notifications." + tenantId + "." + edgeId));
        consumerBuilder.clientId("monolith-to-edge-event-consumer-" + serviceInfoProvider.getServiceId() + "-" + edgeConsumerCount.incrementAndGet());
        consumerBuilder.groupId(topicService.buildTopicName("monolith-edge-event-consumer"));
        consumerBuilder.decoder(msg -> new TbProtoQueueMsg<>(msg.getKey(), ToEdgeEventNotificationMsg.parseFrom(msg.getData()), msg.getHeaders()));
        consumerBuilder.admin(edgeEventAdmin);
        consumerBuilder.statsService(consumerStatsService);
        return consumerBuilder.build();
    }

    @Override
    public TbQueueProducer<TbProtoQueueMsg<ToEdgeEventNotificationMsg>> createEdgeEventMsgProducer() {
        TbKafkaProducerTemplate.TbKafkaProducerTemplateBuilder<TbProtoQueueMsg<ToEdgeEventNotificationMsg>> requestBuilder = TbKafkaProducerTemplate.builder();
        requestBuilder.settings(kafkaSettings);
        requestBuilder.clientId("monolith-to-edge-event-" + serviceInfoProvider.getServiceId());
        requestBuilder.defaultTopic(topicService.buildTopicName("edge-events"));
        requestBuilder.admin(edgeEventAdmin);
        return requestBuilder.build();
    }

    @Override
<<<<<<< HEAD
    public TbQueueProducer<TbProtoQueueMsg<ToEdqsMsg>> createEdqsMsgProducer(EdqsQueue queue) {
        return TbKafkaProducerTemplate.<TbProtoQueueMsg<ToEdqsMsg>>builder()
                .clientId("edqs-producer-" + queue.name().toLowerCase() + "-" + serviceInfoProvider.getServiceId())
                .settings(kafkaSettings)
                .admin(edqsEventsAdmin)
                .build();
    }

    @Override
    public TbQueueRequestTemplate<TbProtoQueueMsg<ToEdqsMsg>, TbProtoQueueMsg<FromEdqsMsg>> createEdqsRequestTemplate() {
        var requestProducer = TbKafkaProducerTemplate.<TbProtoQueueMsg<ToEdqsMsg>>builder()
                .settings(kafkaSettings)
                .clientId("edqs-request-" + serviceInfoProvider.getServiceId())
                .defaultTopic(topicService.buildTopicName(edqsConfig.getRequestsTopic()))
                .admin(edqsRequestsAdmin);

        var responseConsumer = TbKafkaConsumerTemplate.<TbProtoQueueMsg<FromEdqsMsg>>builder()
                .settings(kafkaSettings)
                .topic(topicService.buildTopicName(edqsConfig.getResponsesTopic() + "." + serviceInfoProvider.getServiceId()))
                .clientId("monolith-edqs-response-consumer-" + serviceInfoProvider.getServiceId())
                .groupId(topicService.buildTopicName("monolith-edqs-response-consumer-" + serviceInfoProvider.getServiceId()))
                .decoder(msg -> new TbProtoQueueMsg<>(msg.getKey(), FromEdqsMsg.parseFrom(msg.getData()), msg.getHeaders()))
                .admin(edqsRequestsAdmin)
                .statsService(consumerStatsService);

        return DefaultTbQueueRequestTemplate.<TbProtoQueueMsg<ToEdqsMsg>, TbProtoQueueMsg<FromEdqsMsg>>builder()
                .queueAdmin(edqsRequestsAdmin)
                .requestTemplate(requestProducer.build())
                .responseTemplate(responseConsumer.build())
                .maxPendingRequests(edqsConfig.getMaxPendingRequests())
                .maxRequestTimeout(edqsConfig.getMaxRequestTimeout())
                .pollInterval(edqsConfig.getPollInterval())
=======
    public TbQueueConsumer<TbProtoQueueMsg<ToCalculatedFieldMsg>> createToCalculatedFieldMsgConsumer() {
        TbKafkaConsumerTemplate.TbKafkaConsumerTemplateBuilder<TbProtoQueueMsg<ToCalculatedFieldMsg>> consumerBuilder = TbKafkaConsumerTemplate.builder();
        consumerBuilder.settings(kafkaSettings);
        consumerBuilder.topic(topicService.buildTopicName(calculatedFieldSettings.getEventTopic()));
        consumerBuilder.clientId("monolith-calculated-field-consumer-" + serviceInfoProvider.getServiceId() + "-" + consumerCount.incrementAndGet());
        consumerBuilder.groupId(topicService.buildTopicName("monolith-calculated-field-consumer"));
        consumerBuilder.decoder(msg -> new TbProtoQueueMsg<>(msg.getKey(), ToCalculatedFieldMsg.parseFrom(msg.getData()), msg.getHeaders()));
        consumerBuilder.admin(cfAdmin);
        consumerBuilder.statsService(consumerStatsService);
        return consumerBuilder.build();
    }

    @Override
    public TbQueueProducer<TbProtoQueueMsg<ToCalculatedFieldMsg>> createToCalculatedFieldMsgProducer() {
        TbKafkaProducerTemplate.TbKafkaProducerTemplateBuilder<TbProtoQueueMsg<ToCalculatedFieldMsg>> requestBuilder = TbKafkaProducerTemplate.builder();
        requestBuilder.settings(kafkaSettings);
        requestBuilder.clientId("monolith-calculated-field-" + serviceInfoProvider.getServiceId());
        requestBuilder.defaultTopic(topicService.buildTopicName(calculatedFieldSettings.getEventTopic()));
        requestBuilder.admin(cfAdmin);
        return requestBuilder.build();
    }

    @Override
    public TbQueueConsumer<TbProtoQueueMsg<ToCalculatedFieldNotificationMsg>> createToCalculatedFieldNotificationsMsgConsumer() {
        TbKafkaConsumerTemplate.TbKafkaConsumerTemplateBuilder<TbProtoQueueMsg<ToCalculatedFieldNotificationMsg>> consumerBuilder = TbKafkaConsumerTemplate.builder();
        consumerBuilder.settings(kafkaSettings);
        consumerBuilder.topic(topicService.getCalculatedFieldNotificationsTopic(serviceInfoProvider.getServiceId()).getFullTopicName());
        consumerBuilder.clientId("monolith-calculated-field-notifications-consumer-" + serviceInfoProvider.getServiceId());
        consumerBuilder.groupId(topicService.buildTopicName("monolith-calculated-field-notifications-consumer-" + serviceInfoProvider.getServiceId()));
        consumerBuilder.decoder(msg -> new TbProtoQueueMsg<>(msg.getKey(), ToCalculatedFieldNotificationMsg.parseFrom(msg.getData()), msg.getHeaders()));
        consumerBuilder.admin(notificationAdmin);
        consumerBuilder.statsService(consumerStatsService);
        return consumerBuilder.build();
    }

    @Override
    public TbQueueProducer<TbProtoQueueMsg<ToCalculatedFieldNotificationMsg>> createToCalculatedFieldNotificationMsgProducer() {
        TbKafkaProducerTemplate.TbKafkaProducerTemplateBuilder<TbProtoQueueMsg<ToCalculatedFieldNotificationMsg>> requestBuilder = TbKafkaProducerTemplate.builder();
        requestBuilder.settings(kafkaSettings);
        requestBuilder.clientId("monolith-calculated-field-notifications-" + serviceInfoProvider.getServiceId());
        requestBuilder.defaultTopic(topicService.buildTopicName(calculatedFieldSettings.getEventTopic()));
        requestBuilder.admin(notificationAdmin);
        return requestBuilder.build();
    }

    @Override
    public TbQueueConsumer<TbProtoQueueMsg<CalculatedFieldStateProto>> createCalculatedFieldStateConsumer() {
        return TbKafkaConsumerTemplate.<TbProtoQueueMsg<CalculatedFieldStateProto>>builder()
                .settings(kafkaSettings)
                .topic(topicService.buildTopicName(calculatedFieldSettings.getStateTopic()))
                .readFromBeginning(true)
                .stopWhenRead(true)
                .clientId("monolith-calculated-field-state-consumer-" + serviceInfoProvider.getServiceId() + "-" + consumerCount.incrementAndGet())
                .groupId(topicService.buildTopicName("monolith-calculated-field-state-consumer"))
                .decoder(msg -> new TbProtoQueueMsg<>(msg.getKey(), msg.getData() != null ? CalculatedFieldStateProto.parseFrom(msg.getData()) : null, msg.getHeaders()))
                .admin(cfStateAdmin)
                .statsService(consumerStatsService)
                .build();
    }

    @Override
    public TbQueueProducer<TbProtoQueueMsg<CalculatedFieldStateProto>> createCalculatedFieldStateProducer() {
        return TbKafkaProducerTemplate.<TbProtoQueueMsg<CalculatedFieldStateProto>>builder()
                .settings(kafkaSettings)
                .clientId("monolith-calculated-field-state-" + serviceInfoProvider.getServiceId())
                .defaultTopic(topicService.buildTopicName(calculatedFieldSettings.getEventTopic()))
                .admin(cfStateAdmin)
>>>>>>> 441940c4
                .build();
    }

    @PreDestroy
    private void destroy() {
        if (coreAdmin != null) {
            coreAdmin.destroy();
        }
        if (ruleEngineAdmin != null) {
            ruleEngineAdmin.destroy();
        }
        if (jsExecutorRequestAdmin != null) {
            jsExecutorRequestAdmin.destroy();
        }
        if (jsExecutorResponseAdmin != null) {
            jsExecutorResponseAdmin.destroy();
        }
        if (transportApiRequestAdmin != null) {
            transportApiRequestAdmin.destroy();
        }
        if (transportApiResponseAdmin != null) {
            transportApiResponseAdmin.destroy();
        }
        if (notificationAdmin != null) {
            notificationAdmin.destroy();
        }
        if (fwUpdatesAdmin != null) {
            fwUpdatesAdmin.destroy();
        }
        if (vcAdmin != null) {
            vcAdmin.destroy();
        }
        if (edgeAdmin != null) {
            edgeAdmin.destroy();
        }
        if (cfAdmin != null) {
            cfAdmin.destroy();
        }
    }

}<|MERGE_RESOLUTION|>--- conflicted
+++ resolved
@@ -25,13 +25,10 @@
 import org.thingsboard.server.common.data.queue.Queue;
 import org.thingsboard.server.common.msg.queue.ServiceType;
 import org.thingsboard.server.gen.js.JsInvokeProtos;
-<<<<<<< HEAD
+import org.thingsboard.server.gen.transport.TransportProtos.CalculatedFieldStateProto;
 import org.thingsboard.server.gen.transport.TransportProtos.FromEdqsMsg;
-=======
-import org.thingsboard.server.gen.transport.TransportProtos.CalculatedFieldStateProto;
 import org.thingsboard.server.gen.transport.TransportProtos.ToCalculatedFieldMsg;
 import org.thingsboard.server.gen.transport.TransportProtos.ToCalculatedFieldNotificationMsg;
->>>>>>> 441940c4
 import org.thingsboard.server.gen.transport.TransportProtos.ToCoreMsg;
 import org.thingsboard.server.gen.transport.TransportProtos.ToCoreNotificationMsg;
 import org.thingsboard.server.gen.transport.TransportProtos.ToEdgeEventNotificationMsg;
@@ -107,13 +104,10 @@
     private final TbQueueAdmin housekeeperReprocessingAdmin;
     private final TbQueueAdmin edgeAdmin;
     private final TbQueueAdmin edgeEventAdmin;
-<<<<<<< HEAD
+    private final TbQueueAdmin cfAdmin;
+    private final TbQueueAdmin cfStateAdmin;
     private final TbQueueAdmin edqsEventsAdmin;
     private final TbKafkaAdmin edqsRequestsAdmin;
-=======
-    private final TbQueueAdmin cfAdmin;
-    private final TbQueueAdmin cfStateAdmin;
->>>>>>> 441940c4
 
     private final AtomicLong consumerCount = new AtomicLong();
     private final AtomicLong edgeConsumerCount = new AtomicLong();
@@ -142,11 +136,8 @@
         this.vcSettings = vcSettings;
         this.consumerStatsService = consumerStatsService;
         this.edgeSettings = edgeSettings;
-<<<<<<< HEAD
+        this.calculatedFieldSettings = calculatedFieldSettings;
         this.edqsConfig = edqsConfig;
-=======
-        this.calculatedFieldSettings = calculatedFieldSettings;
->>>>>>> 441940c4
 
         this.coreAdmin = new TbKafkaAdmin(kafkaSettings, kafkaTopicConfigs.getCoreConfigs());
         this.ruleEngineAdmin = new TbKafkaAdmin(kafkaSettings, kafkaTopicConfigs.getRuleEngineConfigs());
@@ -161,13 +152,10 @@
         this.housekeeperReprocessingAdmin = new TbKafkaAdmin(kafkaSettings, kafkaTopicConfigs.getHousekeeperReprocessingConfigs());
         this.edgeAdmin = new TbKafkaAdmin(kafkaSettings, kafkaTopicConfigs.getEdgeConfigs());
         this.edgeEventAdmin = new TbKafkaAdmin(kafkaSettings, kafkaTopicConfigs.getEdgeEventConfigs());
-<<<<<<< HEAD
+        this.cfAdmin = new TbKafkaAdmin(kafkaSettings, kafkaTopicConfigs.getCalculatedFieldConfigs());
+        this.cfStateAdmin = new TbKafkaAdmin(kafkaSettings, kafkaTopicConfigs.getCalculatedFieldStateConfigs());
         this.edqsEventsAdmin = new TbKafkaAdmin(kafkaSettings, kafkaTopicConfigs.getEdqsEventsConfigs());
         this.edqsRequestsAdmin = new TbKafkaAdmin(kafkaSettings, kafkaTopicConfigs.getEdqsRequestsConfigs());
-=======
-        this.cfAdmin = new TbKafkaAdmin(kafkaSettings, kafkaTopicConfigs.getCalculatedFieldConfigs());
-        this.cfStateAdmin = new TbKafkaAdmin(kafkaSettings, kafkaTopicConfigs.getCalculatedFieldStateConfigs());
->>>>>>> 441940c4
     }
 
     @Override
@@ -526,40 +514,6 @@
     }
 
     @Override
-<<<<<<< HEAD
-    public TbQueueProducer<TbProtoQueueMsg<ToEdqsMsg>> createEdqsMsgProducer(EdqsQueue queue) {
-        return TbKafkaProducerTemplate.<TbProtoQueueMsg<ToEdqsMsg>>builder()
-                .clientId("edqs-producer-" + queue.name().toLowerCase() + "-" + serviceInfoProvider.getServiceId())
-                .settings(kafkaSettings)
-                .admin(edqsEventsAdmin)
-                .build();
-    }
-
-    @Override
-    public TbQueueRequestTemplate<TbProtoQueueMsg<ToEdqsMsg>, TbProtoQueueMsg<FromEdqsMsg>> createEdqsRequestTemplate() {
-        var requestProducer = TbKafkaProducerTemplate.<TbProtoQueueMsg<ToEdqsMsg>>builder()
-                .settings(kafkaSettings)
-                .clientId("edqs-request-" + serviceInfoProvider.getServiceId())
-                .defaultTopic(topicService.buildTopicName(edqsConfig.getRequestsTopic()))
-                .admin(edqsRequestsAdmin);
-
-        var responseConsumer = TbKafkaConsumerTemplate.<TbProtoQueueMsg<FromEdqsMsg>>builder()
-                .settings(kafkaSettings)
-                .topic(topicService.buildTopicName(edqsConfig.getResponsesTopic() + "." + serviceInfoProvider.getServiceId()))
-                .clientId("monolith-edqs-response-consumer-" + serviceInfoProvider.getServiceId())
-                .groupId(topicService.buildTopicName("monolith-edqs-response-consumer-" + serviceInfoProvider.getServiceId()))
-                .decoder(msg -> new TbProtoQueueMsg<>(msg.getKey(), FromEdqsMsg.parseFrom(msg.getData()), msg.getHeaders()))
-                .admin(edqsRequestsAdmin)
-                .statsService(consumerStatsService);
-
-        return DefaultTbQueueRequestTemplate.<TbProtoQueueMsg<ToEdqsMsg>, TbProtoQueueMsg<FromEdqsMsg>>builder()
-                .queueAdmin(edqsRequestsAdmin)
-                .requestTemplate(requestProducer.build())
-                .responseTemplate(responseConsumer.build())
-                .maxPendingRequests(edqsConfig.getMaxPendingRequests())
-                .maxRequestTimeout(edqsConfig.getMaxRequestTimeout())
-                .pollInterval(edqsConfig.getPollInterval())
-=======
     public TbQueueConsumer<TbProtoQueueMsg<ToCalculatedFieldMsg>> createToCalculatedFieldMsgConsumer() {
         TbKafkaConsumerTemplate.TbKafkaConsumerTemplateBuilder<TbProtoQueueMsg<ToCalculatedFieldMsg>> consumerBuilder = TbKafkaConsumerTemplate.builder();
         consumerBuilder.settings(kafkaSettings);
@@ -627,7 +581,42 @@
                 .clientId("monolith-calculated-field-state-" + serviceInfoProvider.getServiceId())
                 .defaultTopic(topicService.buildTopicName(calculatedFieldSettings.getEventTopic()))
                 .admin(cfStateAdmin)
->>>>>>> 441940c4
+                .build();
+    }
+
+    @Override
+    public TbQueueProducer<TbProtoQueueMsg<ToEdqsMsg>> createEdqsMsgProducer(EdqsQueue queue) {
+        return TbKafkaProducerTemplate.<TbProtoQueueMsg<ToEdqsMsg>>builder()
+                .clientId("edqs-producer-" + queue.name().toLowerCase() + "-" + serviceInfoProvider.getServiceId())
+                .settings(kafkaSettings)
+                .admin(edqsEventsAdmin)
+                .build();
+    }
+
+    @Override
+    public TbQueueRequestTemplate<TbProtoQueueMsg<ToEdqsMsg>, TbProtoQueueMsg<FromEdqsMsg>> createEdqsRequestTemplate() {
+        var requestProducer = TbKafkaProducerTemplate.<TbProtoQueueMsg<ToEdqsMsg>>builder()
+                .settings(kafkaSettings)
+                .clientId("edqs-request-" + serviceInfoProvider.getServiceId())
+                .defaultTopic(topicService.buildTopicName(edqsConfig.getRequestsTopic()))
+                .admin(edqsRequestsAdmin);
+
+        var responseConsumer = TbKafkaConsumerTemplate.<TbProtoQueueMsg<FromEdqsMsg>>builder()
+                .settings(kafkaSettings)
+                .topic(topicService.buildTopicName(edqsConfig.getResponsesTopic() + "." + serviceInfoProvider.getServiceId()))
+                .clientId("monolith-edqs-response-consumer-" + serviceInfoProvider.getServiceId())
+                .groupId(topicService.buildTopicName("monolith-edqs-response-consumer-" + serviceInfoProvider.getServiceId()))
+                .decoder(msg -> new TbProtoQueueMsg<>(msg.getKey(), FromEdqsMsg.parseFrom(msg.getData()), msg.getHeaders()))
+                .admin(edqsRequestsAdmin)
+                .statsService(consumerStatsService);
+
+        return DefaultTbQueueRequestTemplate.<TbProtoQueueMsg<ToEdqsMsg>, TbProtoQueueMsg<FromEdqsMsg>>builder()
+                .queueAdmin(edqsRequestsAdmin)
+                .requestTemplate(requestProducer.build())
+                .responseTemplate(responseConsumer.build())
+                .maxPendingRequests(edqsConfig.getMaxPendingRequests())
+                .maxRequestTimeout(edqsConfig.getMaxRequestTimeout())
+                .pollInterval(edqsConfig.getPollInterval())
                 .build();
     }
 
