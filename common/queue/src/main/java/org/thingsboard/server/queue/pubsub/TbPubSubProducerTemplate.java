/**
 * Copyright © 2016-2023 The Thingsboard Authors
 *
 * Licensed under the Apache License, Version 2.0 (the "License");
 * you may not use this file except in compliance with the License.
 * You may obtain a copy of the License at
 *
 *     http://www.apache.org/licenses/LICENSE-2.0
 *
 * Unless required by applicable law or agreed to in writing, software
 * distributed under the License is distributed on an "AS IS" BASIS,
 * WITHOUT WARRANTIES OR CONDITIONS OF ANY KIND, either express or implied.
 * See the License for the specific language governing permissions and
 * limitations under the License.
 */
package org.thingsboard.server.queue.pubsub;

import com.google.api.core.ApiFuture;
import com.google.api.core.ApiFutureCallback;
import com.google.api.core.ApiFutures;
<<<<<<< HEAD
import com.google.api.gax.core.InstantiatingExecutorProvider;
=======
import com.google.api.gax.core.FixedExecutorProvider;
>>>>>>> 4f22ef97
import com.google.cloud.pubsub.v1.Publisher;
import com.google.gson.Gson;
import com.google.protobuf.ByteString;
import com.google.pubsub.v1.ProjectTopicName;
import com.google.pubsub.v1.PubsubMessage;
import lombok.extern.slf4j.Slf4j;
import org.thingsboard.common.util.ThingsBoardThreadFactory;
import org.thingsboard.server.common.msg.queue.TopicPartitionInfo;
import org.thingsboard.server.queue.TbQueueAdmin;
import org.thingsboard.server.queue.TbQueueCallback;
import org.thingsboard.server.queue.TbQueueMsg;
import org.thingsboard.server.queue.TbQueueProducer;
import org.thingsboard.server.queue.common.DefaultTbQueueMsg;

import java.io.IOException;
import java.util.Map;
import java.util.concurrent.ConcurrentHashMap;
import java.util.concurrent.ExecutorService;
import java.util.concurrent.Executors;
import java.util.concurrent.ScheduledExecutorService;
import java.util.concurrent.TimeUnit;

@Slf4j
public class TbPubSubProducerTemplate<T extends TbQueueMsg> implements TbQueueProducer<T> {

    private final Gson gson = new Gson();

    private final String defaultTopic;
    private final TbQueueAdmin admin;
    private final TbPubSubSettings pubSubSettings;

    private final Map<String, Publisher> publisherMap = new ConcurrentHashMap<>();

    private final ExecutorService pubExecutor = Executors.newCachedThreadPool();
    private static final int THREADS_PER_CPU = 5;
    private final FixedExecutorProvider fixedExecutorProvider;

    public TbPubSubProducerTemplate(TbQueueAdmin admin, TbPubSubSettings pubSubSettings, String defaultTopic) {
        this.defaultTopic = defaultTopic;
        this.admin = admin;
        this.pubSubSettings = pubSubSettings;

        ScheduledExecutorService scheduler = Executors.newScheduledThreadPool(THREADS_PER_CPU * Runtime.getRuntime().availableProcessors(), ThingsBoardThreadFactory.forName("tb-pubsub-producer-scheduler"));;
        fixedExecutorProvider = FixedExecutorProvider.create(scheduler);
    }

    @Override
    public void init() {

    }

    @Override
    public String getDefaultTopic() {
        return defaultTopic;
    }

    @Override
    public void send(TopicPartitionInfo tpi, T msg, TbQueueCallback callback) {
        PubsubMessage.Builder pubsubMessageBuilder = PubsubMessage.newBuilder();
        pubsubMessageBuilder.setData(getMsg(msg));

        Publisher publisher = getOrCreatePublisher(tpi.getFullTopicName());
        ApiFuture<String> future = publisher.publish(pubsubMessageBuilder.build());

        ApiFutures.addCallback(future, new ApiFutureCallback<String>() {
            public void onSuccess(String messageId) {
                if (callback != null) {
                    callback.onSuccess(null);
                }
            }

            public void onFailure(Throwable t) {
                if (callback != null) {
                    callback.onFailure(t);
                }
            }
        }, pubExecutor);
    }

    @Override
    public void stop() {
        publisherMap.forEach((k, v) -> {
            if (v != null) {
                try {
                    v.shutdown();
                    v.awaitTermination(1, TimeUnit.SECONDS);
                } catch (Exception e) {
                    log.error("Failed to shutdown PubSub client during destroy()", e);
                }
            }
        });

        if (pubExecutor != null) {
            pubExecutor.shutdownNow();
        }
    }

    private ByteString getMsg(T msg) {
        String json = gson.toJson(new DefaultTbQueueMsg(msg));
        return ByteString.copyFrom(json.getBytes());
    }

    private Publisher getOrCreatePublisher(String topic) {
        if (publisherMap.containsKey(topic)) {
            return publisherMap.get(topic);
        } else {
            try {
                admin.createTopicIfNotExists(topic);
                ProjectTopicName topicName = ProjectTopicName.of(pubSubSettings.getProjectId(), topic);
<<<<<<< HEAD
                InstantiatingExecutorProvider executorProvider =
                        InstantiatingExecutorProvider.newBuilder()
                                .setExecutorThreadCount(pubSubSettings.getExecutorThreadPoolSize())
                                .build();
                Publisher publisher = Publisher.newBuilder(topicName)
                        .setCredentialsProvider(pubSubSettings.getCredentialsProvider())
                        .setExecutorProvider(executorProvider)
=======
                Publisher publisher = Publisher.newBuilder(topicName)
                        .setCredentialsProvider(pubSubSettings.getCredentialsProvider())
                        .setExecutorProvider(fixedExecutorProvider)
>>>>>>> 4f22ef97
                        .build();
                publisherMap.put(topic, publisher);
                return publisher;
            } catch (IOException e) {
                log.error("Failed to create Publisher for the topic [{}].", topic, e);
                throw new RuntimeException("Failed to create Publisher for the topic.", e);
            }
        }

    }

}<|MERGE_RESOLUTION|>--- conflicted
+++ resolved
@@ -18,11 +18,7 @@
 import com.google.api.core.ApiFuture;
 import com.google.api.core.ApiFutureCallback;
 import com.google.api.core.ApiFutures;
-<<<<<<< HEAD
-import com.google.api.gax.core.InstantiatingExecutorProvider;
-=======
 import com.google.api.gax.core.FixedExecutorProvider;
->>>>>>> 4f22ef97
 import com.google.cloud.pubsub.v1.Publisher;
 import com.google.gson.Gson;
 import com.google.protobuf.ByteString;
@@ -132,19 +128,9 @@
             try {
                 admin.createTopicIfNotExists(topic);
                 ProjectTopicName topicName = ProjectTopicName.of(pubSubSettings.getProjectId(), topic);
-<<<<<<< HEAD
-                InstantiatingExecutorProvider executorProvider =
-                        InstantiatingExecutorProvider.newBuilder()
-                                .setExecutorThreadCount(pubSubSettings.getExecutorThreadPoolSize())
-                                .build();
-                Publisher publisher = Publisher.newBuilder(topicName)
-                        .setCredentialsProvider(pubSubSettings.getCredentialsProvider())
-                        .setExecutorProvider(executorProvider)
-=======
                 Publisher publisher = Publisher.newBuilder(topicName)
                         .setCredentialsProvider(pubSubSettings.getCredentialsProvider())
                         .setExecutorProvider(fixedExecutorProvider)
->>>>>>> 4f22ef97
                         .build();
                 publisherMap.put(topic, publisher);
                 return publisher;
