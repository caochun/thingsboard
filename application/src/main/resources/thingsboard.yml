--- conflicted
+++ resolved
@@ -277,13 +277,10 @@
     partition_size: "${SQL_EDGE_EVENTS_PARTITION_SIZE_HOURS:168}" # Number of hours to partition the events. The current value corresponds to one week.
   audit_logs:
     partition_size: "${SQL_AUDIT_LOGS_PARTITION_SIZE_HOURS:168}" # Default value - 1 week
-<<<<<<< HEAD
+  alarm_comments:
+    partition_size: "${SQL_ALARM_COMMENTS_PARTITION_SIZE_HOURS:168}" # Default value - 1 week
   notifications:
     partition_size: "${SQL_NOTIFICATIONS_PARTITION_SIZE_HOURS:168}" # Default value - 1 week
-=======
-  alarm_comments:
-    partition_size: "${SQL_ALARM_COMMENTS_PARTITION_SIZE_HOURS:168}" # Default value - 1 week
->>>>>>> 2d587f50
   # Specify whether to sort entities before batch update. Should be enabled for cluster mode to avoid deadlocks
   batch_sort: "${SQL_BATCH_SORT:true}"
   # Specify whether to remove null characters from strValue of attributes and timeseries before insert
