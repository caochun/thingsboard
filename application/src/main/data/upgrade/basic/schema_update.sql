--- conflicted
+++ resolved
@@ -13,8 +13,6 @@
 -- See the License for the specific language governing permissions and
 -- limitations under the License.
 --
-<<<<<<< HEAD
-=======
 
 -- UPDATE TENANT PROFILE CONFIGURATION START
 
@@ -47,5 +45,4 @@
     (profile_data -> 'configuration') ? 'maxRelationLevelPerCfArgument'
     );
 
--- UPDATE TENANT PROFILE CONFIGURATION END
->>>>>>> 8ac77e78
+-- UPDATE TENANT PROFILE CONFIGURATION END