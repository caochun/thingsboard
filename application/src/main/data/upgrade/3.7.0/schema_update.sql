--
-- Copyright © 2016-2024 The Thingsboard Authors
--
-- Licensed under the Apache License, Version 2.0 (the "License");
-- you may not use this file except in compliance with the License.
-- You may obtain a copy of the License at
--
--     http://www.apache.org/licenses/LICENSE-2.0
--
-- Unless required by applicable law or agreed to in writing, software
-- distributed under the License is distributed on an "AS IS" BASIS,
-- WITHOUT WARRANTIES OR CONDITIONS OF ANY KIND, either express or implied.
-- See the License for the specific language governing permissions and
-- limitations under the License.
--

<<<<<<< HEAD
-- Optimistic locking update START

ALTER TABLE device ADD COLUMN IF NOT EXISTS version INT DEFAULT 1;
ALTER TABLE device_profile ADD COLUMN IF NOT EXISTS version INT DEFAULT 1;
ALTER TABLE device_credentials ADD COLUMN IF NOT EXISTS version INT DEFAULT 1;
ALTER TABLE asset ADD COLUMN IF NOT EXISTS version INT DEFAULT 1;
ALTER TABLE asset_profile ADD COLUMN IF NOT EXISTS version INT DEFAULT 1;
ALTER TABLE entity_view ADD COLUMN IF NOT EXISTS version INT DEFAULT 1;
ALTER TABLE tb_user ADD COLUMN IF NOT EXISTS version INT DEFAULT 1;
ALTER TABLE customer ADD COLUMN IF NOT EXISTS version INT DEFAULT 1;
ALTER TABLE edge ADD COLUMN IF NOT EXISTS version INT DEFAULT 1;
ALTER TABLE rule_chain ADD COLUMN IF NOT EXISTS version INT DEFAULT 1;
ALTER TABLE dashboard ADD COLUMN IF NOT EXISTS version INT DEFAULT 1;
ALTER TABLE widget_type ADD COLUMN IF NOT EXISTS version INT DEFAULT 1;
ALTER TABLE widgets_bundle ADD COLUMN IF NOT EXISTS version INT DEFAULT 1;

-- Optimistic locking update END
=======
-- KV VERSIONING UPDATE START

CREATE SEQUENCE IF NOT EXISTS attribute_kv_version_seq cache 1000;
CREATE SEQUENCE IF NOT EXISTS ts_kv_latest_version_seq cache 1000;

ALTER TABLE attribute_kv ADD COLUMN version bigint default 0;
ALTER TABLE ts_kv_latest ADD COLUMN version bigint default 0;

-- KV VERSIONING UPDATE END
>>>>>>> c15f34d9
<|MERGE_RESOLUTION|>--- conflicted
+++ resolved
@@ -14,8 +14,18 @@
 -- limitations under the License.
 --
 
-<<<<<<< HEAD
--- Optimistic locking update START
+-- KV VERSIONING UPDATE START
+
+CREATE SEQUENCE IF NOT EXISTS attribute_kv_version_seq cache 1000;
+CREATE SEQUENCE IF NOT EXISTS ts_kv_latest_version_seq cache 1000;
+
+ALTER TABLE attribute_kv ADD COLUMN version bigint default 0;
+ALTER TABLE ts_kv_latest ADD COLUMN version bigint default 0;
+
+-- KV VERSIONING UPDATE END
+
+
+-- ENTITIES VERSIONING UPDATE START
 
 ALTER TABLE device ADD COLUMN IF NOT EXISTS version INT DEFAULT 1;
 ALTER TABLE device_profile ADD COLUMN IF NOT EXISTS version INT DEFAULT 1;
@@ -31,15 +41,4 @@
 ALTER TABLE widget_type ADD COLUMN IF NOT EXISTS version INT DEFAULT 1;
 ALTER TABLE widgets_bundle ADD COLUMN IF NOT EXISTS version INT DEFAULT 1;
 
--- Optimistic locking update END
-=======
--- KV VERSIONING UPDATE START
-
-CREATE SEQUENCE IF NOT EXISTS attribute_kv_version_seq cache 1000;
-CREATE SEQUENCE IF NOT EXISTS ts_kv_latest_version_seq cache 1000;
-
-ALTER TABLE attribute_kv ADD COLUMN version bigint default 0;
-ALTER TABLE ts_kv_latest ADD COLUMN version bigint default 0;
-
--- KV VERSIONING UPDATE END
->>>>>>> c15f34d9
+-- ENTITIES VERSIONING UPDATE END