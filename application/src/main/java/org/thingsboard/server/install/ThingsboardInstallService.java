/**
 * Copyright © 2016-2024 The Thingsboard Authors
 *
 * Licensed under the Apache License, Version 2.0 (the "License");
 * you may not use this file except in compliance with the License.
 * You may obtain a copy of the License at
 *
 *     http://www.apache.org/licenses/LICENSE-2.0
 *
 * Unless required by applicable law or agreed to in writing, software
 * distributed under the License is distributed on an "AS IS" BASIS,
 * WITHOUT WARRANTIES OR CONDITIONS OF ANY KIND, either express or implied.
 * See the License for the specific language governing permissions and
 * limitations under the License.
 */
package org.thingsboard.server.install;

import lombok.extern.slf4j.Slf4j;
import org.springframework.beans.factory.annotation.Autowired;
import org.springframework.beans.factory.annotation.Value;
import org.springframework.boot.SpringApplication;
import org.springframework.context.ApplicationContext;
import org.springframework.context.annotation.Profile;
import org.springframework.stereotype.Service;
import org.thingsboard.server.service.component.ComponentDiscoveryService;
import org.thingsboard.server.service.install.DatabaseEntitiesUpgradeService;
import org.thingsboard.server.service.install.EntityDatabaseSchemaService;
import org.thingsboard.server.service.install.InstallScripts;
import org.thingsboard.server.service.install.NoSqlKeyspaceService;
import org.thingsboard.server.service.install.SystemDataLoaderService;
import org.thingsboard.server.service.install.TsDatabaseSchemaService;
import org.thingsboard.server.service.install.TsLatestDatabaseSchemaService;
import org.thingsboard.server.service.install.migrate.TsLatestMigrateService;
import org.thingsboard.server.service.install.update.CacheCleanupService;
import org.thingsboard.server.service.install.update.DataUpdateService;

import static org.thingsboard.server.service.install.update.DefaultDataUpdateService.getEnv;

@Service
@Profile("install")
@Slf4j
public class ThingsboardInstallService {

    @Value("${install.upgrade:false}")
    private Boolean isUpgrade;

    @Value("${install.upgrade.from_version:1.2.3}")
    private String upgradeFromVersion;

    @Value("${install.load_demo:false}")
    private Boolean loadDemo;

    @Value("${state.persistToTelemetry:false}")
    private boolean persistToTelemetry;

    @Autowired
    private EntityDatabaseSchemaService entityDatabaseSchemaService;

    @Autowired(required = false)
    private NoSqlKeyspaceService noSqlKeyspaceService;

    @Autowired
    private TsDatabaseSchemaService tsDatabaseSchemaService;

    @Autowired(required = false)
    private TsLatestDatabaseSchemaService tsLatestDatabaseSchemaService;

    @Autowired
    private DatabaseEntitiesUpgradeService databaseEntitiesUpgradeService;

    @Autowired
    private ComponentDiscoveryService componentDiscoveryService;

    @Autowired
    private ApplicationContext context;

    @Autowired
    private SystemDataLoaderService systemDataLoaderService;

    @Autowired
    private DataUpdateService dataUpdateService;

    @Autowired
    private CacheCleanupService cacheCleanupService;

    @Autowired(required = false)
    private TsLatestMigrateService latestMigrateService;

    @Autowired
    private InstallScripts installScripts;

    public void performInstall() {
        try {
            if (isUpgrade) {
                log.info("Starting ThingsBoard Upgrade from version {} ...", upgradeFromVersion);

                cacheCleanupService.clearCache(upgradeFromVersion);

                if ("cassandra-latest-to-postgres".equals(upgradeFromVersion)) {
                    log.info("Migrating ThingsBoard latest timeseries data from cassandra to SQL database ...");
                    latestMigrateService.migrate();
                } else if (upgradeFromVersion.equals("3.6.2-images")) {
                    installScripts.updateImages();
                } else {
                    switch (upgradeFromVersion) {
                        case "3.5.0":
                            log.info("Upgrading ThingsBoard from version 3.5.0 to 3.5.1 ...");
                            databaseEntitiesUpgradeService.upgradeDatabase("3.5.0");
                        case "3.5.1":
                            log.info("Upgrading ThingsBoard from version 3.5.1 to 3.6.0 ...");
                            databaseEntitiesUpgradeService.upgradeDatabase("3.5.1");
                            dataUpdateService.updateData("3.5.1");
                            systemDataLoaderService.updateDefaultNotificationConfigs(true);
                        case "3.6.0":
                            log.info("Upgrading ThingsBoard from version 3.6.0 to 3.6.1 ...");
                            databaseEntitiesUpgradeService.upgradeDatabase("3.6.0");
                            dataUpdateService.updateData("3.6.0");
                        case "3.6.1":
                            log.info("Upgrading ThingsBoard from version 3.6.1 to 3.6.2 ...");
                            databaseEntitiesUpgradeService.upgradeDatabase("3.6.1");
                            if (!getEnv("SKIP_IMAGES_MIGRATION", false)) {
                                installScripts.setUpdateImages(true);
                            } else {
                                log.info("Skipping images migration. Run the upgrade with fromVersion as '3.6.2-images' to migrate");
                            }
                        case "3.6.2":
                            log.info("Upgrading ThingsBoard from version 3.6.2 to 3.6.3 ...");
                            databaseEntitiesUpgradeService.upgradeDatabase("3.6.2");
<<<<<<< HEAD
                            systemDataLoaderService.updateDefaultNotificationConfigs(true);
                        case "3.6.3":
                            log.info("Upgrading ThingsBoard from version 3.6.3 to 3.6.4 ...");
                            systemDataLoaderService.updateDefaultNotificationConfigs(false);
=======
                            systemDataLoaderService.updateDefaultNotificationConfigs();
                        case "3.6.3":
                            log.info("Upgrading ThingsBoard from version 3.6.3 to 3.7.0 ...");
                            databaseEntitiesUpgradeService.upgradeDatabase("3.6.3");
>>>>>>> acabcb84
                            //TODO DON'T FORGET to update switch statement in the CacheCleanupService if you need to clear the cache
                            break;
                        default:
                            throw new RuntimeException("Unable to upgrade ThingsBoard, unsupported fromVersion: " + upgradeFromVersion);
                    }
                    entityDatabaseSchemaService.createOrUpdateViewsAndFunctions();
                    entityDatabaseSchemaService.createOrUpdateDeviceInfoView(persistToTelemetry);
                    log.info("Updating system data...");
                    dataUpdateService.upgradeRuleNodes();
                    systemDataLoaderService.loadSystemWidgets();
                    installScripts.loadSystemLwm2mResources();
                    installScripts.loadSystemImages();
                    if (installScripts.isUpdateImages()) {
                        installScripts.updateImages();
                    }
                }
                log.info("Upgrade finished successfully!");

            } else {

                log.info("Starting ThingsBoard Installation...");

                log.info("Installing DataBase schema for entities...");

                entityDatabaseSchemaService.createDatabaseSchema();

                entityDatabaseSchemaService.createOrUpdateViewsAndFunctions();
                entityDatabaseSchemaService.createOrUpdateDeviceInfoView(persistToTelemetry);

                log.info("Installing DataBase schema for timeseries...");

                if (noSqlKeyspaceService != null) {
                    noSqlKeyspaceService.createDatabaseSchema();
                }

                tsDatabaseSchemaService.createDatabaseSchema();

                if (tsLatestDatabaseSchemaService != null) {
                    tsLatestDatabaseSchemaService.createDatabaseSchema();
                }

                log.info("Loading system data...");

                componentDiscoveryService.discoverComponents();

                systemDataLoaderService.createSysAdmin();
                systemDataLoaderService.createDefaultTenantProfiles();
                systemDataLoaderService.createAdminSettings();
                systemDataLoaderService.createRandomJwtSettings();
                systemDataLoaderService.loadSystemWidgets();
                systemDataLoaderService.createOAuth2Templates();
                systemDataLoaderService.createQueues();
                systemDataLoaderService.createDefaultNotificationConfigs();

//                systemDataLoaderService.loadSystemPlugins();
//                systemDataLoaderService.loadSystemRules();
                installScripts.loadSystemLwm2mResources();
                installScripts.loadSystemImages();

                if (loadDemo) {
                    log.info("Loading demo data...");
                    systemDataLoaderService.loadDemoData();
                }
                log.info("Installation finished successfully!");
            }


        } catch (Exception e) {
            log.error("Unexpected error during ThingsBoard installation!", e);
            throw new ThingsboardInstallException("Unexpected error during ThingsBoard installation!", e);
        } finally {
            SpringApplication.exit(context);
        }
    }

}
<|MERGE_RESOLUTION|>--- conflicted
+++ resolved
@@ -126,17 +126,11 @@
                         case "3.6.2":
                             log.info("Upgrading ThingsBoard from version 3.6.2 to 3.6.3 ...");
                             databaseEntitiesUpgradeService.upgradeDatabase("3.6.2");
-<<<<<<< HEAD
                             systemDataLoaderService.updateDefaultNotificationConfigs(true);
-                        case "3.6.3":
-                            log.info("Upgrading ThingsBoard from version 3.6.3 to 3.6.4 ...");
-                            systemDataLoaderService.updateDefaultNotificationConfigs(false);
-=======
-                            systemDataLoaderService.updateDefaultNotificationConfigs();
                         case "3.6.3":
                             log.info("Upgrading ThingsBoard from version 3.6.3 to 3.7.0 ...");
                             databaseEntitiesUpgradeService.upgradeDatabase("3.6.3");
->>>>>>> acabcb84
+                            systemDataLoaderService.updateDefaultNotificationConfigs(false);
                             //TODO DON'T FORGET to update switch statement in the CacheCleanupService if you need to clear the cache
                             break;
                         default:
