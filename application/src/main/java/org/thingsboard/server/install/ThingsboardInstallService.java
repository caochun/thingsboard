--- conflicted
+++ resolved
@@ -247,18 +247,15 @@
                         case "3.4.4":
                             log.info("Upgrading ThingsBoard from version 3.4.4 to 3.5.0 ...");
                             databaseEntitiesUpgradeService.upgradeDatabase("3.4.4");
+                            dataUpdateService.updateData("3.4.4");
                             log.info("Updating system data...");
                             systemDataLoaderService.updateSystemWidgets();
-<<<<<<< HEAD
-                            dataUpdateService.updateData("3.4.4");
-=======
                             if (!getEnv("SKIP_DEFAULT_NOTIFICATION_CONFIGS_CREATION", false)) {
                                 systemDataLoaderService.createDefaultNotificationConfigs();
                             } else {
                                 log.info("Skipping default notification configs creation");
                             }
                             installScripts.loadSystemLwm2mResources();
->>>>>>> 9a3bf128
                             break;
                         //TODO update CacheCleanupService on the next version upgrade
                         default:
