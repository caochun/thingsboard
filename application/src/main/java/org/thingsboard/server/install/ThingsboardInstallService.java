--- conflicted
+++ resolved
@@ -279,13 +279,9 @@
                     entityDatabaseSchemaService.createOrUpdateDeviceInfoView(persistToTelemetry);
                     log.info("Updating system data...");
                     dataUpdateService.upgradeRuleNodes();
-<<<<<<< HEAD
-                    systemDataLoaderService.updateSystemWidgets();
+                    systemDataLoaderService.loadSystemWidgets();
                     installScripts.updateSystemImages();
 //                    installScripts.migrateTenantImages();
-=======
-                    systemDataLoaderService.loadSystemWidgets();
->>>>>>> 4ed64439
                     installScripts.loadSystemLwm2mResources();
                 }
                 log.info("Upgrade finished successfully!");
