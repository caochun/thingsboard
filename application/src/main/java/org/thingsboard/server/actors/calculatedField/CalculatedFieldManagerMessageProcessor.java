/**
 * Copyright © 2016-2025 The Thingsboard Authors
 *
 * Licensed under the Apache License, Version 2.0 (the "License");
 * you may not use this file except in compliance with the License.
 * You may obtain a copy of the License at
 *
 *     http://www.apache.org/licenses/LICENSE-2.0
 *
 * Unless required by applicable law or agreed to in writing, software
 * distributed under the License is distributed on an "AS IS" BASIS,
 * WITHOUT WARRANTIES OR CONDITIONS OF ANY KIND, either express or implied.
 * See the License for the specific language governing permissions and
 * limitations under the License.
 */
package org.thingsboard.server.actors.calculatedField;

import lombok.extern.slf4j.Slf4j;
import org.thingsboard.server.actors.ActorSystemContext;
import org.thingsboard.server.actors.TbActorCtx;
import org.thingsboard.server.actors.TbActorRef;
import org.thingsboard.server.actors.TbCalculatedFieldEntityActorId;
import org.thingsboard.server.actors.service.DefaultActorService;
import org.thingsboard.server.actors.shared.AbstractContextAwareMsgProcessor;
import org.thingsboard.server.common.data.DataConstants;
import org.thingsboard.server.common.data.EntityType;
import org.thingsboard.server.common.data.ProfileEntityIdInfo;
import org.thingsboard.server.common.data.cf.CalculatedField;
import org.thingsboard.server.common.data.cf.CalculatedFieldLink;
import org.thingsboard.server.common.data.cf.configuration.ScheduledUpdateSupportedCalculatedFieldConfiguration;
import org.thingsboard.server.common.data.id.AssetId;
import org.thingsboard.server.common.data.id.CalculatedFieldId;
import org.thingsboard.server.common.data.id.DeviceId;
import org.thingsboard.server.common.data.id.EntityId;
import org.thingsboard.server.common.data.id.TenantId;
import org.thingsboard.server.common.data.page.PageDataIterable;
import org.thingsboard.server.common.msg.cf.CalculatedFieldCacheInitMsg;
import org.thingsboard.server.common.msg.cf.CalculatedFieldEntityLifecycleMsg;
import org.thingsboard.server.common.msg.cf.CalculatedFieldPartitionChangeMsg;
import org.thingsboard.server.common.msg.plugin.ComponentLifecycleMsg;
import org.thingsboard.server.common.msg.queue.ServiceType;
import org.thingsboard.server.common.msg.queue.TbCallback;
import org.thingsboard.server.dao.asset.AssetService;
import org.thingsboard.server.dao.cf.CalculatedFieldService;
import org.thingsboard.server.dao.device.DeviceService;
import org.thingsboard.server.queue.settings.TbQueueCalculatedFieldSettings;
import org.thingsboard.server.service.cf.CalculatedFieldProcessingService;
import org.thingsboard.server.service.cf.CalculatedFieldStateService;
import org.thingsboard.server.service.cf.cache.TenantEntityProfileCache;
import org.thingsboard.server.service.cf.ctx.CalculatedFieldEntityCtxId;
import org.thingsboard.server.service.cf.ctx.state.CalculatedFieldCtx;
import org.thingsboard.server.service.profile.TbAssetProfileCache;
import org.thingsboard.server.service.profile.TbDeviceProfileCache;

import java.util.ArrayList;
import java.util.Collections;
import java.util.HashMap;
import java.util.List;
import java.util.Map;
import java.util.concurrent.ConcurrentHashMap;
import java.util.concurrent.CopyOnWriteArrayList;
import java.util.concurrent.ScheduledFuture;
import java.util.concurrent.TimeUnit;
import java.util.function.BiConsumer;
import java.util.function.Function;

import static org.thingsboard.server.utils.CalculatedFieldUtils.fromProto;

/**
 * @author Andrew Shvayka
 */
@Slf4j
public class CalculatedFieldManagerMessageProcessor extends AbstractContextAwareMsgProcessor {

    private final Map<CalculatedFieldId, CalculatedFieldCtx> calculatedFields = new HashMap<>();
    private final Map<EntityId, List<CalculatedFieldCtx>> entityIdCalculatedFields = new HashMap<>();
    private final Map<EntityId, List<CalculatedFieldLink>> entityIdCalculatedFieldLinks = new HashMap<>();
    private final Map<CalculatedFieldId, ScheduledFuture<?>> cfDynamicArgumentsRefreshTasks = new ConcurrentHashMap<>();

    private final CalculatedFieldProcessingService cfExecService;
    private final CalculatedFieldStateService cfStateService;
    private final CalculatedFieldService cfDaoService;
    private final DeviceService deviceService;
    private final AssetService assetService;
    private final TbAssetProfileCache assetProfileCache;
    private final TbDeviceProfileCache deviceProfileCache;
    private final TenantEntityProfileCache entityProfileCache;
    private final TbQueueCalculatedFieldSettings cfSettings;
    protected final TenantId tenantId;

    protected TbActorCtx ctx;

    CalculatedFieldManagerMessageProcessor(ActorSystemContext systemContext, TenantId tenantId) {
        super(systemContext);
        this.cfExecService = systemContext.getCalculatedFieldProcessingService();
        this.cfStateService = systemContext.getCalculatedFieldStateService();
        this.cfDaoService = systemContext.getCalculatedFieldService();
        this.deviceService = systemContext.getDeviceService();
        this.assetService = systemContext.getAssetService();
        this.assetProfileCache = systemContext.getAssetProfileCache();
        this.deviceProfileCache = systemContext.getDeviceProfileCache();
        this.entityProfileCache = new TenantEntityProfileCache();
        this.cfSettings = systemContext.getCalculatedFieldSettings();
        this.tenantId = tenantId;
    }

    void init(TbActorCtx ctx) {
        this.ctx = ctx;
    }

    public void stop() {
        log.info("[{}] Stopping CF manager actor.", tenantId);
        calculatedFields.values().forEach(CalculatedFieldCtx::stop);
        calculatedFields.clear();
        entityIdCalculatedFields.clear();
        entityIdCalculatedFieldLinks.clear();
        cfDynamicArgumentsRefreshTasks.values().forEach(future -> future.cancel(true));
        cfDynamicArgumentsRefreshTasks.clear();
        ctx.stop(ctx.getSelf());
    }

    public void onCacheInitMsg(CalculatedFieldCacheInitMsg msg) {
        log.debug("[{}] Processing CF actor init message.", msg.getTenantId().getId());
        initEntityProfileCache();
        initCalculatedFields();
        msg.getCallback().onSuccess();
    }

<<<<<<< HEAD
    public void onProfileEntityMsg(CalculatedFieldInitProfileEntityMsg msg) {
        log.debug("[{}] Processing profile entity message.", msg.getTenantId().getId());
        entityProfileCache.add(msg.getProfileEntityId(), msg.getEntityId());
        msg.getCallback().onSuccess();
    }

    public void onFieldInitMsg(CalculatedFieldInitMsg msg) throws CalculatedFieldException {
        log.debug("[{}] Processing CF init message.", msg.getCf().getId());
        var cf = msg.getCf();
        var cfCtx = getCfCtx(cf);
        try {
            cfCtx.init();
        } catch (Exception e) {
            throw CalculatedFieldException.builder().ctx(cfCtx).eventEntity(cf.getEntityId()).cause(e).errorMessage("Failed to initialize CF context").build();
        }
        calculatedFields.put(cf.getId(), cfCtx);
        // We use copy on write lists to safely pass the reference to another actor for the iteration.
        // Alternative approach would be to use any list but avoid modifications to the list (change the complete map value instead)
        entityIdCalculatedFields.computeIfAbsent(cf.getEntityId(), id -> new CopyOnWriteArrayList<>()).add(cfCtx);
        scheduleDynamicArgumentsRefreshTaskForCfIfNeeded(cfCtx);
        msg.getCallback().onSuccess();
    }

    public void onLinkInitMsg(CalculatedFieldLinkInitMsg msg) {
        log.debug("[{}] Processing CF link init message for entity [{}].", msg.getLink().getCalculatedFieldId(), msg.getLink().getEntityId());
        var link = msg.getLink();
        // We use copy on write lists to safely pass the reference to another actor for the iteration.
        // Alternative approach would be to use any list but avoid modifications to the list (change the complete map value instead)
        entityIdCalculatedFieldLinks.computeIfAbsent(link.getEntityId(), id -> new CopyOnWriteArrayList<>()).add(link);
        msg.getCallback().onSuccess();
    }

=======
>>>>>>> 40527f3d
    public void onStateRestoreMsg(CalculatedFieldStateRestoreMsg msg) {
        var cfId = msg.getId().cfId();
        var calculatedField = calculatedFields.get(cfId);

        if (calculatedField != null) {
            if (msg.getState() != null) {
                msg.getState().setRequiredArguments(calculatedField.getArgNames());
            }
            log.debug("Pushing CF state restore msg to specific actor [{}]", msg.getId().entityId());
            getOrCreateActor(msg.getId().entityId()).tell(msg);
        } else {
            cfStateService.removeState(msg.getId(), msg.getCallback());
        }
    }

    public void onEntityLifecycleMsg(CalculatedFieldEntityLifecycleMsg msg) throws CalculatedFieldException {
        log.debug("Processing entity lifecycle event: [{}] for entity: [{}]", msg.getData().getEvent(), msg.getData().getEntityId());
        var entityType = msg.getData().getEntityId().getEntityType();
        var event = msg.getData().getEvent();
        switch (entityType) {
            case CALCULATED_FIELD: {
                switch (event) {
                    case CREATED:
                        onCfCreated(msg.getData(), msg.getCallback());
                        break;
                    case UPDATED:
                        onCfUpdated(msg.getData(), msg.getCallback());
                        break;
                    case DELETED:
                        onCfDeleted(msg.getData(), msg.getCallback());
                        break;
                    default:
                        msg.getCallback().onSuccess();
                        break;
                }
                break;
            }
            case DEVICE:
            case ASSET: {
                switch (event) {
                    case CREATED:
                        onEntityCreated(msg.getData(), msg.getCallback());
                        break;
                    case UPDATED:
                        onEntityUpdated(msg.getData(), msg.getCallback());
                        break;
                    case DELETED:
                        onEntityDeleted(msg.getData(), msg.getCallback());
                        break;
                    default:
                        msg.getCallback().onSuccess();
                        break;
                }
                break;
            }
            case DEVICE_PROFILE:
            case ASSET_PROFILE: {
                switch (event) {
                    case DELETED:
                        onProfileDeleted(msg.getData(), msg.getCallback());
                        break;
                    default:
                        msg.getCallback().onSuccess();
                        break;
                }
                break;
            }
            default: {
                msg.getCallback().onSuccess();
            }
        }
    }

    private void onProfileDeleted(ComponentLifecycleMsg msg, TbCallback callback) {
        entityProfileCache.removeProfileId(msg.getEntityId());
        callback.onSuccess();
    }

    private void onEntityCreated(ComponentLifecycleMsg msg, TbCallback callback) {
        EntityId entityId = msg.getEntityId();
        EntityId profileId = getProfileId(tenantId, entityId);
        if (profileId != null) {
            entityProfileCache.add(profileId, entityId);
        }
        if (!isMyPartition(entityId, callback)) {
            return;
        }
        var entityIdFields = getCalculatedFieldsByEntityId(entityId);
        var profileIdFields = getCalculatedFieldsByEntityId(profileId);
        var fieldsCount = entityIdFields.size() + profileIdFields.size();
        if (fieldsCount > 0) {
            MultipleTbCallback multiCallback = new MultipleTbCallback(fieldsCount, callback);
            entityIdFields.forEach(ctx -> initCfForEntity(entityId, ctx, true, multiCallback));
            profileIdFields.forEach(ctx -> initCfForEntity(entityId, ctx, true, multiCallback));
        } else {
            callback.onSuccess();
        }
    }

    private void onEntityUpdated(ComponentLifecycleMsg msg, TbCallback callback) {
        if (msg.getOldProfileId() != null && !msg.getOldProfileId().equals(msg.getProfileId())) {
            entityProfileCache.update(msg.getOldProfileId(), msg.getProfileId(), msg.getEntityId());
            if (!isMyPartition(msg.getEntityId(), callback)) {
                return;
            }
            var oldProfileCfs = getCalculatedFieldsByEntityId(msg.getOldProfileId());
            var newProfileCfs = getCalculatedFieldsByEntityId(msg.getProfileId());
            var fieldsCount = oldProfileCfs.size() + newProfileCfs.size();
            if (fieldsCount > 0) {
                MultipleTbCallback multiCallback = new MultipleTbCallback(fieldsCount, callback);
                var entityId = msg.getEntityId();
                oldProfileCfs.forEach(ctx -> deleteCfForEntity(entityId, ctx.getCfId(), multiCallback));
                newProfileCfs.forEach(ctx -> initCfForEntity(entityId, ctx, true, multiCallback));
            } else {
                callback.onSuccess();
            }
        }
    }

    private void onEntityDeleted(ComponentLifecycleMsg msg, TbCallback callback) {
        entityProfileCache.removeEntityId(msg.getEntityId());
        if (isMyPartition(msg.getEntityId(), callback)) {
            log.debug("Pushing entity lifecycle msg to specific actor [{}]", msg.getEntityId());
            getOrCreateActor(msg.getEntityId()).tell(new CalculatedFieldEntityDeleteMsg(tenantId, msg.getEntityId(), callback));
        }
    }

    private void onCfCreated(ComponentLifecycleMsg msg, TbCallback callback) throws CalculatedFieldException {
        var cfId = new CalculatedFieldId(msg.getEntityId().getId());
        if (calculatedFields.containsKey(cfId)) {
            log.debug("[{}] CF was already initialized [{}]", tenantId, cfId);
            callback.onSuccess();
        } else {
            var cf = cfDaoService.findById(msg.getTenantId(), cfId);
            if (cf == null) {
                log.debug("[{}] Failed to lookup CF by id [{}]", tenantId, cfId);
                callback.onSuccess();
            } else {
                var cfCtx = getCfCtx(cf);
                try {
                    cfCtx.init();
                } catch (Exception e) {
                    throw CalculatedFieldException.builder().ctx(cfCtx).eventEntity(cf.getEntityId()).cause(e).errorMessage("Failed to initialize CF context").build();
                }
                calculatedFields.put(cf.getId(), cfCtx);
                // We use copy on write lists to safely pass the reference to another actor for the iteration.
                // Alternative approach would be to use any list but avoid modifications to the list (change the complete map value instead)
                entityIdCalculatedFields.computeIfAbsent(cf.getEntityId(), id -> new CopyOnWriteArrayList<>()).add(cfCtx);
                addLinks(cf);
                scheduleDynamicArgumentsRefreshTaskForCfIfNeeded(cfCtx);
                initCf(cfCtx, callback, false);
            }
        }
    }

    private CalculatedFieldCtx getCfCtx(CalculatedField cf) {
        return new CalculatedFieldCtx(cf, systemContext.getTbelInvokeService(), systemContext.getApiLimitService(), systemContext.getRelationService());
    }

    private void onCfUpdated(ComponentLifecycleMsg msg, TbCallback callback) throws CalculatedFieldException {
        var cfId = new CalculatedFieldId(msg.getEntityId().getId());
        var oldCfCtx = calculatedFields.get(cfId);
        if (oldCfCtx == null) {
            onCfCreated(msg, callback);
        } else {
            var newCf = cfDaoService.findById(msg.getTenantId(), cfId);
            if (newCf == null) {
                log.debug("[{}] Failed to lookup CF by id [{}]", tenantId, cfId);
                callback.onSuccess();
            } else {
                var newCfCtx = getCfCtx(newCf);
                try {
                    newCfCtx.init();
                } catch (Exception e) {
                    throw CalculatedFieldException.builder().ctx(newCfCtx).eventEntity(newCfCtx.getEntityId()).cause(e).errorMessage("Failed to initialize CF context").build();
                }
                calculatedFields.put(newCf.getId(), newCfCtx);
                List<CalculatedFieldCtx> oldCfList = entityIdCalculatedFields.get(newCf.getEntityId());

                boolean hasSchedulingConfigChanges = newCfCtx.hasSchedulingConfigChanges(oldCfCtx);
                if (hasSchedulingConfigChanges) {
                    cancelCfDynamicArgumentsRefreshTaskIfExists(cfId, false);
                    scheduleDynamicArgumentsRefreshTaskForCfIfNeeded(newCfCtx);
                }

                List<CalculatedFieldCtx> newCfList = new CopyOnWriteArrayList<>();
                boolean found = false;
                for (CalculatedFieldCtx oldCtx : oldCfList) {
                    if (oldCtx.getCfId().equals(newCf.getId())) {
                        newCfList.add(newCfCtx);
                        found = true;
                    } else {
                        newCfList.add(oldCtx);
                    }
                }
                if (!found) {
                    newCfList.add(newCfCtx);
                }
                entityIdCalculatedFields.put(newCf.getEntityId(), newCfList);

                deleteLinks(oldCfCtx);
                addLinks(newCf);

                // We use copy on write lists to safely pass the reference to another actor for the iteration.
                // Alternative approach would be to use any list but avoid modifications to the list (change the complete map value instead)
                var stateChanges = newCfCtx.hasStateChanges(oldCfCtx);
                if (stateChanges || newCfCtx.hasOtherSignificantChanges(oldCfCtx)) {
                    initCf(newCfCtx, callback, stateChanges);
                } else {
                    callback.onSuccess();
                }
            }
        }
    }

    private void onCfDeleted(ComponentLifecycleMsg msg, TbCallback callback) {
        var cfId = new CalculatedFieldId(msg.getEntityId().getId());
        var cfCtx = calculatedFields.remove(cfId);
        if (cfCtx == null) {
            log.debug("[{}] CF was already deleted [{}]", tenantId, cfId);
            callback.onSuccess();
            return;
        }
        entityIdCalculatedFields.get(cfCtx.getEntityId()).remove(cfCtx);
        deleteLinks(cfCtx);
        cancelCfDynamicArgumentsRefreshTaskIfExists(cfId, true);
        applyToTargetCfEntityActors(cfCtx, callback, (id, cb) -> deleteCfForEntity(id, cfId, cb));
    }

    private void cancelCfDynamicArgumentsRefreshTaskIfExists(CalculatedFieldId cfId, boolean cfDeleted) {
        var existingTask = cfDynamicArgumentsRefreshTasks.remove(cfId);
        if (existingTask != null) {
            existingTask.cancel(false);
            String reason = cfDeleted ? "deletion" : "update";
            log.debug("[{}][{}] Cancelled dynamic arguments refresh task due to CF " + reason + "!", tenantId, cfId);
        }
    }

    public void onTelemetryMsg(CalculatedFieldTelemetryMsg msg) {
        EntityId entityId = msg.getEntityId();
        log.debug("Received telemetry msg from entity [{}]", entityId);
        // 2 = 1 for CF processing + 1 for links processing
        MultipleTbCallback callback = new MultipleTbCallback(2, msg.getCallback());
        // process all cfs related to entity, or it's profile;
        var entityIdFields = getCalculatedFieldsByEntityId(entityId);
        var profileIdFields = getCalculatedFieldsByEntityId(getProfileId(tenantId, entityId));
        if (!entityIdFields.isEmpty() || !profileIdFields.isEmpty()) {
            log.debug("Pushing telemetry msg to specific actor [{}]", entityId);
            getOrCreateActor(entityId).tell(new EntityCalculatedFieldTelemetryMsg(msg, entityIdFields, profileIdFields, callback));
        } else {
            callback.onSuccess();
        }
        // process all links (if any);
        List<CalculatedFieldEntityCtxId> linkedCalculatedFields = filterCalculatedFieldLinks(msg);
        var linksSize = linkedCalculatedFields.size();
        if (linksSize > 0) {
            cfExecService.pushMsgToLinks(msg, linkedCalculatedFields, callback);
        } else {
            callback.onSuccess();
        }
    }

    public void onLinkedTelemetryMsg(CalculatedFieldLinkedTelemetryMsg msg) {
        EntityId sourceEntityId = msg.getEntityId();
        log.debug("Received linked telemetry msg from entity [{}]", sourceEntityId);
        var proto = msg.getProto();
        var callback = msg.getCallback();
        var linksList = proto.getLinksList();
        if (linksList.isEmpty()) {
            log.debug("[{}] No CF links to process new telemetry.", msg.getTenantId());
            callback.onSuccess();
        }
        for (var linkProto : linksList) {
            var link = fromProto(linkProto);
            var cf = calculatedFields.get(link.cfId());
            applyToTargetCfEntityActors(link, callback,
                    cb -> new EntityCalculatedFieldLinkedTelemetryMsg(tenantId, sourceEntityId, proto.getMsg(), cf, callback),
                    this::linkedTelemetryMsgForEntity);
        }
    }

    private List<CalculatedFieldEntityCtxId> filterCalculatedFieldLinks(CalculatedFieldTelemetryMsg msg) {
        EntityId entityId = msg.getEntityId();
        var proto = msg.getProto();
        List<CalculatedFieldEntityCtxId> result = new ArrayList<>();
        for (var link : getCalculatedFieldLinksByEntityId(entityId)) {
            CalculatedFieldCtx ctx = calculatedFields.get(link.getCalculatedFieldId());
            if (ctx.linkMatches(entityId, proto)) {
                result.add(ctx.toCalculatedFieldEntityCtxId());
            }
        }
        return result;
    }

    private List<CalculatedFieldCtx> getCalculatedFieldsByEntityId(EntityId entityId) {
        if (entityId == null) {
            return Collections.emptyList();
        }
        var result = entityIdCalculatedFields.get(entityId);
        if (result == null) {
            result = Collections.emptyList();
        }
        return result;
    }

    private List<CalculatedFieldLink> getCalculatedFieldLinksByEntityId(EntityId entityId) {
        if (entityId == null) {
            return Collections.emptyList();
        }
        var result = entityIdCalculatedFieldLinks.get(entityId);
        if (result == null) {
            result = Collections.emptyList();
        }
        return result;
    }

    private void initCf(CalculatedFieldCtx cfCtx, TbCallback callback, boolean forceStateReinit) {
        applyToTargetCfEntityActors(cfCtx, callback, (id, cb) -> initCfForEntity(id, cfCtx, forceStateReinit, cb));
    }

    private void scheduleDynamicArgumentsRefreshTaskForCfIfNeeded(CalculatedFieldCtx cfCtx) {
        CalculatedField cf = cfCtx.getCalculatedField();
        if (!(cf.getConfiguration() instanceof ScheduledUpdateSupportedCalculatedFieldConfiguration scheduledCfConfig)) {
            return;
        }
        if (!scheduledCfConfig.isScheduledUpdateEnabled()) {
            return;
        }
        if (cfDynamicArgumentsRefreshTasks.containsKey(cf.getId())) {
            log.debug("[{}][{}] Dynamic arguments refresh task for CF already exists!", tenantId, cf.getId());
            return;
        }
        long refreshDynamicSourceInterval = TimeUnit.SECONDS.toMillis(scheduledCfConfig.getScheduledUpdateIntervalSec());
        var scheduledMsg = new CalculatedFieldDynamicArgumentsRefreshMsg(tenantId, cfCtx.getCfId());

        ScheduledFuture<?> scheduledFuture = systemContext
                .schedulePeriodicMsgWithDelay(ctx, scheduledMsg, refreshDynamicSourceInterval, refreshDynamicSourceInterval);
        cfDynamicArgumentsRefreshTasks.put(cf.getId(), scheduledFuture);
        log.debug("[{}][{}] Scheduled dynamic arguments refresh task for CF!", tenantId, cf.getId());
    }

    public void onDynamicArgumentsRefreshMsg(CalculatedFieldDynamicArgumentsRefreshMsg msg) {
        log.debug("[{}] [{}] Processing CF dynamic arguments refresh task.", tenantId, msg.getCfId());
        CalculatedFieldCtx cfCtx = calculatedFields.get(msg.getCfId());
        if (cfCtx == null) {
            log.debug("[{}][{}] Failed to find CF context, going to stop dynamic arguments refresh task for CF.", tenantId, msg.getCfId());
            cancelCfDynamicArgumentsRefreshTaskIfExists(msg.getCfId(), true);
            return;
        }
        applyToTargetCfEntityActors(cfCtx, msg.getCallback(), (id, cb) -> refreshDynamicArgumentsForEntity(id, msg.getCfId(), cb));
    }

    private void refreshDynamicArgumentsForEntity(EntityId entityId, CalculatedFieldId cfId, TbCallback callback) {
        log.debug("Pushing CF dynamic arguments refresh msg to specific actor [{}]", entityId);
        getOrCreateActor(entityId).tell(new EntityCalculatedFieldDynamicArgumentsRefreshMsg(tenantId, cfId, callback));
    }

    private void linkedTelemetryMsgForEntity(EntityId entityId, EntityCalculatedFieldLinkedTelemetryMsg msg) {
        log.debug("Pushing linked telemetry msg to specific actor [{}]", entityId);
        getOrCreateActor(entityId).tell(msg);
    }

    private void deleteCfForEntity(EntityId entityId, CalculatedFieldId cfId, TbCallback callback) {
        log.debug("Pushing delete CF msg to specific actor [{}]", entityId);
        getOrCreateActor(entityId).tell(new CalculatedFieldEntityDeleteMsg(tenantId, cfId, callback));
    }

    private void initCfForEntity(EntityId entityId, CalculatedFieldCtx cfCtx, boolean forceStateReinit, TbCallback callback) {
        log.debug("Pushing entity init CF msg to specific actor [{}]", entityId);
        getOrCreateActor(entityId).tell(new EntityInitCalculatedFieldMsg(tenantId, cfCtx, callback, forceStateReinit));
    }

    private boolean isMyPartition(EntityId entityId, TbCallback callback) {
        if (!systemContext.getPartitionService().resolve(ServiceType.TB_RULE_ENGINE, DataConstants.CF_QUEUE_NAME, tenantId, entityId).isMyPartition()) {
            log.debug("[{}] Entity belongs to external partition.", entityId);
            callback.onSuccess();
            return false;
        }
        return true;
    }

    private static boolean isProfileEntity(EntityType entityType) {
        return EntityType.DEVICE_PROFILE.equals(entityType) || EntityType.ASSET_PROFILE.equals(entityType);
    }

    private EntityId getProfileId(TenantId tenantId, EntityId entityId) {
        return switch (entityId.getEntityType()) {
            case ASSET -> assetProfileCache.get(tenantId, (AssetId) entityId).getId();
            case DEVICE -> deviceProfileCache.get(tenantId, (DeviceId) entityId).getId();
            default -> null;
        };
    }

    private TbActorRef getOrCreateActor(EntityId entityId) {
        return ctx.getOrCreateChildActor(new TbCalculatedFieldEntityActorId(entityId),
                () -> DefaultActorService.CF_ENTITY_DISPATCHER_NAME,
                () -> new CalculatedFieldEntityActorCreator(systemContext, tenantId, entityId),
                () -> true);
    }

    private void addLinks(CalculatedField newCf) {
        var newLinks = newCf.getConfiguration().buildCalculatedFieldLinks(tenantId, newCf.getEntityId(), newCf.getId());
        newLinks.forEach(link -> entityIdCalculatedFieldLinks.computeIfAbsent(link.getEntityId(), id -> new CopyOnWriteArrayList<>()).add(link));
    }

    private void deleteLinks(CalculatedFieldCtx cfCtx) {
        var oldCf = cfCtx.getCalculatedField();
        var oldLinks = oldCf.getConfiguration().buildCalculatedFieldLinks(tenantId, oldCf.getEntityId(), oldCf.getId());
        oldLinks.forEach(link -> entityIdCalculatedFieldLinks.computeIfAbsent(link.getEntityId(), id -> new CopyOnWriteArrayList<>()).remove(link));
    }

    public void onPartitionChange(CalculatedFieldPartitionChangeMsg msg) {
        ctx.broadcastToChildren(msg, true);
    }

    public void initCalculatedFields() {
        PageDataIterable<CalculatedField> cfs = new PageDataIterable<>(pageLink -> cfDaoService.findCalculatedFieldsByTenantId(tenantId, pageLink), cfSettings.getInitTenantFetchPackSize());
        cfs.forEach(cf -> {
            log.trace("Processing calculated field record: {}", cf);
            try {
                initCalculatedField(cf);
            } catch (CalculatedFieldException e) {
                log.error("Failed to process calculated field record: {}", cf, e);
            }
        });
        PageDataIterable<CalculatedFieldLink> cfls = new PageDataIterable<>(pageLink -> cfDaoService.findAllCalculatedFieldLinksByTenantId(tenantId, pageLink), cfSettings.getInitTenantFetchPackSize());
<<<<<<< HEAD
        cfls.forEach(link -> onLinkInitMsg(new CalculatedFieldLinkInitMsg(link.getTenantId(), link)));
=======
        cfls.forEach(link -> {
            log.trace("Processing calculated field link record: {}", link);
            initCalculatedFieldLink(link);
        });
>>>>>>> 40527f3d
    }

    private void initCalculatedField(CalculatedField cf) throws CalculatedFieldException {
        var cfCtx = new CalculatedFieldCtx(cf, systemContext.getTbelInvokeService(), systemContext.getApiLimitService());
        try {
            cfCtx.init();
        } catch (Exception e) {
            throw CalculatedFieldException.builder().ctx(cfCtx).eventEntity(cf.getEntityId()).cause(e).errorMessage("Failed to initialize CF context").build();
        }
        calculatedFields.put(cf.getId(), cfCtx);
        // We use copy on write lists to safely pass the reference to another actor for the iteration.
        // Alternative approach would be to use any list but avoid modifications to the list (change the complete map value instead)
        entityIdCalculatedFields.computeIfAbsent(cf.getEntityId(), id -> new CopyOnWriteArrayList<>()).add(cfCtx);
    }

    private void initCalculatedFieldLink(CalculatedFieldLink link) {
        // We use copy on write lists to safely pass the reference to another actor for the iteration.
        // Alternative approach would be to use any list but avoid modifications to the list (change the complete map value instead)
        entityIdCalculatedFieldLinks.computeIfAbsent(link.getEntityId(), id -> new CopyOnWriteArrayList<>()).add(link);
    }

    private void initEntityProfileCache() {
        PageDataIterable<ProfileEntityIdInfo> deviceIdInfos = new PageDataIterable<>(pageLink -> deviceService.findProfileEntityIdInfosByTenantId(tenantId, pageLink), cfSettings.getInitTenantFetchPackSize());
        for (ProfileEntityIdInfo idInfo : deviceIdInfos) {
            log.trace("Processing device record: {}", idInfo);
            try {
                entityProfileCache.add(idInfo.getProfileId(), idInfo.getEntityId());
            } catch (Exception e) {
                log.error("Failed to process device record: {}", idInfo, e);
            }
        }
        PageDataIterable<ProfileEntityIdInfo> assetIdInfos = new PageDataIterable<>(pageLink -> assetService.findProfileEntityIdInfosByTenantId(tenantId, pageLink), cfSettings.getInitTenantFetchPackSize());
        for (ProfileEntityIdInfo idInfo : assetIdInfos) {
            log.trace("Processing asset record: {}", idInfo);
            try {
                entityProfileCache.add(idInfo.getProfileId(), idInfo.getEntityId());
            } catch (Exception e) {
                log.error("Failed to process asset record: {}", idInfo, e);
            }
        }
    }

    private void applyToTargetCfEntityActors(CalculatedFieldCtx calculatedFieldCtx,
                                             TbCallback callback,
                                             BiConsumer<EntityId, TbCallback> action) {
        if (isProfileEntity(calculatedFieldCtx.getEntityId().getEntityType())) {
            var ids = entityProfileCache.getEntityIdsByProfileId(calculatedFieldCtx.getEntityId());
            if (ids.isEmpty()) {
                callback.onSuccess();
                return;
            }
            var multiCallback = new MultipleTbCallback(ids.size(), callback);
            ids.forEach(id -> {
                if (isMyPartition(id, multiCallback)) {
                    action.accept(id, multiCallback);
                }
            });
            return;
        }
        if (isMyPartition(calculatedFieldCtx.getEntityId(), callback)) {
            action.accept(calculatedFieldCtx.getEntityId(), callback);
        }
    }

    private <M> void applyToTargetCfEntityActors(CalculatedFieldEntityCtxId link, TbCallback callback,
                                                 Function<TbCallback, M> messageFactory, BiConsumer<EntityId, M> action) {
        if (isProfileEntity(link.entityId().getEntityType())) {
            var ids = entityProfileCache.getEntityIdsByProfileId(link.entityId());
            if (ids.isEmpty()) {
                callback.onSuccess();
                return;
            }
            var multiCallback = new MultipleTbCallback(ids.size(), callback);
            var msg = messageFactory.apply(multiCallback);
            ids.forEach(id -> {
                if (isMyPartition(id, multiCallback)) {
                    action.accept(id, msg);
                }
            });
            return;
        }
        if (isMyPartition(link.entityId(), callback)) {
            var msg = messageFactory.apply(callback);
            action.accept(link.entityId(), msg);
        }
    }

}<|MERGE_RESOLUTION|>--- conflicted
+++ resolved
@@ -126,41 +126,6 @@
         msg.getCallback().onSuccess();
     }
 
-<<<<<<< HEAD
-    public void onProfileEntityMsg(CalculatedFieldInitProfileEntityMsg msg) {
-        log.debug("[{}] Processing profile entity message.", msg.getTenantId().getId());
-        entityProfileCache.add(msg.getProfileEntityId(), msg.getEntityId());
-        msg.getCallback().onSuccess();
-    }
-
-    public void onFieldInitMsg(CalculatedFieldInitMsg msg) throws CalculatedFieldException {
-        log.debug("[{}] Processing CF init message.", msg.getCf().getId());
-        var cf = msg.getCf();
-        var cfCtx = getCfCtx(cf);
-        try {
-            cfCtx.init();
-        } catch (Exception e) {
-            throw CalculatedFieldException.builder().ctx(cfCtx).eventEntity(cf.getEntityId()).cause(e).errorMessage("Failed to initialize CF context").build();
-        }
-        calculatedFields.put(cf.getId(), cfCtx);
-        // We use copy on write lists to safely pass the reference to another actor for the iteration.
-        // Alternative approach would be to use any list but avoid modifications to the list (change the complete map value instead)
-        entityIdCalculatedFields.computeIfAbsent(cf.getEntityId(), id -> new CopyOnWriteArrayList<>()).add(cfCtx);
-        scheduleDynamicArgumentsRefreshTaskForCfIfNeeded(cfCtx);
-        msg.getCallback().onSuccess();
-    }
-
-    public void onLinkInitMsg(CalculatedFieldLinkInitMsg msg) {
-        log.debug("[{}] Processing CF link init message for entity [{}].", msg.getLink().getCalculatedFieldId(), msg.getLink().getEntityId());
-        var link = msg.getLink();
-        // We use copy on write lists to safely pass the reference to another actor for the iteration.
-        // Alternative approach would be to use any list but avoid modifications to the list (change the complete map value instead)
-        entityIdCalculatedFieldLinks.computeIfAbsent(link.getEntityId(), id -> new CopyOnWriteArrayList<>()).add(link);
-        msg.getCallback().onSuccess();
-    }
-
-=======
->>>>>>> 40527f3d
     public void onStateRestoreMsg(CalculatedFieldStateRestoreMsg msg) {
         var cfId = msg.getId().cfId();
         var calculatedField = calculatedFields.get(cfId);
@@ -311,7 +276,7 @@
                 entityIdCalculatedFields.computeIfAbsent(cf.getEntityId(), id -> new CopyOnWriteArrayList<>()).add(cfCtx);
                 addLinks(cf);
                 scheduleDynamicArgumentsRefreshTaskForCfIfNeeded(cfCtx);
-                initCf(cfCtx, callback, false);
+                applyToTargetCfEntityActors(cfCtx, callback, (id, cb) -> initCfForEntity(id, cfCtx, false, cb));
             }
         }
     }
@@ -368,7 +333,7 @@
                 // Alternative approach would be to use any list but avoid modifications to the list (change the complete map value instead)
                 var stateChanges = newCfCtx.hasStateChanges(oldCfCtx);
                 if (stateChanges || newCfCtx.hasOtherSignificantChanges(oldCfCtx)) {
-                    initCf(newCfCtx, callback, stateChanges);
+                    applyToTargetCfEntityActors(newCfCtx, callback, (id, cb) -> initCfForEntity(id, newCfCtx, stateChanges, cb));
                 } else {
                     callback.onSuccess();
                 }
@@ -477,10 +442,6 @@
         return result;
     }
 
-    private void initCf(CalculatedFieldCtx cfCtx, TbCallback callback, boolean forceStateReinit) {
-        applyToTargetCfEntityActors(cfCtx, callback, (id, cb) -> initCfForEntity(id, cfCtx, forceStateReinit, cb));
-    }
-
     private void scheduleDynamicArgumentsRefreshTaskForCfIfNeeded(CalculatedFieldCtx cfCtx) {
         CalculatedField cf = cfCtx.getCalculatedField();
         if (!(cf.getConfiguration() instanceof ScheduledUpdateSupportedCalculatedFieldConfiguration scheduledCfConfig)) {
@@ -587,18 +548,14 @@
             }
         });
         PageDataIterable<CalculatedFieldLink> cfls = new PageDataIterable<>(pageLink -> cfDaoService.findAllCalculatedFieldLinksByTenantId(tenantId, pageLink), cfSettings.getInitTenantFetchPackSize());
-<<<<<<< HEAD
-        cfls.forEach(link -> onLinkInitMsg(new CalculatedFieldLinkInitMsg(link.getTenantId(), link)));
-=======
         cfls.forEach(link -> {
             log.trace("Processing calculated field link record: {}", link);
             initCalculatedFieldLink(link);
         });
->>>>>>> 40527f3d
     }
 
     private void initCalculatedField(CalculatedField cf) throws CalculatedFieldException {
-        var cfCtx = new CalculatedFieldCtx(cf, systemContext.getTbelInvokeService(), systemContext.getApiLimitService());
+        var cfCtx = new CalculatedFieldCtx(cf, systemContext.getTbelInvokeService(), systemContext.getApiLimitService(), systemContext.getRelationService());
         try {
             cfCtx.init();
         } catch (Exception e) {
@@ -608,6 +565,7 @@
         // We use copy on write lists to safely pass the reference to another actor for the iteration.
         // Alternative approach would be to use any list but avoid modifications to the list (change the complete map value instead)
         entityIdCalculatedFields.computeIfAbsent(cf.getEntityId(), id -> new CopyOnWriteArrayList<>()).add(cfCtx);
+        scheduleDynamicArgumentsRefreshTaskForCfIfNeeded(cfCtx);
     }
 
     private void initCalculatedFieldLink(CalculatedFieldLink link) {
