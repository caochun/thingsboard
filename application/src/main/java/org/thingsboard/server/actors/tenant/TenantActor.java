/**
 * Copyright © 2016-2022 The Thingsboard Authors
 *
 * Licensed under the Apache License, Version 2.0 (the "License");
 * you may not use this file except in compliance with the License.
 * You may obtain a copy of the License at
 *
 *     http://www.apache.org/licenses/LICENSE-2.0
 *
 * Unless required by applicable law or agreed to in writing, software
 * distributed under the License is distributed on an "AS IS" BASIS,
 * WITHOUT WARRANTIES OR CONDITIONS OF ANY KIND, either express or implied.
 * See the License for the specific language governing permissions and
 * limitations under the License.
 */
package org.thingsboard.server.actors.tenant;

import lombok.extern.slf4j.Slf4j;
import org.thingsboard.server.actors.ActorSystemContext;
import org.thingsboard.server.actors.TbActor;
import org.thingsboard.server.actors.TbActorCtx;
import org.thingsboard.server.actors.TbActorException;
import org.thingsboard.server.actors.TbActorId;
import org.thingsboard.server.actors.TbActorNotRegisteredException;
import org.thingsboard.server.actors.TbActorRef;
import org.thingsboard.server.actors.TbEntityActorId;
import org.thingsboard.server.actors.TbEntityTypeActorIdPredicate;
import org.thingsboard.server.actors.device.DeviceActorCreator;
import org.thingsboard.server.actors.ruleChain.RuleChainManagerActor;
import org.thingsboard.server.actors.service.ContextBasedCreator;
import org.thingsboard.server.actors.service.DefaultActorService;
import org.thingsboard.server.common.data.ApiUsageState;
import org.thingsboard.server.common.data.EntityType;
import org.thingsboard.server.common.data.Tenant;
import org.thingsboard.server.common.data.edge.Edge;
import org.thingsboard.server.common.data.id.DeviceId;
import org.thingsboard.server.common.data.id.EdgeId;
import org.thingsboard.server.common.data.id.EntityId;
import org.thingsboard.server.common.data.id.RuleChainId;
import org.thingsboard.server.common.data.id.TenantId;
import org.thingsboard.server.common.data.plugin.ComponentLifecycleEvent;
import org.thingsboard.server.common.data.rule.RuleChain;
import org.thingsboard.server.common.data.rule.RuleChainType;
import org.thingsboard.server.common.msg.MsgType;
import org.thingsboard.server.common.msg.TbActorMsg;
import org.thingsboard.server.common.msg.TbMsg;
import org.thingsboard.server.common.msg.aware.DeviceAwareMsg;
import org.thingsboard.server.common.msg.aware.RuleChainAwareMsg;
import org.thingsboard.server.common.msg.edge.EdgeEventUpdateMsg;
import org.thingsboard.server.common.msg.plugin.ComponentLifecycleMsg;
import org.thingsboard.server.common.msg.queue.PartitionChangeMsg;
import org.thingsboard.server.common.msg.queue.QueueToRuleEngineMsg;
import org.thingsboard.server.common.msg.queue.RuleEngineException;
import org.thingsboard.server.common.msg.queue.ServiceType;
import org.thingsboard.server.service.edge.rpc.EdgeRpcService;
import org.thingsboard.server.service.transport.msg.TransportToDeviceActorMsgWrapper;

import java.util.List;

@Slf4j
public class TenantActor extends RuleChainManagerActor {

    private boolean isRuleEngine;
    private boolean isCore;
    private ApiUsageState apiUsageState;

    private TenantActor(ActorSystemContext systemContext, TenantId tenantId) {
        super(systemContext, tenantId);
    }

    boolean cantFindTenant = false;

    @Override
    public void init(TbActorCtx ctx) throws TbActorException {
        super.init(ctx);
        log.debug("[{}] Starting tenant actor.", tenantId);
        try {
            Tenant tenant = systemContext.getTenantService().findTenantById(tenantId);
            if (tenant == null) {
                cantFindTenant = true;
                log.info("[{}] Started tenant actor for missing tenant.", tenantId);
            } else {
<<<<<<< HEAD
                apiUsageState = new ApiUsageState(systemContext.getApiUsageStateService().getApiUsageState(tenant.getId()));
=======
                // This Service may be started for specific tenant only.
                Optional<TenantId> isolatedTenantId = systemContext.getServiceInfoProvider().getIsolatedTenant();

                TenantProfile tenantProfile = systemContext.getTenantProfileCache().get(tenant.getTenantProfileId());
>>>>>>> 22b633b8

                isCore = systemContext.getServiceInfoProvider().isService(ServiceType.TB_CORE);
                isRuleEngine = systemContext.getServiceInfoProvider().isService(ServiceType.TB_RULE_ENGINE);
                if (isRuleEngine) {
                    try {
<<<<<<< HEAD
                        if (apiUsageState.isReExecEnabled()) {
                            log.info("[{}] Going to init rule chains", tenantId);
                            initRuleChains();
                        } else {
                            log.info("[{}] Skip init of the rule chains due to API limits", tenantId);
=======
                        if (isolatedTenantId.map(id -> id.equals(tenantId)).orElseGet(() -> !tenantProfile.isIsolatedTbRuleEngine())) {
                            if (getApiUsageState().isReExecEnabled()) {
                                log.debug("[{}] Going to init rule chains", tenantId);
                                initRuleChains();
                            } else {
                                log.info("[{}] Skip init of the rule chains due to API limits", tenantId);
                            }
                        } else {
                            isRuleEngine = false;
>>>>>>> 22b633b8
                        }
                    } catch (Exception e) {
                        cantFindTenant = true;
                    }
                }
                log.debug("[{}] Tenant actor started.", tenantId);
            }
        } catch (Exception e) {
            log.warn("[{}] Unknown failure", tenantId, e);
        }
    }

    @Override
    public void destroy() {
        log.info("[{}] Stopping tenant actor.", tenantId);
    }

    @Override
    protected boolean doProcess(TbActorMsg msg) {
        if (cantFindTenant) {
            log.info("[{}] Processing missing Tenant msg: {}", tenantId, msg);
            if (msg.getMsgType().equals(MsgType.QUEUE_TO_RULE_ENGINE_MSG)) {
                QueueToRuleEngineMsg queueMsg = (QueueToRuleEngineMsg) msg;
                queueMsg.getMsg().getCallback().onSuccess();
            } else if (msg.getMsgType().equals(MsgType.TRANSPORT_TO_DEVICE_ACTOR_MSG)) {
                TransportToDeviceActorMsgWrapper transportMsg = (TransportToDeviceActorMsgWrapper) msg;
                transportMsg.getCallback().onSuccess();
            }
            return true;
        }
        switch (msg.getMsgType()) {
            case PARTITION_CHANGE_MSG:
                PartitionChangeMsg partitionChangeMsg = (PartitionChangeMsg) msg;
                ServiceType serviceType = partitionChangeMsg.getServiceType();
                if (ServiceType.TB_RULE_ENGINE.equals(serviceType)) {
                    //To Rule Chain Actors
                    broadcast(msg);
                } else if (ServiceType.TB_CORE.equals(serviceType)) {
                    List<TbActorId> deviceActorIds = ctx.filterChildren(new TbEntityTypeActorIdPredicate(EntityType.DEVICE) {
                        @Override
                        protected boolean testEntityId(EntityId entityId) {
                            return super.testEntityId(entityId) && !isMyPartition(entityId);
                        }
                    });
                    deviceActorIds.forEach(id -> ctx.stop(id));
                }
                break;
            case COMPONENT_LIFE_CYCLE_MSG:
                onComponentLifecycleMsg((ComponentLifecycleMsg) msg);
                break;
            case QUEUE_TO_RULE_ENGINE_MSG:
                onQueueToRuleEngineMsg((QueueToRuleEngineMsg) msg);
                break;
            case TRANSPORT_TO_DEVICE_ACTOR_MSG:
                onToDeviceActorMsg((DeviceAwareMsg) msg, false);
                break;
            case DEVICE_ATTRIBUTES_UPDATE_TO_DEVICE_ACTOR_MSG:
            case DEVICE_CREDENTIALS_UPDATE_TO_DEVICE_ACTOR_MSG:
            case DEVICE_NAME_OR_TYPE_UPDATE_TO_DEVICE_ACTOR_MSG:
            case DEVICE_EDGE_UPDATE_TO_DEVICE_ACTOR_MSG:
            case DEVICE_RPC_REQUEST_TO_DEVICE_ACTOR_MSG:
            case DEVICE_RPC_RESPONSE_TO_DEVICE_ACTOR_MSG:
            case SERVER_RPC_RESPONSE_TO_DEVICE_ACTOR_MSG:
            case REMOVE_RPC_TO_DEVICE_ACTOR_MSG:
                onToDeviceActorMsg((DeviceAwareMsg) msg, true);
                break;
            case SESSION_TIMEOUT_MSG:
                ctx.broadcastToChildrenByType(msg, EntityType.DEVICE);
                break;
            case RULE_CHAIN_INPUT_MSG:
            case RULE_CHAIN_OUTPUT_MSG:
            case RULE_CHAIN_TO_RULE_CHAIN_MSG:
                onRuleChainMsg((RuleChainAwareMsg) msg);
                break;
            case EDGE_EVENT_UPDATE_TO_EDGE_SESSION_MSG:
                onToEdgeSessionMsg((EdgeEventUpdateMsg) msg);
                break;
            default:
                return false;
        }
        return true;
    }

    private boolean isMyPartition(EntityId entityId) {
        return systemContext.resolve(ServiceType.TB_CORE, tenantId, entityId).isMyPartition();
    }

    private void onQueueToRuleEngineMsg(QueueToRuleEngineMsg msg) {
        if (!isRuleEngine) {
            log.warn("RECEIVED INVALID MESSAGE: {}", msg);
            return;
        }
        TbMsg tbMsg = msg.getMsg();
        if (getApiUsageState().isReExecEnabled()) {
            if (tbMsg.getRuleChainId() == null) {
                if (getRootChainActor() != null) {
                    getRootChainActor().tell(msg);
                } else {
                    tbMsg.getCallback().onFailure(new RuleEngineException("No Root Rule Chain available!"));
                    log.info("[{}] No Root Chain: {}", tenantId, msg);
                }
            } else {
                try {
                    ctx.tell(new TbEntityActorId(tbMsg.getRuleChainId()), msg);
                } catch (TbActorNotRegisteredException ex) {
                    log.trace("Received message for non-existing rule chain: [{}]", tbMsg.getRuleChainId());
                    //TODO: 3.1 Log it to dead letters queue;
                    tbMsg.getCallback().onSuccess();
                }
            }
        } else {
            log.trace("[{}] Ack message because Rule Engine is disabled", tenantId);
            tbMsg.getCallback().onSuccess();
        }
    }

    private void onRuleChainMsg(RuleChainAwareMsg msg) {
        if (getApiUsageState().isReExecEnabled()) {
            getOrCreateActor(msg.getRuleChainId()).tell(msg);
        }
    }

    private void onToDeviceActorMsg(DeviceAwareMsg msg, boolean priority) {
        if (!isCore) {
            log.warn("RECEIVED INVALID MESSAGE: {}", msg);
        }
        TbActorRef deviceActor = getOrCreateDeviceActor(msg.getDeviceId());
        if (priority) {
            deviceActor.tellWithHighPriority(msg);
        } else {
            deviceActor.tell(msg);
        }
    }

    private void onComponentLifecycleMsg(ComponentLifecycleMsg msg) {
        if (msg.getEntityId().getEntityType().equals(EntityType.API_USAGE_STATE)) {
            ApiUsageState old = getApiUsageState();
            apiUsageState = new ApiUsageState(systemContext.getApiUsageStateService().getApiUsageState(tenantId));
            if (old.isReExecEnabled() && !apiUsageState.isReExecEnabled()) {
                log.info("[{}] Received API state update. Going to DISABLE Rule Engine execution.", tenantId);
                destroyRuleChains();
            } else if (!old.isReExecEnabled() && apiUsageState.isReExecEnabled()) {
                log.info("[{}] Received API state update. Going to ENABLE Rule Engine execution.", tenantId);
                initRuleChains();
            }
        } else if (msg.getEntityId().getEntityType() == EntityType.EDGE) {
            EdgeId edgeId = new EdgeId(msg.getEntityId().getId());
            EdgeRpcService edgeRpcService = systemContext.getEdgeRpcService();
            if (msg.getEvent() == ComponentLifecycleEvent.DELETED) {
                edgeRpcService.deleteEdge(tenantId, edgeId);
            } else {
                Edge edge = systemContext.getEdgeService().findEdgeById(tenantId, edgeId);
                if (msg.getEvent() == ComponentLifecycleEvent.UPDATED) {
                    edgeRpcService.updateEdge(tenantId, edge);
                }
            }
        } else if (isRuleEngine) {
            TbActorRef target = getEntityActorRef(msg.getEntityId());
            if (target != null) {
                if (msg.getEntityId().getEntityType() == EntityType.RULE_CHAIN) {
                    RuleChain ruleChain = systemContext.getRuleChainService().
                            findRuleChainById(tenantId, new RuleChainId(msg.getEntityId().getId()));
                    if (ruleChain != null && RuleChainType.CORE.equals(ruleChain.getType())) {
                        visit(ruleChain, target);
                    }
                }
                target.tellWithHighPriority(msg);
            } else {
                log.debug("[{}] Invalid component lifecycle msg: {}", tenantId, msg);
            }
        }
    }

    private TbActorRef getOrCreateDeviceActor(DeviceId deviceId) {
        return ctx.getOrCreateChildActor(new TbEntityActorId(deviceId),
                () -> DefaultActorService.DEVICE_DISPATCHER_NAME,
                () -> new DeviceActorCreator(systemContext, tenantId, deviceId));
    }

    private void onToEdgeSessionMsg(EdgeEventUpdateMsg msg) {
        log.trace("[{}] onToEdgeSessionMsg [{}]", msg.getTenantId(), msg);
        systemContext.getEdgeRpcService().onEdgeEvent(tenantId, msg.getEdgeId());
    }

    private ApiUsageState getApiUsageState() {
        if (apiUsageState == null) {
            apiUsageState = new ApiUsageState(systemContext.getApiUsageStateService().getApiUsageState(tenantId));
        }
        return apiUsageState;
    }

    public static class ActorCreator extends ContextBasedCreator {

        private final TenantId tenantId;

        public ActorCreator(ActorSystemContext context, TenantId tenantId) {
            super(context);
            this.tenantId = tenantId;
        }

        @Override
        public TbActorId createActorId() {
            return new TbEntityActorId(tenantId);
        }

        @Override
        public TbActor createActor() {
            return new TenantActor(context, tenantId);
        }
    }

}<|MERGE_RESOLUTION|>--- conflicted
+++ resolved
@@ -32,6 +32,7 @@
 import org.thingsboard.server.common.data.ApiUsageState;
 import org.thingsboard.server.common.data.EntityType;
 import org.thingsboard.server.common.data.Tenant;
+import org.thingsboard.server.common.data.TenantProfile;
 import org.thingsboard.server.common.data.edge.Edge;
 import org.thingsboard.server.common.data.id.DeviceId;
 import org.thingsboard.server.common.data.id.EdgeId;
@@ -80,36 +81,17 @@
                 cantFindTenant = true;
                 log.info("[{}] Started tenant actor for missing tenant.", tenantId);
             } else {
-<<<<<<< HEAD
-                apiUsageState = new ApiUsageState(systemContext.getApiUsageStateService().getApiUsageState(tenant.getId()));
-=======
-                // This Service may be started for specific tenant only.
-                Optional<TenantId> isolatedTenantId = systemContext.getServiceInfoProvider().getIsolatedTenant();
-
                 TenantProfile tenantProfile = systemContext.getTenantProfileCache().get(tenant.getTenantProfileId());
->>>>>>> 22b633b8
 
                 isCore = systemContext.getServiceInfoProvider().isService(ServiceType.TB_CORE);
                 isRuleEngine = systemContext.getServiceInfoProvider().isService(ServiceType.TB_RULE_ENGINE);
                 if (isRuleEngine) {
                     try {
-<<<<<<< HEAD
-                        if (apiUsageState.isReExecEnabled()) {
-                            log.info("[{}] Going to init rule chains", tenantId);
+                        if (getApiUsageState().isReExecEnabled()) {
+                            log.debug("[{}] Going to init rule chains", tenantId);
                             initRuleChains();
                         } else {
                             log.info("[{}] Skip init of the rule chains due to API limits", tenantId);
-=======
-                        if (isolatedTenantId.map(id -> id.equals(tenantId)).orElseGet(() -> !tenantProfile.isIsolatedTbRuleEngine())) {
-                            if (getApiUsageState().isReExecEnabled()) {
-                                log.debug("[{}] Going to init rule chains", tenantId);
-                                initRuleChains();
-                            } else {
-                                log.info("[{}] Skip init of the rule chains due to API limits", tenantId);
-                            }
-                        } else {
-                            isRuleEngine = false;
->>>>>>> 22b633b8
                         }
                     } catch (Exception e) {
                         cantFindTenant = true;
