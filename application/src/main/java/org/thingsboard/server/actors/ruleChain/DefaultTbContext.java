/**
 * Copyright © 2016-2020 The Thingsboard Authors
 *
 * Licensed under the Apache License, Version 2.0 (the "License");
 * you may not use this file except in compliance with the License.
 * You may obtain a copy of the License at
 *
 *     http://www.apache.org/licenses/LICENSE-2.0
 *
 * Unless required by applicable law or agreed to in writing, software
 * distributed under the License is distributed on an "AS IS" BASIS,
 * WITHOUT WARRANTIES OR CONDITIONS OF ANY KIND, either express or implied.
 * See the License for the specific language governing permissions and
 * limitations under the License.
 */
package org.thingsboard.server.actors.ruleChain;

import com.fasterxml.jackson.core.JsonProcessingException;
import com.fasterxml.jackson.databind.ObjectMapper;
import io.netty.channel.EventLoopGroup;
import lombok.extern.slf4j.Slf4j;
import org.springframework.data.redis.core.RedisTemplate;
import org.thingsboard.common.util.ListeningExecutor;
import org.thingsboard.rule.engine.api.MailService;
import org.thingsboard.rule.engine.api.RuleEngineAlarmService;
import org.thingsboard.rule.engine.api.RuleEngineDeviceProfileCache;
import org.thingsboard.rule.engine.api.RuleEngineRpcService;
import org.thingsboard.rule.engine.api.RuleEngineTelemetryService;
import org.thingsboard.rule.engine.api.ScriptEngine;
import org.thingsboard.rule.engine.api.TbContext;
import org.thingsboard.rule.engine.api.TbRelationTypes;
import org.thingsboard.server.actors.ActorSystemContext;
import org.thingsboard.server.actors.TbActorRef;
import org.thingsboard.server.common.data.Customer;
import org.thingsboard.server.common.data.DataConstants;
import org.thingsboard.server.common.data.Device;
import org.thingsboard.server.common.data.alarm.Alarm;
import org.thingsboard.server.common.data.asset.Asset;
import org.thingsboard.server.common.data.id.EntityId;
import org.thingsboard.server.common.data.id.RuleChainId;
import org.thingsboard.server.common.data.id.RuleNodeId;
import org.thingsboard.server.common.data.id.TenantId;
import org.thingsboard.server.common.data.page.PageData;
import org.thingsboard.server.common.data.page.PageLink;
import org.thingsboard.server.common.data.rule.RuleNode;
import org.thingsboard.server.common.data.rule.RuleNodeState;
import org.thingsboard.server.common.msg.TbActorMsg;
import org.thingsboard.server.common.msg.TbMsg;
import org.thingsboard.server.common.msg.TbMsgMetaData;
import org.thingsboard.server.common.msg.queue.ServiceType;
import org.thingsboard.server.common.msg.queue.TopicPartitionInfo;
import org.thingsboard.server.dao.asset.AssetService;
import org.thingsboard.server.dao.attributes.AttributesService;
import org.thingsboard.server.dao.cassandra.CassandraCluster;
import org.thingsboard.server.dao.customer.CustomerService;
import org.thingsboard.server.dao.dashboard.DashboardService;
import org.thingsboard.server.dao.device.DeviceService;
import org.thingsboard.server.dao.edge.EdgeService;
import org.thingsboard.server.dao.edge.EdgeEventService;
import org.thingsboard.server.dao.edge.EdgeService;
import org.thingsboard.server.dao.entityview.EntityViewService;
import org.thingsboard.server.dao.nosql.CassandraStatementTask;
import org.thingsboard.server.dao.nosql.TbResultSetFuture;
import org.thingsboard.server.dao.relation.RelationService;
import org.thingsboard.server.dao.rule.RuleChainService;
import org.thingsboard.server.dao.tenant.TenantService;
import org.thingsboard.server.dao.timeseries.TimeseriesService;
import org.thingsboard.server.dao.user.UserService;
import org.thingsboard.server.gen.transport.TransportProtos;
import org.thingsboard.server.queue.TbQueueCallback;
import org.thingsboard.server.queue.TbQueueMsgMetadata;
import org.thingsboard.server.service.script.RuleNodeJsScriptEngine;

import java.util.Collections;
import java.util.Set;
import java.util.function.Consumer;

/**
 * Created by ashvayka on 19.03.18.
 */
@Slf4j
class DefaultTbContext implements TbContext {

    public final static ObjectMapper mapper = new ObjectMapper();

    private final ActorSystemContext mainCtx;
    private final RuleNodeCtx nodeCtx;

    public DefaultTbContext(ActorSystemContext mainCtx, RuleNodeCtx nodeCtx) {
        this.mainCtx = mainCtx;
        this.nodeCtx = nodeCtx;
    }

    @Override
    public void tellSuccess(TbMsg msg) {
        tellNext(msg, Collections.singleton(TbRelationTypes.SUCCESS), null);
    }

    @Override
    public void tellNext(TbMsg msg, String relationType) {
        tellNext(msg, Collections.singleton(relationType), null);
    }

    @Override
    public void tellNext(TbMsg msg, Set<String> relationTypes) {
        tellNext(msg, relationTypes, null);
    }

    private void tellNext(TbMsg msg, Set<String> relationTypes, Throwable th) {
        if (nodeCtx.getSelf().isDebugMode()) {
            relationTypes.forEach(relationType -> mainCtx.persistDebugOutput(nodeCtx.getTenantId(), nodeCtx.getSelf().getId(), msg, relationType, th));
        }
        msg.getCallback().onProcessingEnd(nodeCtx.getSelf().getId());
        nodeCtx.getChainActor().tell(new RuleNodeToRuleChainTellNextMsg(nodeCtx.getSelf().getId(), relationTypes, msg, th != null ? th.getMessage() : null));
    }

    @Override
    public void tellSelf(TbMsg msg, long delayMs) {
        //TODO: add persistence layer
        scheduleMsgWithDelay(new RuleNodeToSelfMsg(msg), delayMs, nodeCtx.getSelfActor());
    }

    @Override
    public void enqueue(TbMsg tbMsg, Runnable onSuccess, Consumer<Throwable> onFailure) {
        TopicPartitionInfo tpi = mainCtx.resolve(ServiceType.TB_RULE_ENGINE, getTenantId(), tbMsg.getOriginator());
        enqueue(tpi, tbMsg, onFailure, onSuccess);
    }

    @Override
    public void enqueue(TbMsg tbMsg, String queueName, Runnable onSuccess, Consumer<Throwable> onFailure) {
        TopicPartitionInfo tpi = resolvePartition(tbMsg, queueName);
        enqueue(tpi, tbMsg, onFailure, onSuccess);
    }

    private void enqueue(TopicPartitionInfo tpi, TbMsg tbMsg, Consumer<Throwable> onFailure, Runnable onSuccess) {
        TransportProtos.ToRuleEngineMsg msg = TransportProtos.ToRuleEngineMsg.newBuilder()
                .setTenantIdMSB(getTenantId().getId().getMostSignificantBits())
                .setTenantIdLSB(getTenantId().getId().getLeastSignificantBits())
                .setTbMsg(TbMsg.toByteString(tbMsg)).build();
        if (nodeCtx.getSelf().isDebugMode()) {
            mainCtx.persistDebugOutput(nodeCtx.getTenantId(), nodeCtx.getSelf().getId(), tbMsg, "To Root Rule Chain");
        }
        mainCtx.getClusterService().pushMsgToRuleEngine(tpi, tbMsg.getId(), msg, new SimpleTbQueueCallback(onSuccess, onFailure));
    }

    @Override
    public void enqueueForTellFailure(TbMsg tbMsg, String failureMessage) {
        TopicPartitionInfo tpi = resolvePartition(tbMsg);
        enqueueForTellNext(tpi, tbMsg, Collections.singleton(TbRelationTypes.FAILURE), failureMessage, null, null);
    }

    @Override
    public void enqueueForTellNext(TbMsg tbMsg, String relationType) {
        TopicPartitionInfo tpi = resolvePartition(tbMsg);
        enqueueForTellNext(tpi, tbMsg, Collections.singleton(relationType), null, null, null);
    }

    @Override
    public void enqueueForTellNext(TbMsg tbMsg, Set<String> relationTypes) {
        TopicPartitionInfo tpi = resolvePartition(tbMsg);
        enqueueForTellNext(tpi, tbMsg, relationTypes, null, null, null);
    }

    @Override
    public void enqueueForTellNext(TbMsg tbMsg, String relationType, Runnable onSuccess, Consumer<Throwable> onFailure) {
        TopicPartitionInfo tpi = resolvePartition(tbMsg);
        enqueueForTellNext(tpi, tbMsg, Collections.singleton(relationType), null, onSuccess, onFailure);
    }

    @Override
    public void enqueueForTellNext(TbMsg tbMsg, Set<String> relationTypes, Runnable onSuccess, Consumer<Throwable> onFailure) {
        TopicPartitionInfo tpi = resolvePartition(tbMsg);
        enqueueForTellNext(tpi, tbMsg, relationTypes, null, onSuccess, onFailure);
    }

    @Override
    public void enqueueForTellNext(TbMsg tbMsg, String queueName, String relationType, Runnable onSuccess, Consumer<Throwable> onFailure) {
        TopicPartitionInfo tpi = resolvePartition(tbMsg, queueName);
        enqueueForTellNext(tpi, tbMsg, Collections.singleton(relationType), null, onSuccess, onFailure);
    }

    @Override
    public void enqueueForTellNext(TbMsg tbMsg, String queueName, Set<String> relationTypes, Runnable onSuccess, Consumer<Throwable> onFailure) {
        TopicPartitionInfo tpi = resolvePartition(tbMsg, queueName);
        enqueueForTellNext(tpi, tbMsg, relationTypes, null, onSuccess, onFailure);
    }

    private TopicPartitionInfo resolvePartition(TbMsg tbMsg, String queueName) {
        return mainCtx.resolve(ServiceType.TB_RULE_ENGINE, queueName, getTenantId(), tbMsg.getOriginator());
    }

    private TopicPartitionInfo resolvePartition(TbMsg tbMsg) {
        return resolvePartition(tbMsg, tbMsg.getQueueName());
    }

    private void enqueueForTellNext(TopicPartitionInfo tpi, TbMsg source, Set<String> relationTypes, String failureMessage, Runnable onSuccess, Consumer<Throwable> onFailure) {
        RuleChainId ruleChainId = nodeCtx.getSelf().getRuleChainId();
        RuleNodeId ruleNodeId = nodeCtx.getSelf().getId();
        TbMsg tbMsg = TbMsg.newMsg(source, ruleChainId, ruleNodeId);
        TransportProtos.ToRuleEngineMsg.Builder msg = TransportProtos.ToRuleEngineMsg.newBuilder()
                .setTenantIdMSB(getTenantId().getId().getMostSignificantBits())
                .setTenantIdLSB(getTenantId().getId().getLeastSignificantBits())
                .setTbMsg(TbMsg.toByteString(tbMsg))
                .addAllRelationTypes(relationTypes);
        if (failureMessage != null) {
            msg.setFailureMessage(failureMessage);
        }
        if (nodeCtx.getSelf().isDebugMode()) {
            relationTypes.forEach(relationType ->
                    mainCtx.persistDebugOutput(nodeCtx.getTenantId(), nodeCtx.getSelf().getId(), tbMsg, relationType));
        }
        mainCtx.getClusterService().pushMsgToRuleEngine(tpi, tbMsg.getId(), msg.build(), new SimpleTbQueueCallback(onSuccess, onFailure));
    }

    @Override
    public void ack(TbMsg tbMsg) {
        if (nodeCtx.getSelf().isDebugMode()) {
            mainCtx.persistDebugOutput(nodeCtx.getTenantId(), nodeCtx.getSelf().getId(), tbMsg, "ACK", null);
        }
        tbMsg.getCallback().onProcessingEnd(nodeCtx.getSelf().getId());
        tbMsg.getCallback().onSuccess();
    }

    @Override
    public boolean isLocalEntity(EntityId entityId) {
        return mainCtx.resolve(ServiceType.TB_RULE_ENGINE, getTenantId(), entityId).isMyPartition();
    }

    private void scheduleMsgWithDelay(TbActorMsg msg, long delayInMs, TbActorRef target) {
        mainCtx.scheduleMsgWithDelay(target, msg, delayInMs);
    }

    @Override
    public void tellFailure(TbMsg msg, Throwable th) {
        if (nodeCtx.getSelf().isDebugMode()) {
            mainCtx.persistDebugOutput(nodeCtx.getTenantId(), nodeCtx.getSelf().getId(), msg, TbRelationTypes.FAILURE, th);
        }
        nodeCtx.getChainActor().tell(new RuleNodeToRuleChainTellNextMsg(nodeCtx.getSelf().getId(), Collections.singleton(TbRelationTypes.FAILURE),
                msg, th != null ? th.getMessage() : null));
    }

    public void updateSelf(RuleNode self) {
        nodeCtx.setSelf(self);
    }

    @Override
    public TbMsg newMsg(String queueName, String type, EntityId originator, TbMsgMetaData metaData, String data) {
        return TbMsg.newMsg(queueName, type, originator, metaData, data, nodeCtx.getSelf().getRuleChainId(), nodeCtx.getSelf().getId());
    }

    @Override
    public TbMsg transformMsg(TbMsg origMsg, String type, EntityId originator, TbMsgMetaData metaData, String data) {
        return TbMsg.transformMsg(origMsg, type, originator, metaData, data);
    }

    public TbMsg customerCreatedMsg(Customer customer, RuleNodeId ruleNodeId) {
        return entityCreatedMsg(customer, customer.getId(), ruleNodeId);
    }

    public TbMsg deviceCreatedMsg(Device device, RuleNodeId ruleNodeId) {
        return entityCreatedMsg(device, device.getId(), ruleNodeId);
    }

    public TbMsg assetCreatedMsg(Asset asset, RuleNodeId ruleNodeId) {
        return entityCreatedMsg(asset, asset.getId(), ruleNodeId);
    }

    public TbMsg alarmCreatedMsg(Alarm alarm, RuleNodeId ruleNodeId) {
        return entityCreatedMsg(alarm, alarm.getId(), ruleNodeId);
    }

    public <E, I extends EntityId> TbMsg entityCreatedMsg(E entity, I id, RuleNodeId ruleNodeId) {
        try {
            return TbMsg.newMsg(DataConstants.ENTITY_CREATED, id, getActionMetaData(ruleNodeId), mapper.writeValueAsString(mapper.valueToTree(entity)));
        } catch (JsonProcessingException | IllegalArgumentException e) {
            throw new RuntimeException("Failed to process " + id.getEntityType().name().toLowerCase() + " created msg: " + e);
        }
    }

    @Override
    public RuleNodeId getSelfId() {
        return nodeCtx.getSelf().getId();
    }

    @Override
    public TenantId getTenantId() {
        return nodeCtx.getTenantId();
    }

    @Override
    public ListeningExecutor getJsExecutor() {
        return mainCtx.getJsExecutor();
    }

    @Override
    public ListeningExecutor getMailExecutor() {
        return mainCtx.getMailExecutor();
    }

    @Override
    public ListeningExecutor getDbCallbackExecutor() {
        return mainCtx.getDbCallbackExecutor();
    }

    @Override
    public ListeningExecutor getExternalCallExecutor() {
        return mainCtx.getExternalCallExecutorService();
    }

    @Override
    public ScriptEngine createJsScriptEngine(String script, String... argNames) {
        return new RuleNodeJsScriptEngine(mainCtx.getJsSandbox(), nodeCtx.getSelf().getId(), script, argNames);
    }

    @Override
    public void logJsEvalRequest() {
        if (mainCtx.isStatisticsEnabled()) {
            mainCtx.getJsInvokeStats().incrementRequests();
        }
    }

    @Override
    public void logJsEvalResponse() {
        if (mainCtx.isStatisticsEnabled()) {
            mainCtx.getJsInvokeStats().incrementResponses();
        }
    }

    @Override
    public void logJsEvalFailure() {
        if (mainCtx.isStatisticsEnabled()) {
            mainCtx.getJsInvokeStats().incrementFailures();
        }
    }

    @Override
    public String getServiceId() {
        return mainCtx.getServiceInfoProvider().getServiceId();
    }

    @Override
    public AttributesService getAttributesService() {
        return mainCtx.getAttributesService();
    }

    @Override
    public CustomerService getCustomerService() {
        return mainCtx.getCustomerService();
    }

    @Override
    public TenantService getTenantService() {
        return mainCtx.getTenantService();
    }

    @Override
    public UserService getUserService() {
        return mainCtx.getUserService();
    }

    @Override
    public AssetService getAssetService() {
        return mainCtx.getAssetService();
    }

    @Override
    public DeviceService getDeviceService() {
        return mainCtx.getDeviceService();
    }

    @Override
    public DashboardService getDashboardService() {
        return mainCtx.getDashboardService();
    }

    @Override
    public RuleEngineAlarmService getAlarmService() {
        return mainCtx.getAlarmService();
    }

    @Override
    public RuleChainService getRuleChainService() {
        return mainCtx.getRuleChainService();
    }

    @Override
    public TimeseriesService getTimeseriesService() {
        return mainCtx.getTsService();
    }

    @Override
    public RuleEngineTelemetryService getTelemetryService() {
        return mainCtx.getTsSubService();
    }

    @Override
    public RelationService getRelationService() {
        return mainCtx.getRelationService();
    }

    @Override
    public EntityViewService getEntityViewService() {
        return mainCtx.getEntityViewService();
    }

    @Override
<<<<<<< HEAD
    public EdgeService getEdgeService() {
        return mainCtx.getEdgeService();
    }

    @Override
    public EdgeEventService getEdgeEventService() {
        return mainCtx.getEdgeEventService();
=======
    public RuleEngineDeviceProfileCache getDeviceProfileCache() {
        return mainCtx.getDeviceProfileCache();
>>>>>>> 40e13cce
    }

    @Override
    public EventLoopGroup getSharedEventLoop() {
        return mainCtx.getSharedEventLoopGroupService().getSharedEventLoopGroup();
    }

    @Override
    public MailService getMailService() {
        if (mainCtx.isAllowSystemMailService()) {
            return mainCtx.getMailService();
        } else {
            throw new RuntimeException("Access to System Mail Service is forbidden!");
        }
    }

    @Override
    public RuleEngineRpcService getRpcService() {
        return mainCtx.getTbRuleEngineDeviceRpcService();
    }

    @Override
    public CassandraCluster getCassandraCluster() {
        return mainCtx.getCassandraCluster();
    }

    @Override
    public TbResultSetFuture submitCassandraTask(CassandraStatementTask task) {
        return mainCtx.getCassandraBufferedRateExecutor().submit(task);
    }

    @Override
    public RedisTemplate<String, Object> getRedisTemplate() {
        return mainCtx.getRedisTemplate();
    }

    @Override
    public PageData<RuleNodeState> findRuleNodeStates(PageLink pageLink) {
        if (log.isDebugEnabled()) {
            log.debug("[{}][{}] Fetch Rule Node States.", getTenantId(), getSelfId());
        }
        return mainCtx.getRuleNodeStateService().findByRuleNodeId(getTenantId(), getSelfId(), pageLink);
    }

    @Override
    public RuleNodeState findRuleNodeStateForEntity(EntityId entityId) {
        if (log.isDebugEnabled()) {
            log.debug("[{}][{}][{}] Fetch Rule Node State for entity.", getTenantId(), getSelfId(), entityId);
        }
        return mainCtx.getRuleNodeStateService().findByRuleNodeIdAndEntityId(getTenantId(), getSelfId(), entityId);
    }

    @Override
    public RuleNodeState saveRuleNodeState(RuleNodeState state) {
        if (log.isDebugEnabled()) {
            log.debug("[{}][{}][{}] Persist Rule Node State for entity: {}", getTenantId(), getSelfId(), state.getEntityId(), state.getStateData());
        }
        state.setRuleNodeId(getSelfId());
        return mainCtx.getRuleNodeStateService().save(getTenantId(), state);
    }

    private TbMsgMetaData getActionMetaData(RuleNodeId ruleNodeId) {
        TbMsgMetaData metaData = new TbMsgMetaData();
        metaData.putValue("ruleNodeId", ruleNodeId.toString());
        return metaData;
    }

    private class SimpleTbQueueCallback implements TbQueueCallback {
        private final Runnable onSuccess;
        private final Consumer<Throwable> onFailure;

        public SimpleTbQueueCallback(Runnable onSuccess, Consumer<Throwable> onFailure) {
            this.onSuccess = onSuccess;
            this.onFailure = onFailure;
        }

        @Override
        public void onSuccess(TbQueueMsgMetadata metadata) {
            if (onSuccess != null) {
                onSuccess.run();
            }
        }

        @Override
        public void onFailure(Throwable t) {
            if (onFailure != null) {
                onFailure.accept(t);
            } else {
                log.debug("[{}] Failed to put item into queue", nodeCtx.getTenantId(), t);
            }
        }
    }
}<|MERGE_RESOLUTION|>--- conflicted
+++ resolved
@@ -55,7 +55,6 @@
 import org.thingsboard.server.dao.customer.CustomerService;
 import org.thingsboard.server.dao.dashboard.DashboardService;
 import org.thingsboard.server.dao.device.DeviceService;
-import org.thingsboard.server.dao.edge.EdgeService;
 import org.thingsboard.server.dao.edge.EdgeEventService;
 import org.thingsboard.server.dao.edge.EdgeService;
 import org.thingsboard.server.dao.entityview.EntityViewService;
@@ -404,7 +403,11 @@
     }
 
     @Override
-<<<<<<< HEAD
+    public RuleEngineDeviceProfileCache getDeviceProfileCache() {
+        return mainCtx.getDeviceProfileCache();
+    }
+
+    @Override
     public EdgeService getEdgeService() {
         return mainCtx.getEdgeService();
     }
@@ -412,10 +415,6 @@
     @Override
     public EdgeEventService getEdgeEventService() {
         return mainCtx.getEdgeEventService();
-=======
-    public RuleEngineDeviceProfileCache getDeviceProfileCache() {
-        return mainCtx.getDeviceProfileCache();
->>>>>>> 40e13cce
     }
 
     @Override
