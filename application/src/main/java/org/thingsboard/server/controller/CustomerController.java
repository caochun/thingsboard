--- conflicted
+++ resolved
@@ -59,15 +59,7 @@
             ObjectMapper objectMapper = new ObjectMapper();
             ObjectNode infoObject = objectMapper.createObjectNode();
             infoObject.put("title", customer.getTitle());
-<<<<<<< HEAD
-            infoObject.put("isPublic", customer.isPublic());
-=======
-            boolean isPublic = false;
-            if (customer.getAdditionalInfo() != null && customer.getAdditionalInfo().has(IS_PUBLIC)) {
-                isPublic = customer.getAdditionalInfo().get(IS_PUBLIC).asBoolean();
-            }
-            infoObject.put(IS_PUBLIC, isPublic);
->>>>>>> 377b53f8
+            infoObject.put(IS_PUBLIC, customer.isPublic());
             return infoObject;
         } catch (Exception e) {
             throw handleException(e);
