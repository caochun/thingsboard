/**
 * Copyright © 2016-2023 The Thingsboard Authors
 *
 * Licensed under the Apache License, Version 2.0 (the "License");
 * you may not use this file except in compliance with the License.
 * You may obtain a copy of the License at
 *
 *     http://www.apache.org/licenses/LICENSE-2.0
 *
 * Unless required by applicable law or agreed to in writing, software
 * distributed under the License is distributed on an "AS IS" BASIS,
 * WITHOUT WARRANTIES OR CONDITIONS OF ANY KIND, either express or implied.
 * See the License for the specific language governing permissions and
 * limitations under the License.
 */
package org.thingsboard.server.controller;

import io.swagger.v3.oas.annotations.Parameter;
import io.swagger.v3.oas.annotations.media.Schema;
import lombok.RequiredArgsConstructor;
import lombok.extern.slf4j.Slf4j;
import org.springframework.http.HttpStatus;
import org.springframework.security.access.prepost.PreAuthorize;
import org.springframework.web.bind.annotation.PathVariable;
import org.springframework.web.bind.annotation.RequestBody;
import org.springframework.web.bind.annotation.RequestMapping;
import org.springframework.web.bind.annotation.RequestMethod;
import org.springframework.web.bind.annotation.RequestParam;
import org.springframework.web.bind.annotation.ResponseBody;
import org.springframework.web.bind.annotation.ResponseStatus;
import org.springframework.web.bind.annotation.RestController;
import org.thingsboard.server.common.data.StringUtils;
import org.thingsboard.server.common.data.exception.ThingsboardErrorCode;
import org.thingsboard.server.common.data.exception.ThingsboardException;
import org.thingsboard.server.common.data.id.TenantId;
import org.thingsboard.server.common.data.id.WidgetTypeId;
import org.thingsboard.server.common.data.id.WidgetsBundleId;
import org.thingsboard.server.common.data.page.PageData;
import org.thingsboard.server.common.data.page.PageLink;
import org.thingsboard.server.common.data.security.Authority;
import org.thingsboard.server.common.data.widget.DeprecatedFilter;
import org.thingsboard.server.common.data.widget.WidgetType;
import org.thingsboard.server.common.data.widget.WidgetTypeDetails;
import org.thingsboard.server.common.data.widget.WidgetTypeInfo;
import org.thingsboard.server.common.data.widget.WidgetsBundle;
import org.thingsboard.server.config.annotations.ApiOperation;
import org.thingsboard.server.dao.model.ModelConstants;
import org.thingsboard.server.queue.util.TbCoreComponent;
import org.thingsboard.server.service.entitiy.widgets.type.TbWidgetTypeService;
import org.thingsboard.server.service.security.permission.Operation;
import org.thingsboard.server.service.security.permission.Resource;

import java.util.Arrays;
import java.util.Collections;
import java.util.List;

import static org.thingsboard.server.controller.ControllerConstants.AVAILABLE_FOR_ANY_AUTHORIZED_USER;
import static org.thingsboard.server.controller.ControllerConstants.PAGE_DATA_PARAMETERS;
import static org.thingsboard.server.controller.ControllerConstants.PAGE_NUMBER_DESCRIPTION;
import static org.thingsboard.server.controller.ControllerConstants.PAGE_SIZE_DESCRIPTION;
import static org.thingsboard.server.controller.ControllerConstants.SORT_ORDER_DESCRIPTION;
import static org.thingsboard.server.controller.ControllerConstants.SORT_PROPERTY_DESCRIPTION;
import static org.thingsboard.server.controller.ControllerConstants.SYSTEM_OR_TENANT_AUTHORITY_PARAGRAPH;
import static org.thingsboard.server.controller.ControllerConstants.UUID_WIKI_LINK;
import static org.thingsboard.server.controller.ControllerConstants.WIDGET_TYPE_ID_PARAM_DESCRIPTION;
import static org.thingsboard.server.controller.ControllerConstants.WIDGET_TYPE_TEXT_SEARCH_DESCRIPTION;

@RestController
@TbCoreComponent
@RequestMapping("/api")
@RequiredArgsConstructor
public class WidgetTypeController extends AutoCommitController {

    private final TbWidgetTypeService tbWidgetTypeService;

    private static final String WIDGET_TYPE_DESCRIPTION = "Widget Type represents the template for widget creation. Widget Type and Widget are similar to class and object in OOP theory.";
    private static final String WIDGET_TYPE_DETAILS_DESCRIPTION = "Widget Type Details extend Widget Type and add image and description properties. " +
            "Those properties are useful to edit the Widget Type but they are not required for Dashboard rendering. ";
    private static final String WIDGET_TYPE_INFO_DESCRIPTION = "Widget Type Info is a lightweight object that represents Widget Type but does not contain the heavyweight widget descriptor JSON";
    private static final String TENANT_ONLY_PARAM_DESCRIPTION = "Optional boolean parameter indicating whether only tenant widget types should be returned";
    private static final String FULL_SEARCH_PARAM_DESCRIPTION = "Optional boolean parameter indicating whether search widgets by description not only by name";
    private static final String DEPRECATED_FILTER_ALLOWABLE_VALUES = "ALL, ACTUAL, DEPRECATED";
    private static final String DEPRECATED_FILTER_PARAM_DESCRIPTION = "Optional string parameter indicating whether to include deprecated widgets";
    private static final String UPDATE_EXISTING_BY_FQN_PARAM_DESCRIPTION = "Optional boolean parameter indicating whether to update existing widget type by FQN if present instead of creating new one";
    private static final String WIDGET_TYPE_ARRAY_DESCRIPTION = "A list of string values separated by comma ',' representing one of the widget type value";
    private static final String WIDGET_TYPE_ALLOWABLE_VALUES = "timeseries, latest, control, alarm, static";

    @ApiOperation(value = "Get Widget Type Details (getWidgetTypeById)",
            notes = "Get the Widget Type Details based on the provided Widget Type Id. " + WIDGET_TYPE_DETAILS_DESCRIPTION + SYSTEM_OR_TENANT_AUTHORITY_PARAGRAPH)
    @PreAuthorize("hasAnyAuthority('SYS_ADMIN', 'TENANT_ADMIN')")
    @RequestMapping(value = "/widgetType/{widgetTypeId}", method = RequestMethod.GET)
    @ResponseBody
    public WidgetTypeDetails getWidgetTypeById(
            @Parameter(description = WIDGET_TYPE_ID_PARAM_DESCRIPTION, required = true)
            @PathVariable("widgetTypeId") String strWidgetTypeId) throws ThingsboardException {
        checkParameter("widgetTypeId", strWidgetTypeId);
        WidgetTypeId widgetTypeId = new WidgetTypeId(toUUID(strWidgetTypeId));
        return checkWidgetTypeId(widgetTypeId, Operation.READ);
    }

    @ApiOperation(value = "Get Widget Type Info (getWidgetTypeInfoById)",
            notes = "Get the Widget Type Info based on the provided Widget Type Id. " + WIDGET_TYPE_DETAILS_DESCRIPTION + SYSTEM_OR_TENANT_AUTHORITY_PARAGRAPH)
    @PreAuthorize("hasAnyAuthority('SYS_ADMIN', 'TENANT_ADMIN')")
    @RequestMapping(value = "/widgetTypeInfo/{widgetTypeId}", method = RequestMethod.GET)
    @ResponseBody
    public WidgetTypeInfo getWidgetTypeInfoById(
            @Parameter(description = WIDGET_TYPE_ID_PARAM_DESCRIPTION, required = true)
            @PathVariable("widgetTypeId") String strWidgetTypeId) throws ThingsboardException {
        checkParameter("widgetTypeId", strWidgetTypeId);
        WidgetTypeId widgetTypeId = new WidgetTypeId(toUUID(strWidgetTypeId));
        return new WidgetTypeInfo(checkWidgetTypeId(widgetTypeId, Operation.READ));
    }

    @ApiOperation(value = "Create Or Update Widget Type (saveWidgetType)",
            notes = "Create or update the Widget Type. " + WIDGET_TYPE_DESCRIPTION + " " +
                    "When creating the Widget Type, platform generates Widget Type Id as " + UUID_WIKI_LINK +
                    "The newly created Widget Type Id will be present in the response. " +
                    "Specify existing Widget Type id to update the Widget Type. " +
                    "Referencing non-existing Widget Type Id will cause 'Not Found' error." +
                    "\n\nWidget Type fqn is unique in the scope of System or Tenant. " +
                    "Special Tenant Id '13814000-1dd2-11b2-8080-808080808080' is automatically used if the create request is sent by user with 'SYS_ADMIN' authority." +
                    "Remove 'id', 'tenantId' rom the request body example (below) to create new Widget Type entity." +
                    SYSTEM_OR_TENANT_AUTHORITY_PARAGRAPH)
    @PreAuthorize("hasAnyAuthority('SYS_ADMIN', 'TENANT_ADMIN')")
    @RequestMapping(value = "/widgetType", method = RequestMethod.POST)
    @ResponseBody
    public WidgetTypeDetails saveWidgetType(
            @Parameter(description = "A JSON value representing the Widget Type Details.", required = true)
            @RequestBody WidgetTypeDetails widgetTypeDetails,
            @Parameter(description = UPDATE_EXISTING_BY_FQN_PARAM_DESCRIPTION)
            @RequestParam(required = false) Boolean updateExistingByFqn) throws Exception {
        var currentUser = getCurrentUser();
        if (Authority.SYS_ADMIN.equals(currentUser.getAuthority())) {
            widgetTypeDetails.setTenantId(TenantId.SYS_TENANT_ID);
        } else {
            widgetTypeDetails.setTenantId(currentUser.getTenantId());
        }

        checkEntity(widgetTypeDetails.getId(), widgetTypeDetails, Resource.WIDGET_TYPE);
        return tbWidgetTypeService.save(widgetTypeDetails, updateExistingByFqn != null && updateExistingByFqn, currentUser);
    }

    @ApiOperation(value = "Delete widget type (deleteWidgetType)",
            notes = "Deletes the  Widget Type. Referencing non-existing Widget Type Id will cause an error." + SYSTEM_OR_TENANT_AUTHORITY_PARAGRAPH)
    @PreAuthorize("hasAnyAuthority('SYS_ADMIN', 'TENANT_ADMIN')")
    @RequestMapping(value = "/widgetType/{widgetTypeId}", method = RequestMethod.DELETE)
    @ResponseStatus(value = HttpStatus.OK)
    public void deleteWidgetType(
            @Parameter(description = WIDGET_TYPE_ID_PARAM_DESCRIPTION, required = true)
            @PathVariable("widgetTypeId") String strWidgetTypeId) throws Exception {
        checkParameter("widgetTypeId", strWidgetTypeId);
        WidgetTypeId widgetTypeId = new WidgetTypeId(toUUID(strWidgetTypeId));
        WidgetTypeDetails wtd = checkWidgetTypeId(widgetTypeId, Operation.DELETE);
        tbWidgetTypeService.delete(wtd, getCurrentUser());
    }

    @ApiOperation(value = "Get Widget Types (getWidgetTypes)",
            notes = "Returns a page of Widget Type objects available for current user. " + WIDGET_TYPE_DESCRIPTION + " " +
                    PAGE_DATA_PARAMETERS + AVAILABLE_FOR_ANY_AUTHORIZED_USER)
    @PreAuthorize("hasAnyAuthority('SYS_ADMIN', 'TENANT_ADMIN', 'CUSTOMER_USER')")
    @RequestMapping(value = "/widgetTypes", params = {"pageSize", "page"}, method = RequestMethod.GET)
    @ResponseBody
    public PageData<WidgetTypeInfo> getWidgetTypes(
            @Parameter(description = PAGE_SIZE_DESCRIPTION, required = true)
            @RequestParam int pageSize,
            @Parameter(description = PAGE_NUMBER_DESCRIPTION, required = true)
            @RequestParam int page,
            @Parameter(description = WIDGET_TYPE_TEXT_SEARCH_DESCRIPTION)
            @RequestParam(required = false) String textSearch,
            @Parameter(description = SORT_PROPERTY_DESCRIPTION, schema = @Schema(allowableValues = {"createdTime", "name", "deprecated", "tenantId"}))
            @RequestParam(required = false) String sortProperty,
            @Parameter(description = SORT_ORDER_DESCRIPTION, schema = @Schema(allowableValues = {"ASC, DESC"}))
            @RequestParam(required = false) String sortOrder,
            @Parameter(description = TENANT_ONLY_PARAM_DESCRIPTION)
            @RequestParam(required = false) Boolean tenantOnly,
<<<<<<< HEAD
            @Parameter(description = FULL_SEARCH_PARAM_DESCRIPTION)
            @RequestParam(required = false) Boolean fullSearch) throws ThingsboardException {
=======
            @ApiParam(value = FULL_SEARCH_PARAM_DESCRIPTION)
            @RequestParam(required = false) Boolean fullSearch,
            @ApiParam(value = DEPRECATED_FILTER_PARAM_DESCRIPTION, allowableValues = DEPRECATED_FILTER_ALLOWABLE_VALUES)
            @RequestParam(required = false) String deprecatedFilter,
            @ApiParam(value = WIDGET_TYPE_ARRAY_DESCRIPTION, allowableValues = WIDGET_TYPE_ALLOWABLE_VALUES)
            @RequestParam(required = false) String[] widgetTypeList) throws ThingsboardException {
>>>>>>> d713ee62
        PageLink pageLink = createPageLink(pageSize, page, textSearch, sortProperty, sortOrder);
        List<String> widgetTypes = widgetTypeList != null ? Arrays.asList(widgetTypeList) : Collections.emptyList();
        boolean fullSearchBool = fullSearch != null && fullSearch;
        DeprecatedFilter widgetTypeDeprecatedFilter = StringUtils.isNotEmpty(deprecatedFilter) ? DeprecatedFilter.valueOf(deprecatedFilter) : DeprecatedFilter.ALL;
        if (Authority.SYS_ADMIN.equals(getCurrentUser().getAuthority())) {
            return checkNotNull(widgetTypeService.findSystemWidgetTypesByPageLink(getTenantId(), fullSearchBool, widgetTypeDeprecatedFilter, widgetTypes, pageLink));
        } else {
            if (tenantOnly != null && tenantOnly) {
                return checkNotNull(widgetTypeService.findTenantWidgetTypesByTenantIdAndPageLink(getTenantId(), fullSearchBool, widgetTypeDeprecatedFilter, widgetTypes, pageLink));
            } else {
                return checkNotNull(widgetTypeService.findAllTenantWidgetTypesByTenantIdAndPageLink(getTenantId(), fullSearchBool, widgetTypeDeprecatedFilter, widgetTypes, pageLink));
            }
        }
    }

    @ApiOperation(value = "Get all Widget types for specified Bundle (getBundleWidgetTypesByBundleAlias) (Deprecated)",
            notes = "Returns an array of Widget Type objects that belong to specified Widget Bundle." + WIDGET_TYPE_DESCRIPTION + " " + SYSTEM_OR_TENANT_AUTHORITY_PARAGRAPH)
    @PreAuthorize("hasAnyAuthority('SYS_ADMIN', 'TENANT_ADMIN')")
    @RequestMapping(value = "/widgetTypes", params = {"isSystem", "bundleAlias"}, method = RequestMethod.GET)
    @ResponseBody
    public List<WidgetType> getBundleWidgetTypesByBundleAlias(
            @Parameter(description = "System or Tenant", required = true)
            @RequestParam boolean isSystem,
            @Parameter(description = "Widget Bundle alias", required = true)
            @RequestParam String bundleAlias) throws ThingsboardException {
        TenantId tenantId;
        if (isSystem) {
            tenantId = TenantId.SYS_TENANT_ID;
        } else {
            tenantId = getCurrentUser().getTenantId();
        }
        WidgetsBundle widgetsBundle = checkNotNull(widgetsBundleService.findWidgetsBundleByTenantIdAndAlias(tenantId, bundleAlias));
        return checkNotNull(widgetTypeService.findWidgetTypesByWidgetsBundleId(getTenantId(), widgetsBundle.getId()));
    }

    @ApiOperation(value = "Get all Widget types for specified Bundle (getBundleWidgetTypes)",
            notes = "Returns an array of Widget Type objects that belong to specified Widget Bundle." + WIDGET_TYPE_DESCRIPTION + " " + SYSTEM_OR_TENANT_AUTHORITY_PARAGRAPH)
    @PreAuthorize("hasAnyAuthority('SYS_ADMIN', 'TENANT_ADMIN')")
    @RequestMapping(value = "/widgetTypes", params = {"widgetsBundleId"}, method = RequestMethod.GET)
    @ResponseBody
    public List<WidgetType> getBundleWidgetTypes(
            @Parameter(description = "Widget Bundle Id", required = true)
            @RequestParam("widgetsBundleId") String strWidgetsBundleId) throws ThingsboardException {
        WidgetsBundleId widgetsBundleId = new WidgetsBundleId(toUUID(strWidgetsBundleId));
        return checkNotNull(widgetTypeService.findWidgetTypesByWidgetsBundleId(getTenantId(), widgetsBundleId));
    }

    @ApiOperation(value = "Get all Widget types details for specified Bundle (getBundleWidgetTypesDetailsByBundleAlias) (Deprecated)",
            notes = "Returns an array of Widget Type Details objects that belong to specified Widget Bundle." + WIDGET_TYPE_DETAILS_DESCRIPTION + " " + SYSTEM_OR_TENANT_AUTHORITY_PARAGRAPH)
    @PreAuthorize("hasAnyAuthority('SYS_ADMIN', 'TENANT_ADMIN')")
    @RequestMapping(value = "/widgetTypesDetails", params = {"isSystem", "bundleAlias"}, method = RequestMethod.GET)
    @ResponseBody
    public List<WidgetTypeDetails> getBundleWidgetTypesDetailsByBundleAlias(
            @Parameter(description = "System or Tenant", required = true)
            @RequestParam boolean isSystem,
            @Parameter(description = "Widget Bundle alias", required = true)
            @RequestParam String bundleAlias) throws ThingsboardException {
        TenantId tenantId;
        if (isSystem) {
            tenantId = TenantId.SYS_TENANT_ID;
        } else {
            tenantId = getCurrentUser().getTenantId();
        }
        WidgetsBundle widgetsBundle = checkNotNull(widgetsBundleService.findWidgetsBundleByTenantIdAndAlias(tenantId, bundleAlias));
        return checkNotNull(widgetTypeService.findWidgetTypesDetailsByWidgetsBundleId(getTenantId(), widgetsBundle.getId()));
    }

    @ApiOperation(value = "Get all Widget types details for specified Bundle (getBundleWidgetTypes)",
            notes = "Returns an array of Widget Type Details objects that belong to specified Widget Bundle." + WIDGET_TYPE_DETAILS_DESCRIPTION + " " + SYSTEM_OR_TENANT_AUTHORITY_PARAGRAPH)
    @PreAuthorize("hasAnyAuthority('SYS_ADMIN', 'TENANT_ADMIN')")
    @RequestMapping(value = "/widgetTypesDetails", params = {"widgetsBundleId"}, method = RequestMethod.GET)
    @ResponseBody
    public List<WidgetTypeDetails> getBundleWidgetTypesDetails(
            @Parameter(description = "Widget Bundle Id", required = true)
            @RequestParam("widgetsBundleId") String strWidgetsBundleId) throws ThingsboardException {
        WidgetsBundleId widgetsBundleId = new WidgetsBundleId(toUUID(strWidgetsBundleId));
        return checkNotNull(widgetTypeService.findWidgetTypesDetailsByWidgetsBundleId(getTenantId(), widgetsBundleId));
    }

    @ApiOperation(value = "Get all Widget type fqns for specified Bundle (getBundleWidgetTypeFqns)",
            notes = "Returns an array of Widget Type fqns that belong to specified Widget Bundle." + SYSTEM_OR_TENANT_AUTHORITY_PARAGRAPH)
    @PreAuthorize("hasAnyAuthority('SYS_ADMIN', 'TENANT_ADMIN')")
    @RequestMapping(value = "/widgetTypeFqns", params = {"widgetsBundleId"}, method = RequestMethod.GET)
    @ResponseBody
    public List<String> getBundleWidgetTypeFqns(
            @Parameter(description = "Widget Bundle Id", required = true)
            @RequestParam("widgetsBundleId") String strWidgetsBundleId) throws ThingsboardException {
        WidgetsBundleId widgetsBundleId = new WidgetsBundleId(toUUID(strWidgetsBundleId));
        return checkNotNull(widgetTypeService.findWidgetFqnsByWidgetsBundleId(getTenantId(), widgetsBundleId));
    }

    @ApiOperation(value = "Get Widget Type Info objects (getBundleWidgetTypesInfosByBundleAlias) (Deprecated)",
            notes = "Get the Widget Type Info objects based on the provided parameters. " + WIDGET_TYPE_INFO_DESCRIPTION + AVAILABLE_FOR_ANY_AUTHORIZED_USER)
    @PreAuthorize("hasAnyAuthority('SYS_ADMIN', 'TENANT_ADMIN', 'CUSTOMER_USER')")
    @RequestMapping(value = "/widgetTypesInfos", params = {"isSystem", "bundleAlias"}, method = RequestMethod.GET)
    @ResponseBody
    public List<WidgetTypeInfo> getBundleWidgetTypesInfosByBundleAlias(
            @Parameter(description = "System or Tenant", required = true)
            @RequestParam boolean isSystem,
            @Parameter(description = "Widget Bundle alias", required = true)
            @RequestParam String bundleAlias) throws ThingsboardException {
        TenantId tenantId;
        if (isSystem) {
            tenantId = TenantId.SYS_TENANT_ID;
        } else {
            tenantId = getCurrentUser().getTenantId();
        }
        WidgetsBundle widgetsBundle = checkNotNull(widgetsBundleService.findWidgetsBundleByTenantIdAndAlias(tenantId, bundleAlias));
        return checkNotNull(widgetTypeService.findWidgetTypesInfosByWidgetsBundleId(getTenantId(), widgetsBundle.getId(), false, DeprecatedFilter.ALL,
                null, new PageLink(1024))).getData();
    }

    @ApiOperation(value = "Get Widget Type Info objects (getBundleWidgetTypesInfos)",
            notes = "Get the Widget Type Info objects based on the provided parameters. " + WIDGET_TYPE_INFO_DESCRIPTION + AVAILABLE_FOR_ANY_AUTHORIZED_USER)
    @PreAuthorize("hasAnyAuthority('SYS_ADMIN', 'TENANT_ADMIN', 'CUSTOMER_USER')")
    @RequestMapping(value = "/widgetTypesInfos", params = {"widgetsBundleId", "pageSize", "page"}, method = RequestMethod.GET)
    @ResponseBody
<<<<<<< HEAD
    public List<WidgetTypeInfo> getBundleWidgetTypesInfos(
            @Parameter(description = "Widget Bundle Id", required = true)
            @RequestParam("widgetsBundleId") String strWidgetsBundleId) throws ThingsboardException {
=======
    public PageData<WidgetTypeInfo> getBundleWidgetTypesInfos(
            @ApiParam(value = "Widget Bundle Id", required = true)
            @RequestParam("widgetsBundleId") String strWidgetsBundleId,
            @ApiParam(value = PAGE_SIZE_DESCRIPTION, required = true)
            @RequestParam int pageSize,
            @ApiParam(value = PAGE_NUMBER_DESCRIPTION, required = true)
            @RequestParam int page,
            @ApiParam(value = WIDGET_TYPE_TEXT_SEARCH_DESCRIPTION)
            @RequestParam(required = false) String textSearch,
            @ApiParam(value = SORT_PROPERTY_DESCRIPTION, allowableValues = WIDGET_TYPE_SORT_PROPERTY_ALLOWABLE_VALUES)
            @RequestParam(required = false) String sortProperty,
            @ApiParam(value = SORT_ORDER_DESCRIPTION, allowableValues = SORT_ORDER_ALLOWABLE_VALUES)
            @RequestParam(required = false) String sortOrder,
            @ApiParam(value = FULL_SEARCH_PARAM_DESCRIPTION)
            @RequestParam(required = false) Boolean fullSearch,
            @ApiParam(value = DEPRECATED_FILTER_PARAM_DESCRIPTION, allowableValues = DEPRECATED_FILTER_ALLOWABLE_VALUES)
            @RequestParam(required = false) String deprecatedFilter,
            @ApiParam(value = WIDGET_TYPE_ARRAY_DESCRIPTION, allowableValues = WIDGET_TYPE_ALLOWABLE_VALUES)
            @RequestParam(required = false) String[] widgetTypeList) throws ThingsboardException {
>>>>>>> d713ee62
        WidgetsBundleId widgetsBundleId = new WidgetsBundleId(toUUID(strWidgetsBundleId));
        PageLink pageLink = createPageLink(pageSize, page, textSearch, sortProperty, sortOrder);
        List<String> widgetTypes = widgetTypeList != null ? Arrays.asList(widgetTypeList) : Collections.emptyList();
        DeprecatedFilter widgetTypeDeprecatedFilter = StringUtils.isNotEmpty(deprecatedFilter) ? DeprecatedFilter.valueOf(deprecatedFilter) : DeprecatedFilter.ALL;
        return checkNotNull(widgetTypeService.findWidgetTypesInfosByWidgetsBundleId(getTenantId(), widgetsBundleId, fullSearch != null && fullSearch,
                widgetTypeDeprecatedFilter, widgetTypes, pageLink));
    }

    @ApiOperation(value = "Get Widget Type (getWidgetTypeByBundleAliasAndTypeAlias) (Deprecated)",
            notes = "Get the Widget Type based on the provided parameters. " + WIDGET_TYPE_DESCRIPTION + AVAILABLE_FOR_ANY_AUTHORIZED_USER)
    @PreAuthorize("hasAnyAuthority('SYS_ADMIN', 'TENANT_ADMIN', 'CUSTOMER_USER')")
    @RequestMapping(value = "/widgetType", params = {"isSystem", "bundleAlias", "alias"}, method = RequestMethod.GET)
    @ResponseBody
    public WidgetType getWidgetTypeByBundleAliasAndTypeAlias(
            @Parameter(description = "System or Tenant", required = true)
            @RequestParam boolean isSystem,
            @Parameter(description = "Widget Bundle alias", required = true)
            @RequestParam String bundleAlias,
            @Parameter(description = "Widget Type alias", required = true)
            @RequestParam String alias) throws ThingsboardException {
        TenantId tenantId;
        if (isSystem) {
            tenantId = TenantId.fromUUID(ModelConstants.NULL_UUID);
        } else {
            tenantId = getCurrentUser().getTenantId();
        }
        WidgetType widgetType = widgetTypeService.findWidgetTypeByTenantIdAndFqn(tenantId, bundleAlias + "." + alias);
        checkNotNull(widgetType);
        accessControlService.checkPermission(getCurrentUser(), Resource.WIDGET_TYPE, Operation.READ, widgetType.getId(), widgetType);
        return widgetType;
    }

    @ApiOperation(value = "Get Widget Type (getWidgetType)",
            notes = "Get the Widget Type by FQN. " + WIDGET_TYPE_DESCRIPTION + AVAILABLE_FOR_ANY_AUTHORIZED_USER)
    @PreAuthorize("hasAnyAuthority('SYS_ADMIN', 'TENANT_ADMIN', 'CUSTOMER_USER')")
    @RequestMapping(value = "/widgetType", params = {"fqn"}, method = RequestMethod.GET)
    @ResponseBody
    public WidgetType getWidgetType(
            @Parameter(description = "Widget Type fqn", required = true)
            @RequestParam String fqn) throws ThingsboardException {
        String[] parts = fqn.split("\\.");
        String scopeQualifier = parts.length > 0 ? parts[0] : null;
        if (parts.length < 2 || (!scopeQualifier.equals("system") && !scopeQualifier.equals("tenant"))) {
            throw new ThingsboardException("Invalid fqn!", ThingsboardErrorCode.BAD_REQUEST_PARAMS);
        }
        TenantId tenantId;
        if ("system".equals(scopeQualifier)) {
            tenantId = TenantId.fromUUID(ModelConstants.NULL_UUID);
        } else {
            tenantId = getCurrentUser().getTenantId();
        }
        String typeFqn = fqn.substring(scopeQualifier.length() + 1);
        WidgetType widgetType = widgetTypeService.findWidgetTypeByTenantIdAndFqn(tenantId, typeFqn);
        checkNotNull(widgetType);
        accessControlService.checkPermission(getCurrentUser(), Resource.WIDGET_TYPE, Operation.READ, widgetType.getId(), widgetType);
        return widgetType;
    }

}<|MERGE_RESOLUTION|>--- conflicted
+++ resolved
@@ -79,11 +79,9 @@
     private static final String WIDGET_TYPE_INFO_DESCRIPTION = "Widget Type Info is a lightweight object that represents Widget Type but does not contain the heavyweight widget descriptor JSON";
     private static final String TENANT_ONLY_PARAM_DESCRIPTION = "Optional boolean parameter indicating whether only tenant widget types should be returned";
     private static final String FULL_SEARCH_PARAM_DESCRIPTION = "Optional boolean parameter indicating whether search widgets by description not only by name";
-    private static final String DEPRECATED_FILTER_ALLOWABLE_VALUES = "ALL, ACTUAL, DEPRECATED";
     private static final String DEPRECATED_FILTER_PARAM_DESCRIPTION = "Optional string parameter indicating whether to include deprecated widgets";
     private static final String UPDATE_EXISTING_BY_FQN_PARAM_DESCRIPTION = "Optional boolean parameter indicating whether to update existing widget type by FQN if present instead of creating new one";
     private static final String WIDGET_TYPE_ARRAY_DESCRIPTION = "A list of string values separated by comma ',' representing one of the widget type value";
-    private static final String WIDGET_TYPE_ALLOWABLE_VALUES = "timeseries, latest, control, alarm, static";
 
     @ApiOperation(value = "Get Widget Type Details (getWidgetTypeById)",
             notes = "Get the Widget Type Details based on the provided Widget Type Id. " + WIDGET_TYPE_DETAILS_DESCRIPTION + SYSTEM_OR_TENANT_AUTHORITY_PARAGRAPH)
@@ -173,17 +171,12 @@
             @RequestParam(required = false) String sortOrder,
             @Parameter(description = TENANT_ONLY_PARAM_DESCRIPTION)
             @RequestParam(required = false) Boolean tenantOnly,
-<<<<<<< HEAD
             @Parameter(description = FULL_SEARCH_PARAM_DESCRIPTION)
-            @RequestParam(required = false) Boolean fullSearch) throws ThingsboardException {
-=======
-            @ApiParam(value = FULL_SEARCH_PARAM_DESCRIPTION)
             @RequestParam(required = false) Boolean fullSearch,
-            @ApiParam(value = DEPRECATED_FILTER_PARAM_DESCRIPTION, allowableValues = DEPRECATED_FILTER_ALLOWABLE_VALUES)
+            @Parameter(description = DEPRECATED_FILTER_PARAM_DESCRIPTION, schema = @Schema(allowableValues = {"ALL", "ACTUAL", "DEPRECATED"}))
             @RequestParam(required = false) String deprecatedFilter,
-            @ApiParam(value = WIDGET_TYPE_ARRAY_DESCRIPTION, allowableValues = WIDGET_TYPE_ALLOWABLE_VALUES)
+            @Parameter(description = WIDGET_TYPE_ARRAY_DESCRIPTION, schema = @Schema(allowableValues = {"timeseries", "latest", "control", "alarm", "static"}))
             @RequestParam(required = false) String[] widgetTypeList) throws ThingsboardException {
->>>>>>> d713ee62
         PageLink pageLink = createPageLink(pageSize, page, textSearch, sortProperty, sortOrder);
         List<String> widgetTypes = widgetTypeList != null ? Arrays.asList(widgetTypeList) : Collections.emptyList();
         boolean fullSearchBool = fullSearch != null && fullSearch;
@@ -301,31 +294,25 @@
     @PreAuthorize("hasAnyAuthority('SYS_ADMIN', 'TENANT_ADMIN', 'CUSTOMER_USER')")
     @RequestMapping(value = "/widgetTypesInfos", params = {"widgetsBundleId", "pageSize", "page"}, method = RequestMethod.GET)
     @ResponseBody
-<<<<<<< HEAD
-    public List<WidgetTypeInfo> getBundleWidgetTypesInfos(
+    public PageData<WidgetTypeInfo> getBundleWidgetTypesInfos(
             @Parameter(description = "Widget Bundle Id", required = true)
-            @RequestParam("widgetsBundleId") String strWidgetsBundleId) throws ThingsboardException {
-=======
-    public PageData<WidgetTypeInfo> getBundleWidgetTypesInfos(
-            @ApiParam(value = "Widget Bundle Id", required = true)
             @RequestParam("widgetsBundleId") String strWidgetsBundleId,
-            @ApiParam(value = PAGE_SIZE_DESCRIPTION, required = true)
+            @Parameter(description = PAGE_SIZE_DESCRIPTION, required = true)
             @RequestParam int pageSize,
-            @ApiParam(value = PAGE_NUMBER_DESCRIPTION, required = true)
+            @Parameter(description = PAGE_NUMBER_DESCRIPTION, required = true)
             @RequestParam int page,
-            @ApiParam(value = WIDGET_TYPE_TEXT_SEARCH_DESCRIPTION)
+            @Parameter(description = WIDGET_TYPE_TEXT_SEARCH_DESCRIPTION)
             @RequestParam(required = false) String textSearch,
-            @ApiParam(value = SORT_PROPERTY_DESCRIPTION, allowableValues = WIDGET_TYPE_SORT_PROPERTY_ALLOWABLE_VALUES)
+            @Parameter(description = SORT_PROPERTY_DESCRIPTION, schema = @Schema(allowableValues = {"createdTime", "name", "deprecated", "tenantId"}))
             @RequestParam(required = false) String sortProperty,
-            @ApiParam(value = SORT_ORDER_DESCRIPTION, allowableValues = SORT_ORDER_ALLOWABLE_VALUES)
+            @Parameter(description = SORT_ORDER_DESCRIPTION, schema = @Schema(allowableValues = {"ASC", "DESC"}))
             @RequestParam(required = false) String sortOrder,
-            @ApiParam(value = FULL_SEARCH_PARAM_DESCRIPTION)
+            @Parameter(description = FULL_SEARCH_PARAM_DESCRIPTION)
             @RequestParam(required = false) Boolean fullSearch,
-            @ApiParam(value = DEPRECATED_FILTER_PARAM_DESCRIPTION, allowableValues = DEPRECATED_FILTER_ALLOWABLE_VALUES)
+            @Parameter(description = DEPRECATED_FILTER_PARAM_DESCRIPTION, schema = @Schema(allowableValues = {"ALL", "ACTUAL", "DEPRECATED"}))
             @RequestParam(required = false) String deprecatedFilter,
-            @ApiParam(value = WIDGET_TYPE_ARRAY_DESCRIPTION, allowableValues = WIDGET_TYPE_ALLOWABLE_VALUES)
+            @Parameter(description = WIDGET_TYPE_ARRAY_DESCRIPTION, schema = @Schema(allowableValues = {"timeseries", "latest", "control", "alarm", "static"}))
             @RequestParam(required = false) String[] widgetTypeList) throws ThingsboardException {
->>>>>>> d713ee62
         WidgetsBundleId widgetsBundleId = new WidgetsBundleId(toUUID(strWidgetsBundleId));
         PageLink pageLink = createPageLink(pageSize, page, textSearch, sortProperty, sortOrder);
         List<String> widgetTypes = widgetTypeList != null ? Arrays.asList(widgetTypeList) : Collections.emptyList();
