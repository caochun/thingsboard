/**
 * Copyright © 2016-2021 The Thingsboard Authors
 *
 * Licensed under the Apache License, Version 2.0 (the "License");
 * you may not use this file except in compliance with the License.
 * You may obtain a copy of the License at
 *
 *     http://www.apache.org/licenses/LICENSE-2.0
 *
 * Unless required by applicable law or agreed to in writing, software
 * distributed under the License is distributed on an "AS IS" BASIS,
 * WITHOUT WARRANTIES OR CONDITIONS OF ANY KIND, either express or implied.
 * See the License for the specific language governing permissions and
 * limitations under the License.
 */
package org.thingsboard.server.controller;

import com.fasterxml.jackson.core.JsonProcessingException;
import com.fasterxml.jackson.databind.ObjectMapper;
import com.fasterxml.jackson.databind.node.ObjectNode;
import lombok.Getter;
import lombok.extern.slf4j.Slf4j;
import org.apache.commons.lang3.StringUtils;
import org.springframework.beans.factory.annotation.Autowired;
import org.springframework.beans.factory.annotation.Value;
import org.springframework.http.MediaType;
import org.springframework.security.core.Authentication;
import org.springframework.security.core.context.SecurityContextHolder;
import org.springframework.web.bind.annotation.ExceptionHandler;
import org.thingsboard.server.cluster.TbClusterService;
import org.thingsboard.server.common.data.Customer;
import org.thingsboard.server.common.data.Dashboard;
import org.thingsboard.server.common.data.DashboardInfo;
import org.thingsboard.server.common.data.Device;
import org.thingsboard.server.common.data.DeviceInfo;
import org.thingsboard.server.common.data.DeviceProfile;
import org.thingsboard.server.common.data.EntityType;
import org.thingsboard.server.common.data.EntityView;
import org.thingsboard.server.common.data.EntityViewInfo;
import org.thingsboard.server.common.data.HasName;
import org.thingsboard.server.common.data.HasTenantId;
import org.thingsboard.server.common.data.OtaPackage;
import org.thingsboard.server.common.data.OtaPackageInfo;
import org.thingsboard.server.common.data.TbResource;
import org.thingsboard.server.common.data.TbResourceInfo;
import org.thingsboard.server.common.data.Tenant;
import org.thingsboard.server.common.data.TenantInfo;
import org.thingsboard.server.common.data.TenantProfile;
import org.thingsboard.server.common.data.User;
import org.thingsboard.server.common.data.alarm.Alarm;
import org.thingsboard.server.common.data.alarm.AlarmInfo;
import org.thingsboard.server.common.data.asset.Asset;
import org.thingsboard.server.common.data.asset.AssetInfo;
import org.thingsboard.server.common.data.audit.ActionType;
import org.thingsboard.server.common.data.edge.Edge;
import org.thingsboard.server.common.data.edge.EdgeEventActionType;
import org.thingsboard.server.common.data.edge.EdgeEventType;
import org.thingsboard.server.common.data.edge.EdgeInfo;
import org.thingsboard.server.common.data.exception.ThingsboardErrorCode;
import org.thingsboard.server.common.data.exception.ThingsboardException;
import org.thingsboard.server.common.data.id.AlarmId;
import org.thingsboard.server.common.data.id.AssetId;
import org.thingsboard.server.common.data.id.CustomerId;
import org.thingsboard.server.common.data.id.DashboardId;
import org.thingsboard.server.common.data.id.DeviceId;
import org.thingsboard.server.common.data.id.DeviceProfileId;
import org.thingsboard.server.common.data.id.EdgeId;
import org.thingsboard.server.common.data.id.EntityId;
import org.thingsboard.server.common.data.id.EntityIdFactory;
import org.thingsboard.server.common.data.id.EntityViewId;
import org.thingsboard.server.common.data.id.OtaPackageId;
import org.thingsboard.server.common.data.id.RpcId;
import org.thingsboard.server.common.data.id.RuleChainId;
import org.thingsboard.server.common.data.id.RuleNodeId;
import org.thingsboard.server.common.data.id.TbResourceId;
import org.thingsboard.server.common.data.id.TenantId;
import org.thingsboard.server.common.data.id.TenantProfileId;
import org.thingsboard.server.common.data.id.UserId;
import org.thingsboard.server.common.data.id.WidgetTypeId;
import org.thingsboard.server.common.data.id.WidgetsBundleId;
import org.thingsboard.server.common.data.page.PageDataIterableByTenantIdEntityId;
import org.thingsboard.server.common.data.page.PageLink;
import org.thingsboard.server.common.data.page.SortOrder;
import org.thingsboard.server.common.data.page.TimePageLink;
import org.thingsboard.server.common.data.plugin.ComponentDescriptor;
import org.thingsboard.server.common.data.plugin.ComponentType;
import org.thingsboard.server.common.data.relation.EntityRelation;
import org.thingsboard.server.common.data.rpc.Rpc;
import org.thingsboard.server.common.data.rule.RuleChain;
import org.thingsboard.server.common.data.rule.RuleChainType;
import org.thingsboard.server.common.data.rule.RuleNode;
import org.thingsboard.server.common.data.widget.WidgetTypeDetails;
import org.thingsboard.server.common.data.widget.WidgetsBundle;
import org.thingsboard.server.dao.asset.AssetService;
import org.thingsboard.server.dao.attributes.AttributesService;
import org.thingsboard.server.dao.audit.AuditLogService;
import org.thingsboard.server.dao.customer.CustomerService;
import org.thingsboard.server.dao.dashboard.DashboardService;
import org.thingsboard.server.dao.device.ClaimDevicesService;
import org.thingsboard.server.dao.device.DeviceCredentialsService;
import org.thingsboard.server.dao.device.DeviceProfileService;
import org.thingsboard.server.dao.device.DeviceService;
import org.thingsboard.server.dao.edge.EdgeService;
import org.thingsboard.server.dao.entityview.EntityViewService;
import org.thingsboard.server.dao.exception.DataValidationException;
import org.thingsboard.server.dao.exception.IncorrectParameterException;
import org.thingsboard.server.dao.model.ModelConstants;
import org.thingsboard.server.dao.oauth2.OAuth2ConfigTemplateService;
import org.thingsboard.server.dao.oauth2.OAuth2Service;
import org.thingsboard.server.dao.ota.OtaPackageService;
import org.thingsboard.server.dao.relation.RelationService;
import org.thingsboard.server.dao.rpc.RpcService;
import org.thingsboard.server.dao.rule.RuleChainService;
import org.thingsboard.server.dao.tenant.TbTenantProfileCache;
import org.thingsboard.server.dao.tenant.TenantProfileService;
import org.thingsboard.server.dao.tenant.TenantService;
import org.thingsboard.server.dao.user.UserService;
import org.thingsboard.server.dao.widget.WidgetTypeService;
import org.thingsboard.server.dao.widget.WidgetsBundleService;
import org.thingsboard.server.exception.ThingsboardErrorResponseHandler;
import org.thingsboard.server.queue.discovery.PartitionService;
import org.thingsboard.server.queue.provider.TbQueueProducerProvider;
import org.thingsboard.server.queue.util.TbCoreComponent;
import org.thingsboard.server.service.action.EntityActionService;
import org.thingsboard.server.service.component.ComponentDiscoveryService;
import org.thingsboard.server.service.edge.EdgeLicenseService;
import org.thingsboard.server.service.edge.EdgeNotificationService;
import org.thingsboard.server.service.edge.rpc.EdgeRpcService;
import org.thingsboard.server.service.lwm2m.LwM2MServerSecurityInfoRepository;
import org.thingsboard.server.service.ota.OtaPackageStateService;
import org.thingsboard.server.service.profile.TbDeviceProfileCache;
import org.thingsboard.server.service.resource.TbResourceService;
import org.thingsboard.server.service.security.model.SecurityUser;
import org.thingsboard.server.service.security.permission.AccessControlService;
import org.thingsboard.server.service.security.permission.Operation;
import org.thingsboard.server.service.security.permission.Resource;
import org.thingsboard.server.service.state.DeviceStateService;
import org.thingsboard.server.service.telemetry.AlarmSubscriptionService;
import org.thingsboard.server.service.telemetry.TelemetrySubscriptionService;

import javax.mail.MessagingException;
import javax.servlet.http.HttpServletResponse;
import java.util.ArrayList;
import java.util.Collections;
import java.util.List;
import java.util.Optional;
import java.util.Set;
import java.util.UUID;

import static org.thingsboard.server.dao.service.Validator.validateId;

@Slf4j
@TbCoreComponent
public abstract class BaseController {

    /*Swagger UI description*/
    public static final String PAGE_DATA_PARAMETERS = "You can specify parameters to filter the results. " +
            "The result is wrapped with PageData object that allows you to iterate over result set using pagination. " +
            "See the 'Model' tab of the Response Class for more details. ";
    public static final String DASHBOARD_ID_PARAM_DESCRIPTION = "A string value representing the device id. For example, '784f394c-42b6-435a-983c-b7beff2784f9'";
    public static final String DEVICE_ID_PARAM_DESCRIPTION = "A string value representing the device id. For example, '784f394c-42b6-435a-983c-b7beff2784f9'";
    public static final String DEVICE_PROFILE_ID_DESCRIPTION = "A string value representing the device profile id. For example, '784f394c-42b6-435a-983c-b7beff2784f9'";
    public static final String TENANT_ID_PARAM_DESCRIPTION = "A string value representing the tenant id. For example, '784f394c-42b6-435a-983c-b7beff2784f9'";
    public static final String EDGE_ID_PARAM_DESCRIPTION = "A string value representing the edge id. For example, '784f394c-42b6-435a-983c-b7beff2784f9'";
    public static final String CUSTOMER_ID_PARAM_DESCRIPTION = "A string value representing the customer id. For example, '784f394c-42b6-435a-983c-b7beff2784f9'";
<<<<<<< HEAD
    public static final String CUSTOMER_ID = "customerId";
    public static final String TENANT_ID = "tenantId";
=======
    public static final String ASSET_ID_PARAM_DESCRIPTION = "A string value representing the asset id. For example, '784f394c-42b6-435a-983c-b7beff2784f9'";

>>>>>>> 4510a3b3

    protected final String PAGE_SIZE_DESCRIPTION = "Maximum amount of entities in a one page";
    protected final String PAGE_NUMBER_DESCRIPTION = "Sequence number of page starting from 0";
    protected final String DEVICE_TYPE_DESCRIPTION = "Device type as the name of the device profile";
<<<<<<< HEAD
    protected final String DASHBOARD_TEXT_SEARCH_DESCRIPTION = "The case insensitive 'startsWith' filter based on the dashboard title.";
    protected final String DEVICE_TEXT_SEARCH_DESCRIPTION = "The case insensitive 'startsWith' filter based on the device name.";
    protected final String CUSTOMER_TEXT_SEARCH_DESCRIPTION = "The case insensitive 'startsWith' filter based on the customer title.";
    protected final String SORT_PROPERTY_DESCRIPTION = "Property of device to sort by";
    protected final String DASHBOARD_SORT_PROPERTY_ALLOWABLE_VALUES = "createdTime, title";
    protected final String CUSTOMER_SORT_PROPERTY_ALLOWABLE_VALUES = "createdTime, title, email, country, city";
    protected final String DEVICE_SORT_PROPERTY_ALLOWABLE_VALUES = "createdTime, name, label, type";
    protected final String SORT_ORDER_DESCRIPTION = "Sort order. ASC (ASCENDING) or DESCENDING (DESC)";
=======
    protected final String ASSET_TYPE_DESCRIPTION = "Asset type";
    protected final String DEVICE_TEXT_SEARCH_DESCRIPTION = "The case insensitive 'startsWith' filter based on the device name.";
    protected final String CUSTOMER_TEXT_SEARCH_DESCRIPTION = "The case insensitive 'startsWith' filter based on the customer name.";
    protected final String ASSET_TEXT_SEARCH_DESCRIPTION = "The case insensitive 'startsWith' filter based on the asset name.";
    protected final String SORT_PROPERTY_DESCRIPTION = "Property of entity to sort by";
    protected final String SORT_PROPERTY_ALLOWABLE_VALUES = "createdTime, name, label, type";
    protected final String CUSTOMER_SORT_PROPERTY_ALLOWABLE_VALUES = "createdTime, title";
    protected final String SORT_ORDER_DESCRIPTION = "Sort order. ASC (ASCENDING) or DESC (DESCENDING)";
>>>>>>> 4510a3b3
    protected final String SORT_ORDER_ALLOWABLE_VALUES = "ASC, DESC";
    protected final String DEVICE_INFO_DESCRIPTION = "Device Info is an extension of the default Device object that contains information about the assigned customer name and device profile name. ";
    protected final String ASSET_INFO_DESCRIPTION = "Asset Info is an extension of the default Asset object that contains information about the assigned customer name. ";


    protected final String DEVICE_NAME_DESCRIPTION = "A string value representing the Device name.";
    protected final String ASSET_NAME_DESCRIPTION = "A string value representing the Asset name.";

    public static final String INCORRECT_TENANT_ID = "Incorrect tenantId ";
    protected static final String DEFAULT_DASHBOARD = "defaultDashboardId";
    protected static final String HOME_DASHBOARD = "homeDashboardId";

    private static final int DEFAULT_PAGE_SIZE = 1000;

    private static final ObjectMapper json = new ObjectMapper();

    @Autowired
    private ThingsboardErrorResponseHandler errorResponseHandler;

    @Autowired
    protected AccessControlService accessControlService;

    @Autowired
    protected TenantService tenantService;

    @Autowired
    protected TenantProfileService tenantProfileService;

    @Autowired
    protected CustomerService customerService;

    @Autowired
    protected UserService userService;

    @Autowired
    protected DeviceService deviceService;

    @Autowired
    protected DeviceProfileService deviceProfileService;

    @Autowired
    protected AssetService assetService;

    @Autowired
    protected AlarmSubscriptionService alarmService;

    @Autowired
    protected DeviceCredentialsService deviceCredentialsService;

    @Autowired
    protected WidgetsBundleService widgetsBundleService;

    @Autowired
    protected WidgetTypeService widgetTypeService;

    @Autowired
    protected DashboardService dashboardService;

    @Autowired
    protected OAuth2Service oAuth2Service;

    @Autowired
    protected OAuth2ConfigTemplateService oAuth2ConfigTemplateService;

    @Autowired
    protected ComponentDiscoveryService componentDescriptorService;

    @Autowired
    protected RuleChainService ruleChainService;

    @Autowired
    protected TbClusterService tbClusterService;

    @Autowired
    protected RelationService relationService;

    @Autowired
    protected AuditLogService auditLogService;

    @Autowired
    protected DeviceStateService deviceStateService;

    @Autowired
    protected EntityViewService entityViewService;

    @Autowired
    protected TelemetrySubscriptionService tsSubService;

    @Autowired
    protected AttributesService attributesService;

    @Autowired
    protected ClaimDevicesService claimDevicesService;

    @Autowired
    protected PartitionService partitionService;

    @Autowired
    protected TbResourceService resourceService;

    @Autowired
    protected OtaPackageService otaPackageService;

    @Autowired
    protected OtaPackageStateService otaPackageStateService;

    @Autowired
    protected RpcService rpcService;

    @Autowired
    protected TbQueueProducerProvider producerProvider;

    @Autowired
    protected TbTenantProfileCache tenantProfileCache;

    @Autowired
    protected TbDeviceProfileCache deviceProfileCache;

    @Autowired
    protected LwM2MServerSecurityInfoRepository lwM2MServerSecurityInfoRepository;

    @Autowired(required = false)
    protected EdgeService edgeService;

    @Autowired(required = false)
    protected EdgeNotificationService edgeNotificationService;

    @Autowired(required = false)
    protected EdgeRpcService edgeGrpcService;

    @Autowired(required = false)
    protected EdgeLicenseService edgeLicenseService;

    @Autowired
    protected EntityActionService entityActionService;

    @Value("${server.log_controller_error_stack_trace}")
    @Getter
    private boolean logControllerErrorStackTrace;

    @Value("${edges.enabled}")
    @Getter
    protected boolean edgesEnabled;

    @ExceptionHandler(ThingsboardException.class)
    public void handleThingsboardException(ThingsboardException ex, HttpServletResponse response) {
        errorResponseHandler.handle(ex, response);
    }

    ThingsboardException handleException(Exception exception) {
        return handleException(exception, true);
    }

    private ThingsboardException handleException(Exception exception, boolean logException) {
        if (logException && logControllerErrorStackTrace) {
            log.error("Error [{}]", exception.getMessage(), exception);
        }

        String cause = "";
        if (exception.getCause() != null) {
            cause = exception.getCause().getClass().getCanonicalName();
        }

        if (exception instanceof ThingsboardException) {
            return (ThingsboardException) exception;
        } else if (exception instanceof IllegalArgumentException || exception instanceof IncorrectParameterException
                || exception instanceof DataValidationException || cause.contains("IncorrectParameterException")) {
            return new ThingsboardException(exception.getMessage(), ThingsboardErrorCode.BAD_REQUEST_PARAMS);
        } else if (exception instanceof MessagingException) {
            return new ThingsboardException("Unable to send mail: " + exception.getMessage(), ThingsboardErrorCode.GENERAL);
        } else {
            return new ThingsboardException(exception.getMessage(), ThingsboardErrorCode.GENERAL);
        }
    }

    <T> T checkNotNull(T reference) throws ThingsboardException {
        if (reference == null) {
            throw new ThingsboardException("Requested item wasn't found!", ThingsboardErrorCode.ITEM_NOT_FOUND);
        }
        return reference;
    }

    <T> T checkNotNull(Optional<T> reference) throws ThingsboardException {
        if (reference.isPresent()) {
            return reference.get();
        } else {
            throw new ThingsboardException("Requested item wasn't found!", ThingsboardErrorCode.ITEM_NOT_FOUND);
        }
    }

    void checkParameter(String name, String param) throws ThingsboardException {
        if (StringUtils.isEmpty(param)) {
            throw new ThingsboardException("Parameter '" + name + "' can't be empty!", ThingsboardErrorCode.BAD_REQUEST_PARAMS);
        }
    }

    void checkArrayParameter(String name, String[] params) throws ThingsboardException {
        if (params == null || params.length == 0) {
            throw new ThingsboardException("Parameter '" + name + "' can't be empty!", ThingsboardErrorCode.BAD_REQUEST_PARAMS);
        } else {
            for (String param : params) {
                checkParameter(name, param);
            }
        }
    }

    UUID toUUID(String id) {
        return UUID.fromString(id);
    }

    PageLink createPageLink(int pageSize, int page, String textSearch, String sortProperty, String sortOrder) throws ThingsboardException {
        if (!StringUtils.isEmpty(sortProperty)) {
            SortOrder.Direction direction = SortOrder.Direction.ASC;
            if (!StringUtils.isEmpty(sortOrder)) {
                try {
                    direction = SortOrder.Direction.valueOf(sortOrder.toUpperCase());
                } catch (IllegalArgumentException e) {
                    throw new ThingsboardException("Unsupported sort order '" + sortOrder + "'! Only 'ASC' or 'DESC' types are allowed.", ThingsboardErrorCode.BAD_REQUEST_PARAMS);
                }
            }
            SortOrder sort = new SortOrder(sortProperty, direction);
            return new PageLink(pageSize, page, textSearch, sort);
        } else {
            return new PageLink(pageSize, page, textSearch);
        }
    }

    TimePageLink createTimePageLink(int pageSize, int page, String textSearch,
                                    String sortProperty, String sortOrder, Long startTime, Long endTime) throws ThingsboardException {
        PageLink pageLink = this.createPageLink(pageSize, page, textSearch, sortProperty, sortOrder);
        return new TimePageLink(pageLink, startTime, endTime);
    }

    protected SecurityUser getCurrentUser() throws ThingsboardException {
        Authentication authentication = SecurityContextHolder.getContext().getAuthentication();
        if (authentication != null && authentication.getPrincipal() instanceof SecurityUser) {
            return (SecurityUser) authentication.getPrincipal();
        } else {
            throw new ThingsboardException("You aren't authorized to perform this operation!", ThingsboardErrorCode.AUTHENTICATION);
        }
    }

    Tenant checkTenantId(TenantId tenantId, Operation operation) throws ThingsboardException {
        try {
            validateId(tenantId, INCORRECT_TENANT_ID + tenantId);
            Tenant tenant = tenantService.findTenantById(tenantId);
            checkNotNull(tenant);
            accessControlService.checkPermission(getCurrentUser(), Resource.TENANT, operation, tenantId, tenant);
            return tenant;
        } catch (Exception e) {
            throw handleException(e, false);
        }
    }

    TenantInfo checkTenantInfoId(TenantId tenantId, Operation operation) throws ThingsboardException {
        try {
            validateId(tenantId, INCORRECT_TENANT_ID + tenantId);
            TenantInfo tenant = tenantService.findTenantInfoById(tenantId);
            checkNotNull(tenant);
            accessControlService.checkPermission(getCurrentUser(), Resource.TENANT, operation, tenantId, tenant);
            return tenant;
        } catch (Exception e) {
            throw handleException(e, false);
        }
    }

    TenantProfile checkTenantProfileId(TenantProfileId tenantProfileId, Operation operation) throws ThingsboardException {
        try {
            validateId(tenantProfileId, "Incorrect tenantProfileId " + tenantProfileId);
            TenantProfile tenantProfile = tenantProfileService.findTenantProfileById(getTenantId(), tenantProfileId);
            checkNotNull(tenantProfile);
            accessControlService.checkPermission(getCurrentUser(), Resource.TENANT_PROFILE, operation);
            return tenantProfile;
        } catch (Exception e) {
            throw handleException(e, false);
        }
    }

    protected TenantId getTenantId() throws ThingsboardException {
        return getCurrentUser().getTenantId();
    }

    Customer checkCustomerId(CustomerId customerId, Operation operation) throws ThingsboardException {
        try {
            validateId(customerId, "Incorrect customerId " + customerId);
            Customer customer = customerService.findCustomerById(getTenantId(), customerId);
            checkNotNull(customer);
            accessControlService.checkPermission(getCurrentUser(), Resource.CUSTOMER, operation, customerId, customer);
            return customer;
        } catch (Exception e) {
            throw handleException(e, false);
        }
    }

    User checkUserId(UserId userId, Operation operation) throws ThingsboardException {
        try {
            validateId(userId, "Incorrect userId " + userId);
            User user = userService.findUserById(getCurrentUser().getTenantId(), userId);
            checkNotNull(user);
            accessControlService.checkPermission(getCurrentUser(), Resource.USER, operation, userId, user);
            return user;
        } catch (Exception e) {
            throw handleException(e, false);
        }
    }

    protected <I extends EntityId, T extends HasTenantId> void checkEntity(I entityId, T entity, Resource resource) throws ThingsboardException {
        if (entityId == null) {
            accessControlService
                    .checkPermission(getCurrentUser(), resource, Operation.CREATE, null, entity);
        } else {
            checkEntityId(entityId, Operation.WRITE);
        }
    }

    protected void checkEntityId(EntityId entityId, Operation operation) throws ThingsboardException {
        try {
            checkNotNull(entityId);
            validateId(entityId.getId(), "Incorrect entityId " + entityId);
            switch (entityId.getEntityType()) {
                case ALARM:
                    checkAlarmId(new AlarmId(entityId.getId()), operation);
                    return;
                case DEVICE:
                    checkDeviceId(new DeviceId(entityId.getId()), operation);
                    return;
                case DEVICE_PROFILE:
                    checkDeviceProfileId(new DeviceProfileId(entityId.getId()), operation);
                    return;
                case CUSTOMER:
                    checkCustomerId(new CustomerId(entityId.getId()), operation);
                    return;
                case TENANT:
                    checkTenantId(new TenantId(entityId.getId()), operation);
                    return;
                case TENANT_PROFILE:
                    checkTenantProfileId(new TenantProfileId(entityId.getId()), operation);
                    return;
                case RULE_CHAIN:
                    checkRuleChain(new RuleChainId(entityId.getId()), operation);
                    return;
                case RULE_NODE:
                    checkRuleNode(new RuleNodeId(entityId.getId()), operation);
                    return;
                case ASSET:
                    checkAssetId(new AssetId(entityId.getId()), operation);
                    return;
                case DASHBOARD:
                    checkDashboardId(new DashboardId(entityId.getId()), operation);
                    return;
                case USER:
                    checkUserId(new UserId(entityId.getId()), operation);
                    return;
                case ENTITY_VIEW:
                    checkEntityViewId(new EntityViewId(entityId.getId()), operation);
                    return;
                case EDGE:
                    checkEdgeId(new EdgeId(entityId.getId()), operation);
                    return;
                case WIDGETS_BUNDLE:
                    checkWidgetsBundleId(new WidgetsBundleId(entityId.getId()), operation);
                    return;
                case WIDGET_TYPE:
                    checkWidgetTypeId(new WidgetTypeId(entityId.getId()), operation);
                    return;
                case TB_RESOURCE:
                    checkResourceId(new TbResourceId(entityId.getId()), operation);
                    return;
                case OTA_PACKAGE:
                    checkOtaPackageId(new OtaPackageId(entityId.getId()), operation);
                    return;
                default:
                    throw new IllegalArgumentException("Unsupported entity type: " + entityId.getEntityType());
            }
        } catch (Exception e) {
            throw handleException(e, false);
        }
    }

    Device checkDeviceId(DeviceId deviceId, Operation operation) throws ThingsboardException {
        try {
            validateId(deviceId, "Incorrect deviceId " + deviceId);
            Device device = deviceService.findDeviceById(getCurrentUser().getTenantId(), deviceId);
            checkNotNull(device);
            accessControlService.checkPermission(getCurrentUser(), Resource.DEVICE, operation, deviceId, device);
            return device;
        } catch (Exception e) {
            throw handleException(e, false);
        }
    }

    DeviceInfo checkDeviceInfoId(DeviceId deviceId, Operation operation) throws ThingsboardException {
        try {
            validateId(deviceId, "Incorrect deviceId " + deviceId);
            DeviceInfo device = deviceService.findDeviceInfoById(getCurrentUser().getTenantId(), deviceId);
            checkNotNull(device);
            accessControlService.checkPermission(getCurrentUser(), Resource.DEVICE, operation, deviceId, device);
            return device;
        } catch (Exception e) {
            throw handleException(e, false);
        }
    }

    DeviceProfile checkDeviceProfileId(DeviceProfileId deviceProfileId, Operation operation) throws ThingsboardException {
        try {
            validateId(deviceProfileId, "Incorrect deviceProfileId " + deviceProfileId);
            DeviceProfile deviceProfile = deviceProfileService.findDeviceProfileById(getCurrentUser().getTenantId(), deviceProfileId);
            checkNotNull(deviceProfile);
            accessControlService.checkPermission(getCurrentUser(), Resource.DEVICE_PROFILE, operation, deviceProfileId, deviceProfile);
            return deviceProfile;
        } catch (Exception e) {
            throw handleException(e, false);
        }
    }

    protected EntityView checkEntityViewId(EntityViewId entityViewId, Operation operation) throws ThingsboardException {
        try {
            validateId(entityViewId, "Incorrect entityViewId " + entityViewId);
            EntityView entityView = entityViewService.findEntityViewById(getCurrentUser().getTenantId(), entityViewId);
            checkNotNull(entityView);
            accessControlService.checkPermission(getCurrentUser(), Resource.ENTITY_VIEW, operation, entityViewId, entityView);
            return entityView;
        } catch (Exception e) {
            throw handleException(e, false);
        }
    }

    EntityViewInfo checkEntityViewInfoId(EntityViewId entityViewId, Operation operation) throws ThingsboardException {
        try {
            validateId(entityViewId, "Incorrect entityViewId " + entityViewId);
            EntityViewInfo entityView = entityViewService.findEntityViewInfoById(getCurrentUser().getTenantId(), entityViewId);
            checkNotNull(entityView);
            accessControlService.checkPermission(getCurrentUser(), Resource.ENTITY_VIEW, operation, entityViewId, entityView);
            return entityView;
        } catch (Exception e) {
            throw handleException(e, false);
        }
    }

    Asset checkAssetId(AssetId assetId, Operation operation) throws ThingsboardException {
        try {
            validateId(assetId, "Incorrect assetId " + assetId);
            Asset asset = assetService.findAssetById(getCurrentUser().getTenantId(), assetId);
            checkNotNull(asset);
            accessControlService.checkPermission(getCurrentUser(), Resource.ASSET, operation, assetId, asset);
            return asset;
        } catch (Exception e) {
            throw handleException(e, false);
        }
    }

    AssetInfo checkAssetInfoId(AssetId assetId, Operation operation) throws ThingsboardException {
        try {
            validateId(assetId, "Incorrect assetId " + assetId);
            AssetInfo asset = assetService.findAssetInfoById(getCurrentUser().getTenantId(), assetId);
            checkNotNull(asset);
            accessControlService.checkPermission(getCurrentUser(), Resource.ASSET, operation, assetId, asset);
            return asset;
        } catch (Exception e) {
            throw handleException(e, false);
        }
    }

    Alarm checkAlarmId(AlarmId alarmId, Operation operation) throws ThingsboardException {
        try {
            validateId(alarmId, "Incorrect alarmId " + alarmId);
            Alarm alarm = alarmService.findAlarmByIdAsync(getCurrentUser().getTenantId(), alarmId).get();
            checkNotNull(alarm);
            accessControlService.checkPermission(getCurrentUser(), Resource.ALARM, operation, alarmId, alarm);
            return alarm;
        } catch (Exception e) {
            throw handleException(e, false);
        }
    }

    AlarmInfo checkAlarmInfoId(AlarmId alarmId, Operation operation) throws ThingsboardException {
        try {
            validateId(alarmId, "Incorrect alarmId " + alarmId);
            AlarmInfo alarmInfo = alarmService.findAlarmInfoByIdAsync(getCurrentUser().getTenantId(), alarmId).get();
            checkNotNull(alarmInfo);
            accessControlService.checkPermission(getCurrentUser(), Resource.ALARM, operation, alarmId, alarmInfo);
            return alarmInfo;
        } catch (Exception e) {
            throw handleException(e, false);
        }
    }

    WidgetsBundle checkWidgetsBundleId(WidgetsBundleId widgetsBundleId, Operation operation) throws ThingsboardException {
        try {
            validateId(widgetsBundleId, "Incorrect widgetsBundleId " + widgetsBundleId);
            WidgetsBundle widgetsBundle = widgetsBundleService.findWidgetsBundleById(getCurrentUser().getTenantId(), widgetsBundleId);
            checkNotNull(widgetsBundle);
            accessControlService.checkPermission(getCurrentUser(), Resource.WIDGETS_BUNDLE, operation, widgetsBundleId, widgetsBundle);
            return widgetsBundle;
        } catch (Exception e) {
            throw handleException(e, false);
        }
    }

    WidgetTypeDetails checkWidgetTypeId(WidgetTypeId widgetTypeId, Operation operation) throws ThingsboardException {
        try {
            validateId(widgetTypeId, "Incorrect widgetTypeId " + widgetTypeId);
            WidgetTypeDetails widgetTypeDetails = widgetTypeService.findWidgetTypeDetailsById(getCurrentUser().getTenantId(), widgetTypeId);
            checkNotNull(widgetTypeDetails);
            accessControlService.checkPermission(getCurrentUser(), Resource.WIDGET_TYPE, operation, widgetTypeId, widgetTypeDetails);
            return widgetTypeDetails;
        } catch (Exception e) {
            throw handleException(e, false);
        }
    }

    Dashboard checkDashboardId(DashboardId dashboardId, Operation operation) throws ThingsboardException {
        try {
            validateId(dashboardId, "Incorrect dashboardId " + dashboardId);
            Dashboard dashboard = dashboardService.findDashboardById(getCurrentUser().getTenantId(), dashboardId);
            checkNotNull(dashboard);
            accessControlService.checkPermission(getCurrentUser(), Resource.DASHBOARD, operation, dashboardId, dashboard);
            return dashboard;
        } catch (Exception e) {
            throw handleException(e, false);
        }
    }

    Edge checkEdgeId(EdgeId edgeId, Operation operation) throws ThingsboardException {
        try {
            validateId(edgeId, "Incorrect edgeId " + edgeId);
            Edge edge = edgeService.findEdgeById(getTenantId(), edgeId);
            checkNotNull(edge);
            accessControlService.checkPermission(getCurrentUser(), Resource.EDGE, operation, edgeId, edge);
            return edge;
        } catch (Exception e) {
            throw handleException(e, false);
        }
    }

    EdgeInfo checkEdgeInfoId(EdgeId edgeId, Operation operation) throws ThingsboardException {
        try {
            validateId(edgeId, "Incorrect edgeId " + edgeId);
            EdgeInfo edge = edgeService.findEdgeInfoById(getCurrentUser().getTenantId(), edgeId);
            checkNotNull(edge);
            accessControlService.checkPermission(getCurrentUser(), Resource.EDGE, operation, edgeId, edge);
            return edge;
        } catch (Exception e) {
            throw handleException(e, false);
        }
    }

    DashboardInfo checkDashboardInfoId(DashboardId dashboardId, Operation operation) throws ThingsboardException {
        try {
            validateId(dashboardId, "Incorrect dashboardId " + dashboardId);
            DashboardInfo dashboardInfo = dashboardService.findDashboardInfoById(getCurrentUser().getTenantId(), dashboardId);
            checkNotNull(dashboardInfo);
            accessControlService.checkPermission(getCurrentUser(), Resource.DASHBOARD, operation, dashboardId, dashboardInfo);
            return dashboardInfo;
        } catch (Exception e) {
            throw handleException(e, false);
        }
    }

    ComponentDescriptor checkComponentDescriptorByClazz(String clazz) throws ThingsboardException {
        try {
            log.debug("[{}] Lookup component descriptor", clazz);
            return checkNotNull(componentDescriptorService.getComponent(clazz));
        } catch (Exception e) {
            throw handleException(e, false);
        }
    }

    List<ComponentDescriptor> checkComponentDescriptorsByType(ComponentType type, RuleChainType ruleChainType) throws ThingsboardException {
        try {
            log.debug("[{}] Lookup component descriptors", type);
            return componentDescriptorService.getComponents(type, ruleChainType);
        } catch (Exception e) {
            throw handleException(e, false);
        }
    }

    List<ComponentDescriptor> checkComponentDescriptorsByTypes(Set<ComponentType> types, RuleChainType ruleChainType) throws ThingsboardException {
        try {
            log.debug("[{}] Lookup component descriptors", types);
            return componentDescriptorService.getComponents(types, ruleChainType);
        } catch (Exception e) {
            throw handleException(e, false);
        }
    }

    protected RuleChain checkRuleChain(RuleChainId ruleChainId, Operation operation) throws ThingsboardException {
        validateId(ruleChainId, "Incorrect ruleChainId " + ruleChainId);
        RuleChain ruleChain = ruleChainService.findRuleChainById(getCurrentUser().getTenantId(), ruleChainId);
        checkNotNull(ruleChain);
        accessControlService.checkPermission(getCurrentUser(), Resource.RULE_CHAIN, operation, ruleChainId, ruleChain);
        return ruleChain;
    }

    protected RuleNode checkRuleNode(RuleNodeId ruleNodeId, Operation operation) throws ThingsboardException {
        validateId(ruleNodeId, "Incorrect ruleNodeId " + ruleNodeId);
        RuleNode ruleNode = ruleChainService.findRuleNodeById(getTenantId(), ruleNodeId);
        checkNotNull(ruleNode);
        checkRuleChain(ruleNode.getRuleChainId(), operation);
        return ruleNode;
    }

    TbResource checkResourceId(TbResourceId resourceId, Operation operation) throws ThingsboardException {
        try {
            validateId(resourceId, "Incorrect resourceId " + resourceId);
            TbResource resource = resourceService.findResourceById(getCurrentUser().getTenantId(), resourceId);
            checkNotNull(resource);
            accessControlService.checkPermission(getCurrentUser(), Resource.TB_RESOURCE, operation, resourceId, resource);
            return resource;
        } catch (Exception e) {
            throw handleException(e, false);
        }
    }

    TbResourceInfo checkResourceInfoId(TbResourceId resourceId, Operation operation) throws ThingsboardException {
        try {
            validateId(resourceId, "Incorrect resourceId " + resourceId);
            TbResourceInfo resourceInfo = resourceService.findResourceInfoById(getCurrentUser().getTenantId(), resourceId);
            checkNotNull(resourceInfo);
            accessControlService.checkPermission(getCurrentUser(), Resource.TB_RESOURCE, operation, resourceId, resourceInfo);
            return resourceInfo;
        } catch (Exception e) {
            throw handleException(e, false);
        }
    }

    OtaPackage checkOtaPackageId(OtaPackageId otaPackageId, Operation operation) throws ThingsboardException {
        try {
            validateId(otaPackageId, "Incorrect otaPackageId " + otaPackageId);
            OtaPackage otaPackage = otaPackageService.findOtaPackageById(getCurrentUser().getTenantId(), otaPackageId);
            checkNotNull(otaPackage);
            accessControlService.checkPermission(getCurrentUser(), Resource.OTA_PACKAGE, operation, otaPackageId, otaPackage);
            return otaPackage;
        } catch (Exception e) {
            throw handleException(e, false);
        }
    }

    OtaPackageInfo checkOtaPackageInfoId(OtaPackageId otaPackageId, Operation operation) throws ThingsboardException {
        try {
            validateId(otaPackageId, "Incorrect otaPackageId " + otaPackageId);
            OtaPackageInfo otaPackageIn = otaPackageService.findOtaPackageInfoById(getCurrentUser().getTenantId(), otaPackageId);
            checkNotNull(otaPackageIn);
            accessControlService.checkPermission(getCurrentUser(), Resource.OTA_PACKAGE, operation, otaPackageId, otaPackageIn);
            return otaPackageIn;
        } catch (Exception e) {
            throw handleException(e, false);
        }
    }

    Rpc checkRpcId(RpcId rpcId, Operation operation) throws ThingsboardException {
        try {
            validateId(rpcId, "Incorrect rpcId " + rpcId);
            Rpc rpc = rpcService.findById(getCurrentUser().getTenantId(), rpcId);
            checkNotNull(rpc);
            accessControlService.checkPermission(getCurrentUser(), Resource.RPC, operation, rpcId, rpc);
            return rpc;
        } catch (Exception e) {
            throw handleException(e, false);
        }
    }

    @SuppressWarnings("unchecked")
    protected <I extends EntityId> I emptyId(EntityType entityType) {
        return (I) EntityIdFactory.getByTypeAndUuid(entityType, ModelConstants.NULL_UUID);
    }

    protected <E extends HasName, I extends EntityId> void logEntityAction(I entityId, E entity, CustomerId customerId,
                                                                           ActionType actionType, Exception e, Object... additionalInfo) throws ThingsboardException {
        logEntityAction(getCurrentUser(), entityId, entity, customerId, actionType, e, additionalInfo);
    }

    protected <E extends HasName, I extends EntityId> void logEntityAction(User user, I entityId, E entity, CustomerId customerId,
                                                                           ActionType actionType, Exception e, Object... additionalInfo) throws ThingsboardException {
        entityActionService.logEntityAction(user, entityId, entity, customerId, actionType, e, additionalInfo);
    }


    public static Exception toException(Throwable error) {
        return error != null ? (Exception.class.isInstance(error) ? (Exception) error : new Exception(error)) : null;
    }

    protected <E extends HasName> String entityToStr(E entity) {
        try {
            return json.writeValueAsString(json.valueToTree(entity));
        } catch (JsonProcessingException e) {
            log.warn("[{}] Failed to convert entity to string!", entity, e);
        }
        return null;
    }

    protected void sendRelationNotificationMsg(TenantId tenantId, EntityRelation relation, EdgeEventActionType action) {
        try {
            if (!relation.getFrom().getEntityType().equals(EntityType.EDGE) &&
                    !relation.getTo().getEntityType().equals(EntityType.EDGE)) {
                sendNotificationMsgToEdgeService(tenantId, null, null, json.writeValueAsString(relation), EdgeEventType.RELATION, action);
            }
        } catch (Exception e) {
            log.warn("Failed to push relation to core: {}", relation, e);
        }
    }

    protected void sendDeleteNotificationMsg(TenantId tenantId, EntityId entityId, List<EdgeId> edgeIds) {
        sendDeleteNotificationMsg(tenantId, entityId, edgeIds, null);
    }

    protected void sendDeleteNotificationMsg(TenantId tenantId, EntityId entityId, List<EdgeId> edgeIds, String body) {
        if (edgeIds != null && !edgeIds.isEmpty()) {
            for (EdgeId edgeId : edgeIds) {
                sendNotificationMsgToEdgeService(tenantId, edgeId, entityId, body, null, EdgeEventActionType.DELETED);
            }
        }
    }

    protected void sendAlarmDeleteNotificationMsg(TenantId tenantId, EntityId entityId, List<EdgeId> edgeIds, Alarm alarm) {
        try {
            sendDeleteNotificationMsg(tenantId, entityId, edgeIds, json.writeValueAsString(alarm));
        } catch (Exception e) {
            log.warn("Failed to push delete alarm msg to core: {}", alarm, e);
        }
    }

    protected void sendEntityAssignToCustomerNotificationMsg(TenantId tenantId, EntityId entityId, CustomerId customerId, EdgeEventActionType action) {
        try {
            sendNotificationMsgToEdgeService(tenantId, null, entityId, json.writeValueAsString(customerId), null, action);
        } catch (Exception e) {
            log.warn("Failed to push assign/unassign to/from customer to core: {}", customerId, e);
        }
    }

    protected void sendEntityNotificationMsg(TenantId tenantId, EntityId entityId, EdgeEventActionType action) {
        sendNotificationMsgToEdgeService(tenantId, null, entityId, null, null, action);
    }

    protected void sendEntityAssignToEdgeNotificationMsg(TenantId tenantId, EdgeId edgeId, EntityId entityId, EdgeEventActionType action) {
        sendNotificationMsgToEdgeService(tenantId, edgeId, entityId, null, null, action);
    }

    private void sendNotificationMsgToEdgeService(TenantId tenantId, EdgeId edgeId, EntityId entityId, String body, EdgeEventType type, EdgeEventActionType action) {
        tbClusterService.sendNotificationMsgToEdgeService(tenantId, edgeId, entityId, body, type, action);
    }

    protected List<EdgeId> findRelatedEdgeIds(TenantId tenantId, EntityId entityId) {
        if (!edgesEnabled) {
            return null;
        }
        if (EntityType.EDGE.equals(entityId.getEntityType())) {
            return Collections.singletonList(new EdgeId(entityId.getId()));
        }
        PageDataIterableByTenantIdEntityId<EdgeId> relatedEdgeIdsIterator =
                new PageDataIterableByTenantIdEntityId<>(edgeService::findRelatedEdgeIdsByEntityId, tenantId, entityId, DEFAULT_PAGE_SIZE);
        List<EdgeId> result = new ArrayList<>();
        for (EdgeId edgeId : relatedEdgeIdsIterator) {
            result.add(edgeId);
        }
        return result;
    }

    protected void processDashboardIdFromAdditionalInfo(ObjectNode additionalInfo, String requiredFields) throws ThingsboardException {
        String dashboardId = additionalInfo.has(requiredFields) ? additionalInfo.get(requiredFields).asText() : null;
        if (dashboardId != null && !dashboardId.equals("null")) {
            if (dashboardService.findDashboardById(getTenantId(), new DashboardId(UUID.fromString(dashboardId))) == null) {
                additionalInfo.remove(requiredFields);
            }
        }
    }

    protected MediaType parseMediaType(String contentType) {
        try {
            return MediaType.parseMediaType(contentType);
        } catch (Exception e) {
            return MediaType.APPLICATION_OCTET_STREAM;
        }
    }
}<|MERGE_RESOLUTION|>--- conflicted
+++ resolved
@@ -154,6 +154,10 @@
 public abstract class BaseController {
 
     /*Swagger UI description*/
+
+    public static final String CUSTOMER_ID = "customerId";
+    public static final String TENANT_ID = "tenantId";
+
     public static final String PAGE_DATA_PARAMETERS = "You can specify parameters to filter the results. " +
             "The result is wrapped with PageData object that allows you to iterate over result set using pagination. " +
             "See the 'Model' tab of the Response Class for more details. ";
@@ -163,36 +167,24 @@
     public static final String TENANT_ID_PARAM_DESCRIPTION = "A string value representing the tenant id. For example, '784f394c-42b6-435a-983c-b7beff2784f9'";
     public static final String EDGE_ID_PARAM_DESCRIPTION = "A string value representing the edge id. For example, '784f394c-42b6-435a-983c-b7beff2784f9'";
     public static final String CUSTOMER_ID_PARAM_DESCRIPTION = "A string value representing the customer id. For example, '784f394c-42b6-435a-983c-b7beff2784f9'";
-<<<<<<< HEAD
-    public static final String CUSTOMER_ID = "customerId";
-    public static final String TENANT_ID = "tenantId";
-=======
     public static final String ASSET_ID_PARAM_DESCRIPTION = "A string value representing the asset id. For example, '784f394c-42b6-435a-983c-b7beff2784f9'";
 
->>>>>>> 4510a3b3
 
     protected final String PAGE_SIZE_DESCRIPTION = "Maximum amount of entities in a one page";
     protected final String PAGE_NUMBER_DESCRIPTION = "Sequence number of page starting from 0";
     protected final String DEVICE_TYPE_DESCRIPTION = "Device type as the name of the device profile";
-<<<<<<< HEAD
+    protected final String ASSET_TYPE_DESCRIPTION = "Asset type";
+
+    protected final String ASSET_TEXT_SEARCH_DESCRIPTION = "The case insensitive 'startsWith' filter based on the asset name.";
     protected final String DASHBOARD_TEXT_SEARCH_DESCRIPTION = "The case insensitive 'startsWith' filter based on the dashboard title.";
     protected final String DEVICE_TEXT_SEARCH_DESCRIPTION = "The case insensitive 'startsWith' filter based on the device name.";
     protected final String CUSTOMER_TEXT_SEARCH_DESCRIPTION = "The case insensitive 'startsWith' filter based on the customer title.";
-    protected final String SORT_PROPERTY_DESCRIPTION = "Property of device to sort by";
+    protected final String SORT_PROPERTY_DESCRIPTION = "Property of entity to sort by";
     protected final String DASHBOARD_SORT_PROPERTY_ALLOWABLE_VALUES = "createdTime, title";
     protected final String CUSTOMER_SORT_PROPERTY_ALLOWABLE_VALUES = "createdTime, title, email, country, city";
-    protected final String DEVICE_SORT_PROPERTY_ALLOWABLE_VALUES = "createdTime, name, label, type";
-    protected final String SORT_ORDER_DESCRIPTION = "Sort order. ASC (ASCENDING) or DESCENDING (DESC)";
-=======
-    protected final String ASSET_TYPE_DESCRIPTION = "Asset type";
-    protected final String DEVICE_TEXT_SEARCH_DESCRIPTION = "The case insensitive 'startsWith' filter based on the device name.";
-    protected final String CUSTOMER_TEXT_SEARCH_DESCRIPTION = "The case insensitive 'startsWith' filter based on the customer name.";
-    protected final String ASSET_TEXT_SEARCH_DESCRIPTION = "The case insensitive 'startsWith' filter based on the asset name.";
-    protected final String SORT_PROPERTY_DESCRIPTION = "Property of entity to sort by";
-    protected final String SORT_PROPERTY_ALLOWABLE_VALUES = "createdTime, name, label, type";
-    protected final String CUSTOMER_SORT_PROPERTY_ALLOWABLE_VALUES = "createdTime, title";
+    protected final String DEVICE_SORT_PROPERTY_ALLOWABLE_VALUES = "createdTime, name, deviceProfileName, label, customerTitle";
+    protected final String ASSET_SORT_PROPERTY_ALLOWABLE_VALUES = "createdTime, name, type, label, customerTitle";
     protected final String SORT_ORDER_DESCRIPTION = "Sort order. ASC (ASCENDING) or DESC (DESCENDING)";
->>>>>>> 4510a3b3
     protected final String SORT_ORDER_ALLOWABLE_VALUES = "ASC, DESC";
     protected final String DEVICE_INFO_DESCRIPTION = "Device Info is an extension of the default Device object that contains information about the assigned customer name and device profile name. ";
     protected final String ASSET_INFO_DESCRIPTION = "Asset Info is an extension of the default Asset object that contains information about the assigned customer name. ";
