/**
 * Copyright © 2016-2020 The Thingsboard Authors
 *
 * Licensed under the Apache License, Version 2.0 (the "License");
 * you may not use this file except in compliance with the License.
 * You may obtain a copy of the License at
 *
 *     http://www.apache.org/licenses/LICENSE-2.0
 *
 * Unless required by applicable law or agreed to in writing, software
 * distributed under the License is distributed on an "AS IS" BASIS,
 * WITHOUT WARRANTIES OR CONDITIONS OF ANY KIND, either express or implied.
 * See the License for the specific language governing permissions and
 * limitations under the License.
 */
package org.thingsboard.server.controller;

import org.springframework.http.HttpStatus;
import org.springframework.security.access.prepost.PreAuthorize;
import org.springframework.web.bind.annotation.RequestBody;
import org.springframework.web.bind.annotation.RequestMapping;
import org.springframework.web.bind.annotation.RequestMethod;
import org.springframework.web.bind.annotation.RequestParam;
import org.springframework.web.bind.annotation.ResponseBody;
import org.springframework.web.bind.annotation.ResponseStatus;
import org.springframework.web.bind.annotation.RestController;
import org.thingsboard.server.common.data.audit.ActionType;
import org.thingsboard.server.common.data.edge.EdgeEventActionType;
import org.thingsboard.server.common.data.exception.ThingsboardErrorCode;
import org.thingsboard.server.common.data.exception.ThingsboardException;
import org.thingsboard.server.common.data.id.EntityId;
import org.thingsboard.server.common.data.id.EntityIdFactory;
import org.thingsboard.server.common.data.relation.EntityRelation;
import org.thingsboard.server.common.data.relation.EntityRelationInfo;
import org.thingsboard.server.common.data.relation.EntityRelationsQuery;
import org.thingsboard.server.common.data.relation.RelationTypeGroup;
import org.thingsboard.server.queue.util.TbCoreComponent;
import org.thingsboard.server.service.security.permission.Operation;

import java.util.List;
import java.util.stream.Collectors;


@RestController
@TbCoreComponent
@RequestMapping("/api")
public class EntityRelationController extends BaseController {

    public static final String TO_TYPE = "toType";
    public static final String FROM_ID = "fromId";
    public static final String FROM_TYPE = "fromType";
    public static final String RELATION_TYPE = "relationType";
    public static final String TO_ID = "toId";

    @PreAuthorize("hasAnyAuthority('SYS_ADMIN', 'TENANT_ADMIN', 'CUSTOMER_USER')")
    @RequestMapping(value = "/relation", method = RequestMethod.POST)
    @ResponseStatus(value = HttpStatus.OK)
    public void saveRelation(@RequestBody EntityRelation relation) throws ThingsboardException {
        try {
            checkNotNull(relation);
            checkEntityId(relation.getFrom(), Operation.WRITE);
            checkEntityId(relation.getTo(), Operation.WRITE);
            if (relation.getTypeGroup() == null) {
                relation.setTypeGroup(RelationTypeGroup.COMMON);
            }
            relationService.saveRelation(getTenantId(), relation);

            logEntityAction(relation.getFrom(), null, getCurrentUser().getCustomerId(),
                    ActionType.RELATION_ADD_OR_UPDATE, null, relation);
            logEntityAction(relation.getTo(), null, getCurrentUser().getCustomerId(),
                    ActionType.RELATION_ADD_OR_UPDATE, null, relation);

<<<<<<< HEAD
            sendNotificationMsgToEdgeService(getTenantId(), relation, ActionType.RELATION_ADD_OR_UPDATE);
=======
            sendNotificationMsgToEdgeService(getTenantId(), relation, EdgeEventActionType.RELATION_ADD_OR_UPDATE);
>>>>>>> 36f6ad2a
        } catch (Exception e) {
            logEntityAction(relation.getFrom(), null, getCurrentUser().getCustomerId(),
                    ActionType.RELATION_ADD_OR_UPDATE, e, relation);
            logEntityAction(relation.getTo(), null, getCurrentUser().getCustomerId(),
                    ActionType.RELATION_ADD_OR_UPDATE, e, relation);
            throw handleException(e);
        }
    }

    @PreAuthorize("hasAnyAuthority('SYS_ADMIN', 'TENANT_ADMIN', 'CUSTOMER_USER')")
    @RequestMapping(value = "/relation", method = RequestMethod.DELETE, params = {FROM_ID, FROM_TYPE, RELATION_TYPE, TO_ID, TO_TYPE})
    @ResponseStatus(value = HttpStatus.OK)
    public void deleteRelation(@RequestParam(FROM_ID) String strFromId,
                               @RequestParam(FROM_TYPE) String strFromType,
                               @RequestParam(RELATION_TYPE) String strRelationType,
                               @RequestParam(value = "relationTypeGroup", required = false) String strRelationTypeGroup,
                               @RequestParam(TO_ID) String strToId, @RequestParam(TO_TYPE) String strToType) throws ThingsboardException {
        checkParameter(FROM_ID, strFromId);
        checkParameter(FROM_TYPE, strFromType);
        checkParameter(RELATION_TYPE, strRelationType);
        checkParameter(TO_ID, strToId);
        checkParameter(TO_TYPE, strToType);
        EntityId fromId = EntityIdFactory.getByTypeAndId(strFromType, strFromId);
        EntityId toId = EntityIdFactory.getByTypeAndId(strToType, strToId);
        checkEntityId(fromId, Operation.WRITE);
        checkEntityId(toId, Operation.WRITE);
        RelationTypeGroup relationTypeGroup = parseRelationTypeGroup(strRelationTypeGroup, RelationTypeGroup.COMMON);
        EntityRelation relation = new EntityRelation(fromId, toId, strRelationType, relationTypeGroup);
        try {
            Boolean found = relationService.deleteRelation(getTenantId(), fromId, toId, strRelationType, relationTypeGroup);
            if (!found) {
                throw new ThingsboardException("Requested item wasn't found!", ThingsboardErrorCode.ITEM_NOT_FOUND);
            }
            logEntityAction(relation.getFrom(), null, getCurrentUser().getCustomerId(),
                    ActionType.RELATION_DELETED, null, relation);
            logEntityAction(relation.getTo(), null, getCurrentUser().getCustomerId(),
                    ActionType.RELATION_DELETED, null, relation);

<<<<<<< HEAD
            sendNotificationMsgToEdgeService(getTenantId(), relation, ActionType.RELATION_DELETED);
=======
            sendNotificationMsgToEdgeService(getTenantId(), relation, EdgeEventActionType.RELATION_DELETED);
>>>>>>> 36f6ad2a
        } catch (Exception e) {
            logEntityAction(relation.getFrom(), null, getCurrentUser().getCustomerId(),
                    ActionType.RELATION_DELETED, e, relation);
            logEntityAction(relation.getTo(), null, getCurrentUser().getCustomerId(),
                    ActionType.RELATION_DELETED, e, relation);
            throw handleException(e);
        }
    }

    @PreAuthorize("hasAnyAuthority('SYS_ADMIN','TENANT_ADMIN', 'CUSTOMER_USER')")
    @RequestMapping(value = "/relations", method = RequestMethod.DELETE, params = {"id", "type"})
    @ResponseStatus(value = HttpStatus.OK)
    public void deleteRelations(@RequestParam("entityId") String strId,
                                @RequestParam("entityType") String strType) throws ThingsboardException {
        checkParameter("entityId", strId);
        checkParameter("entityType", strType);
        EntityId entityId = EntityIdFactory.getByTypeAndId(strType, strId);
        checkEntityId(entityId, Operation.WRITE);
        try {
            relationService.deleteEntityRelations(getTenantId(), entityId);
            logEntityAction(entityId, null, getCurrentUser().getCustomerId(), ActionType.RELATIONS_DELETED, null);
        } catch (Exception e) {
            logEntityAction(entityId, null, getCurrentUser().getCustomerId(), ActionType.RELATIONS_DELETED, e);
            throw handleException(e);
        }
    }

    @PreAuthorize("hasAnyAuthority('SYS_ADMIN', 'TENANT_ADMIN', 'CUSTOMER_USER')")
    @RequestMapping(value = "/relation", method = RequestMethod.GET, params = {FROM_ID, FROM_TYPE, RELATION_TYPE, TO_ID, TO_TYPE})
    @ResponseBody
    public EntityRelation getRelation(@RequestParam(FROM_ID) String strFromId,
                                      @RequestParam(FROM_TYPE) String strFromType,
                                      @RequestParam(RELATION_TYPE) String strRelationType,
                                      @RequestParam(value = "relationTypeGroup", required = false) String strRelationTypeGroup,
                                      @RequestParam(TO_ID) String strToId, @RequestParam(TO_TYPE) String strToType) throws ThingsboardException {
        try {
            checkParameter(FROM_ID, strFromId);
            checkParameter(FROM_TYPE, strFromType);
            checkParameter(RELATION_TYPE, strRelationType);
            checkParameter(TO_ID, strToId);
            checkParameter(TO_TYPE, strToType);
            EntityId fromId = EntityIdFactory.getByTypeAndId(strFromType, strFromId);
            EntityId toId = EntityIdFactory.getByTypeAndId(strToType, strToId);
            checkEntityId(fromId, Operation.READ);
            checkEntityId(toId, Operation.READ);
            RelationTypeGroup typeGroup = parseRelationTypeGroup(strRelationTypeGroup, RelationTypeGroup.COMMON);
            return checkNotNull(relationService.getRelation(getTenantId(), fromId, toId, strRelationType, typeGroup));
        } catch (Exception e) {
            throw handleException(e);
        }
    }

    @PreAuthorize("hasAnyAuthority('SYS_ADMIN', 'TENANT_ADMIN', 'CUSTOMER_USER')")
    @RequestMapping(value = "/relations", method = RequestMethod.GET, params = {FROM_ID, FROM_TYPE})
    @ResponseBody
    public List<EntityRelation> findByFrom(@RequestParam(FROM_ID) String strFromId,
                                           @RequestParam(FROM_TYPE) String strFromType,
                                           @RequestParam(value = "relationTypeGroup", required = false) String strRelationTypeGroup) throws ThingsboardException {
        checkParameter(FROM_ID, strFromId);
        checkParameter(FROM_TYPE, strFromType);
        EntityId entityId = EntityIdFactory.getByTypeAndId(strFromType, strFromId);
        checkEntityId(entityId, Operation.READ);
        RelationTypeGroup typeGroup = parseRelationTypeGroup(strRelationTypeGroup, RelationTypeGroup.COMMON);
        try {
            return checkNotNull(filterRelationsByReadPermission(relationService.findByFrom(getTenantId(), entityId, typeGroup)));
        } catch (Exception e) {
            throw handleException(e);
        }
    }

    @PreAuthorize("hasAnyAuthority('SYS_ADMIN', 'TENANT_ADMIN', 'CUSTOMER_USER')")
    @RequestMapping(value = "/relations/info", method = RequestMethod.GET, params = {FROM_ID, FROM_TYPE})
    @ResponseBody
    public List<EntityRelationInfo> findInfoByFrom(@RequestParam(FROM_ID) String strFromId,
                                                   @RequestParam(FROM_TYPE) String strFromType,
                                                   @RequestParam(value = "relationTypeGroup", required = false) String strRelationTypeGroup) throws ThingsboardException {
        checkParameter(FROM_ID, strFromId);
        checkParameter(FROM_TYPE, strFromType);
        EntityId entityId = EntityIdFactory.getByTypeAndId(strFromType, strFromId);
        checkEntityId(entityId, Operation.READ);
        RelationTypeGroup typeGroup = parseRelationTypeGroup(strRelationTypeGroup, RelationTypeGroup.COMMON);
        try {
            return checkNotNull(filterRelationsByReadPermission(relationService.findInfoByFrom(getTenantId(), entityId, typeGroup).get()));
        } catch (Exception e) {
            throw handleException(e);
        }
    }

    @PreAuthorize("hasAnyAuthority('SYS_ADMIN', 'TENANT_ADMIN', 'CUSTOMER_USER')")
    @RequestMapping(value = "/relations", method = RequestMethod.GET, params = {FROM_ID, FROM_TYPE, RELATION_TYPE})
    @ResponseBody
    public List<EntityRelation> findByFrom(@RequestParam(FROM_ID) String strFromId,
                                           @RequestParam(FROM_TYPE) String strFromType,
                                           @RequestParam(RELATION_TYPE) String strRelationType,
                                           @RequestParam(value = "relationTypeGroup", required = false) String strRelationTypeGroup) throws ThingsboardException {
        checkParameter(FROM_ID, strFromId);
        checkParameter(FROM_TYPE, strFromType);
        checkParameter(RELATION_TYPE, strRelationType);
        EntityId entityId = EntityIdFactory.getByTypeAndId(strFromType, strFromId);
        checkEntityId(entityId, Operation.READ);
        RelationTypeGroup typeGroup = parseRelationTypeGroup(strRelationTypeGroup, RelationTypeGroup.COMMON);
        try {
            return checkNotNull(filterRelationsByReadPermission(relationService.findByFromAndType(getTenantId(), entityId, strRelationType, typeGroup)));
        } catch (Exception e) {
            throw handleException(e);
        }
    }

    @PreAuthorize("hasAnyAuthority('SYS_ADMIN', 'TENANT_ADMIN', 'CUSTOMER_USER')")
    @RequestMapping(value = "/relations", method = RequestMethod.GET, params = {TO_ID, TO_TYPE})
    @ResponseBody
    public List<EntityRelation> findByTo(@RequestParam(TO_ID) String strToId,
                                         @RequestParam(TO_TYPE) String strToType,
                                         @RequestParam(value = "relationTypeGroup", required = false) String strRelationTypeGroup) throws ThingsboardException {
        checkParameter(TO_ID, strToId);
        checkParameter(TO_TYPE, strToType);
        EntityId entityId = EntityIdFactory.getByTypeAndId(strToType, strToId);
        checkEntityId(entityId, Operation.READ);
        RelationTypeGroup typeGroup = parseRelationTypeGroup(strRelationTypeGroup, RelationTypeGroup.COMMON);
        try {
            return checkNotNull(filterRelationsByReadPermission(relationService.findByTo(getTenantId(), entityId, typeGroup)));
        } catch (Exception e) {
            throw handleException(e);
        }
    }

    @PreAuthorize("hasAnyAuthority('SYS_ADMIN', 'TENANT_ADMIN', 'CUSTOMER_USER')")
    @RequestMapping(value = "/relations/info", method = RequestMethod.GET, params = {TO_ID, TO_TYPE})
    @ResponseBody
    public List<EntityRelationInfo> findInfoByTo(@RequestParam(TO_ID) String strToId,
                                                 @RequestParam(TO_TYPE) String strToType,
                                                 @RequestParam(value = "relationTypeGroup", required = false) String strRelationTypeGroup) throws ThingsboardException {
        checkParameter(TO_ID, strToId);
        checkParameter(TO_TYPE, strToType);
        EntityId entityId = EntityIdFactory.getByTypeAndId(strToType, strToId);
        checkEntityId(entityId, Operation.READ);
        RelationTypeGroup typeGroup = parseRelationTypeGroup(strRelationTypeGroup, RelationTypeGroup.COMMON);
        try {
            return checkNotNull(filterRelationsByReadPermission(relationService.findInfoByTo(getTenantId(), entityId, typeGroup).get()));
        } catch (Exception e) {
            throw handleException(e);
        }
    }

    @PreAuthorize("hasAnyAuthority('SYS_ADMIN', 'TENANT_ADMIN', 'CUSTOMER_USER')")
    @RequestMapping(value = "/relations", method = RequestMethod.GET, params = {TO_ID, TO_TYPE, RELATION_TYPE})
    @ResponseBody
    public List<EntityRelation> findByTo(@RequestParam(TO_ID) String strToId,
                                         @RequestParam(TO_TYPE) String strToType,
                                         @RequestParam(RELATION_TYPE) String strRelationType,
                                         @RequestParam(value = "relationTypeGroup", required = false) String strRelationTypeGroup) throws ThingsboardException {
        checkParameter(TO_ID, strToId);
        checkParameter(TO_TYPE, strToType);
        checkParameter(RELATION_TYPE, strRelationType);
        EntityId entityId = EntityIdFactory.getByTypeAndId(strToType, strToId);
        checkEntityId(entityId, Operation.READ);
        RelationTypeGroup typeGroup = parseRelationTypeGroup(strRelationTypeGroup, RelationTypeGroup.COMMON);
        try {
            return checkNotNull(filterRelationsByReadPermission(relationService.findByToAndType(getTenantId(), entityId, strRelationType, typeGroup)));
        } catch (Exception e) {
            throw handleException(e);
        }
    }

    @PreAuthorize("hasAnyAuthority('SYS_ADMIN', 'TENANT_ADMIN', 'CUSTOMER_USER')")
    @RequestMapping(value = "/relations", method = RequestMethod.POST)
    @ResponseBody
    public List<EntityRelation> findByQuery(@RequestBody EntityRelationsQuery query) throws ThingsboardException {
        checkNotNull(query);
        checkNotNull(query.getParameters());
        checkNotNull(query.getFilters());
        checkEntityId(query.getParameters().getEntityId(), Operation.READ);
        try {
            return checkNotNull(filterRelationsByReadPermission(relationService.findByQuery(getTenantId(), query).get()));
        } catch (Exception e) {
            throw handleException(e);
        }
    }

    @PreAuthorize("hasAnyAuthority('SYS_ADMIN', 'TENANT_ADMIN', 'CUSTOMER_USER')")
    @RequestMapping(value = "/relations/info", method = RequestMethod.POST)
    @ResponseBody
    public List<EntityRelationInfo> findInfoByQuery(@RequestBody EntityRelationsQuery query) throws ThingsboardException {
        checkNotNull(query);
        checkNotNull(query.getParameters());
        checkNotNull(query.getFilters());
        checkEntityId(query.getParameters().getEntityId(), Operation.READ);
        try {
            return checkNotNull(filterRelationsByReadPermission(relationService.findInfoByQuery(getTenantId(), query).get()));
        } catch (Exception e) {
            throw handleException(e);
        }
    }

    private <T extends EntityRelation> List<T> filterRelationsByReadPermission(List<T> relationsByQuery) {
        return relationsByQuery.stream().filter(relationByQuery -> {
            try {
                checkEntityId(relationByQuery.getTo(), Operation.READ);
            } catch (ThingsboardException e) {
                return false;
            }
            try {
                checkEntityId(relationByQuery.getFrom(), Operation.READ);
            } catch (ThingsboardException e) {
                return false;
            }
            return true;
        }).collect(Collectors.toList());
    }

    private RelationTypeGroup parseRelationTypeGroup(String strRelationTypeGroup, RelationTypeGroup defaultValue) {
        RelationTypeGroup result = defaultValue;
        if (strRelationTypeGroup != null && strRelationTypeGroup.trim().length() > 0) {
            try {
                result = RelationTypeGroup.valueOf(strRelationTypeGroup);
            } catch (IllegalArgumentException e) {
            }
        }
        return result;
    }

}<|MERGE_RESOLUTION|>--- conflicted
+++ resolved
@@ -70,11 +70,7 @@
             logEntityAction(relation.getTo(), null, getCurrentUser().getCustomerId(),
                     ActionType.RELATION_ADD_OR_UPDATE, null, relation);
 
-<<<<<<< HEAD
-            sendNotificationMsgToEdgeService(getTenantId(), relation, ActionType.RELATION_ADD_OR_UPDATE);
-=======
             sendNotificationMsgToEdgeService(getTenantId(), relation, EdgeEventActionType.RELATION_ADD_OR_UPDATE);
->>>>>>> 36f6ad2a
         } catch (Exception e) {
             logEntityAction(relation.getFrom(), null, getCurrentUser().getCustomerId(),
                     ActionType.RELATION_ADD_OR_UPDATE, e, relation);
@@ -113,11 +109,7 @@
             logEntityAction(relation.getTo(), null, getCurrentUser().getCustomerId(),
                     ActionType.RELATION_DELETED, null, relation);
 
-<<<<<<< HEAD
-            sendNotificationMsgToEdgeService(getTenantId(), relation, ActionType.RELATION_DELETED);
-=======
             sendNotificationMsgToEdgeService(getTenantId(), relation, EdgeEventActionType.RELATION_DELETED);
->>>>>>> 36f6ad2a
         } catch (Exception e) {
             logEntityAction(relation.getFrom(), null, getCurrentUser().getCustomerId(),
                     ActionType.RELATION_DELETED, e, relation);
