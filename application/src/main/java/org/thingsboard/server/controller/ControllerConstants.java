--- conflicted
+++ resolved
@@ -92,33 +92,7 @@
     protected static final String EVENT_TEXT_SEARCH_DESCRIPTION = "The value is not used in searching.";
     protected static final String AUDIT_LOG_TEXT_SEARCH_DESCRIPTION = "The case insensitive 'substring' filter based on one of the next properties: entityType, entityName, userName, actionType, actionStatus.";
     protected static final String SORT_PROPERTY_DESCRIPTION = "Property of entity to sort by";
-<<<<<<< HEAD
-
-=======
-    protected static final String DASHBOARD_SORT_PROPERTY_ALLOWABLE_VALUES = "createdTime, title";
-    protected static final String CUSTOMER_SORT_PROPERTY_ALLOWABLE_VALUES = "createdTime, title, email, country, city";
-    protected static final String RPC_SORT_PROPERTY_ALLOWABLE_VALUES = "createdTime, expirationTime, request, response";
-    protected static final String DEVICE_SORT_PROPERTY_ALLOWABLE_VALUES = "createdTime, name, deviceProfileName, label, customerTitle";
-    protected static final String ENTITY_VIEW_SORT_PROPERTY_ALLOWABLE_VALUES = "createdTime, name, type";
-    protected static final String ENTITY_VIEW_INFO_SORT_PROPERTY_ALLOWABLE_VALUES = "createdTime, name, type, customerTitle";
-    protected static final String USER_SORT_PROPERTY_ALLOWABLE_VALUES = "createdTime, firstName, lastName, email";
-    protected static final String TENANT_SORT_PROPERTY_ALLOWABLE_VALUES = "createdTime, title, email, country, state, city, address, address2, zip, phone, email";
-    protected static final String TENANT_PROFILE_SORT_PROPERTY_ALLOWABLE_VALUES = "createdTime, name, description, isDefault";
-    protected static final String TENANT_PROFILE_INFO_SORT_PROPERTY_ALLOWABLE_VALUES = "id, name";
-    protected static final String TENANT_INFO_SORT_PROPERTY_ALLOWABLE_VALUES = "createdTime, tenantProfileName, title, email, country, state, city, address, address2, zip, phone, email";
-    protected static final String DEVICE_PROFILE_SORT_PROPERTY_ALLOWABLE_VALUES = "createdTime, name, type, transportType, description, isDefault";
-
-    protected static final String ASSET_PROFILE_SORT_PROPERTY_ALLOWABLE_VALUES = "createdTime, name, description, isDefault";
-    protected static final String ASSET_SORT_PROPERTY_ALLOWABLE_VALUES = "createdTime, name, type, label, customerTitle";
-    protected static final String ALARM_SORT_PROPERTY_ALLOWABLE_VALUES = "createdTime, startTs, endTs, type, ackTs, clearTs, severity, status";
-    protected static final String ALARM_COMMENT_SORT_PROPERTY_ALLOWABLE_VALUES = "createdTime, id";
-    protected static final String EVENT_SORT_PROPERTY_ALLOWABLE_VALUES = "ts, id";
-    protected static final String EDGE_SORT_PROPERTY_ALLOWABLE_VALUES = "createdTime, name, type, label, customerTitle";
-    protected static final String RULE_CHAIN_SORT_PROPERTY_ALLOWABLE_VALUES = "createdTime, name, root";
-    protected static final String WIDGET_BUNDLE_SORT_PROPERTY_ALLOWABLE_VALUES = "createdTime, title, tenantId";
-    protected static final String WIDGET_TYPE_SORT_PROPERTY_ALLOWABLE_VALUES = "createdTime, name, deprecated, tenantId";
-    protected static final String AUDIT_LOG_SORT_PROPERTY_ALLOWABLE_VALUES = "createdTime, entityType, entityName, userName, actionType, actionStatus";
->>>>>>> 4fd2d280
+
     protected static final String SORT_ORDER_DESCRIPTION = "Sort order. ASC (ASCENDING) or DESC (DESCENDING)";
     protected static final String DEVICE_INFO_DESCRIPTION = "Device Info is an extension of the default Device object that contains information about the assigned customer name and device profile name. ";
     protected static final String ASSET_INFO_DESCRIPTION = "Asset Info is an extension of the default Asset object that contains information about the assigned customer name. ";
