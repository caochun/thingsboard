/**
 * Copyright © 2016-2022 The Thingsboard Authors
 *
 * Licensed under the Apache License, Version 2.0 (the "License");
 * you may not use this file except in compliance with the License.
 * You may obtain a copy of the License at
 *
 *     http://www.apache.org/licenses/LICENSE-2.0
 *
 * Unless required by applicable law or agreed to in writing, software
 * distributed under the License is distributed on an "AS IS" BASIS,
 * WITHOUT WARRANTIES OR CONDITIONS OF ANY KIND, either express or implied.
 * See the License for the specific language governing permissions and
 * limitations under the License.
 */
package org.thingsboard.server.controller;

public class ControllerConstants {

    protected static final String NEW_LINE = "\n\n";
    protected static final String UUID_WIKI_LINK = "[time-based UUID](https://en.wikipedia.org/wiki/Universally_unique_identifier#Version_1_(date-time_and_MAC_address)). ";
    protected static final int DEFAULT_PAGE_SIZE = 1000;
    protected static final String ENTITY_TYPE = "entityType";
    protected static final String CUSTOMER_ID = "customerId";
    protected static final String TENANT_ID = "tenantId";
    protected static final String DEVICE_ID = "deviceId";
    protected static final String EDGE_ID = "edgeId";
    protected static final String RPC_ID = "rpcId";
    protected static final String ENTITY_ID = "entityId";
    protected static final String ASSIGNEE_ID = "assigneeId";
    protected static final String PAGE_DATA_PARAMETERS = "You can specify parameters to filter the results. " +
            "The result is wrapped with PageData object that allows you to iterate over result set using pagination. " +
            "See the 'Model' tab of the Response Class for more details. ";
    protected static final String DASHBOARD_ID_PARAM_DESCRIPTION = "A string value representing the dashboard id. For example, '784f394c-42b6-435a-983c-b7beff2784f9'";
    protected static final String RPC_ID_PARAM_DESCRIPTION = "A string value representing the rpc id. For example, '784f394c-42b6-435a-983c-b7beff2784f9'";
    protected static final String DEVICE_ID_PARAM_DESCRIPTION = "A string value representing the device id. For example, '784f394c-42b6-435a-983c-b7beff2784f9'";
    protected static final String ENTITY_VIEW_ID_PARAM_DESCRIPTION = "A string value representing the entity view id. For example, '784f394c-42b6-435a-983c-b7beff2784f9'";
    protected static final String DEVICE_PROFILE_ID_PARAM_DESCRIPTION = "A string value representing the device profile id. For example, '784f394c-42b6-435a-983c-b7beff2784f9'";

    protected static final String ASSET_PROFILE_ID_PARAM_DESCRIPTION = "A string value representing the asset profile id. For example, '784f394c-42b6-435a-983c-b7beff2784f9'";
    protected static final String TENANT_PROFILE_ID_PARAM_DESCRIPTION = "A string value representing the tenant profile id. For example, '784f394c-42b6-435a-983c-b7beff2784f9'";
    protected static final String TENANT_ID_PARAM_DESCRIPTION = "A string value representing the tenant id. For example, '784f394c-42b6-435a-983c-b7beff2784f9'";
    protected static final String EDGE_ID_PARAM_DESCRIPTION = "A string value representing the edge id. For example, '784f394c-42b6-435a-983c-b7beff2784f9'";
    protected static final String CUSTOMER_ID_PARAM_DESCRIPTION = "A string value representing the customer id. For example, '784f394c-42b6-435a-983c-b7beff2784f9'";
    protected static final String USER_ID_PARAM_DESCRIPTION = "A string value representing the user id. For example, '784f394c-42b6-435a-983c-b7beff2784f9'";
    protected static final String ASSET_ID_PARAM_DESCRIPTION = "A string value representing the asset id. For example, '784f394c-42b6-435a-983c-b7beff2784f9'";
    protected static final String ALARM_ID_PARAM_DESCRIPTION = "A string value representing the alarm id. For example, '784f394c-42b6-435a-983c-b7beff2784f9'";
<<<<<<< HEAD
    protected static final String ASSIGN_ID_PARAM_DESCRIPTION = "A string value representing the user id. For example, '784f394c-42b6-435a-983c-b7beff2784f9'";
=======

    protected static final String ALARM_COMMENT_ID_PARAM_DESCRIPTION = "A string value representing the alarm comment id. For example, '784f394c-42b6-435a-983c-b7beff2784f9'";
>>>>>>> a190ef3c
    protected static final String ENTITY_ID_PARAM_DESCRIPTION = "A string value representing the entity id. For example, '784f394c-42b6-435a-983c-b7beff2784f9'";
    protected static final String OTA_PACKAGE_ID_PARAM_DESCRIPTION = "A string value representing the ota package id. For example, '784f394c-42b6-435a-983c-b7beff2784f9'";
    protected static final String ENTITY_TYPE_PARAM_DESCRIPTION = "A string value representing the entity type. For example, 'DEVICE'";
    protected static final String RULE_CHAIN_ID_PARAM_DESCRIPTION = "A string value representing the rule chain id. For example, '784f394c-42b6-435a-983c-b7beff2784f9'";
    protected static final String RULE_NODE_ID_PARAM_DESCRIPTION = "A string value representing the rule node id. For example, '784f394c-42b6-435a-983c-b7beff2784f9'";
    protected static final String WIDGET_BUNDLE_ID_PARAM_DESCRIPTION = "A string value representing the widget bundle id. For example, '784f394c-42b6-435a-983c-b7beff2784f9'";
    protected static final String WIDGET_TYPE_ID_PARAM_DESCRIPTION = "A string value representing the widget type id. For example, '784f394c-42b6-435a-983c-b7beff2784f9'";
    protected static final String VC_REQUEST_ID_PARAM_DESCRIPTION = "A string value representing the version control request id. For example, '784f394c-42b6-435a-983c-b7beff2784f9'";
    protected static final String RESOURCE_ID_PARAM_DESCRIPTION = "A string value representing the resource id. For example, '784f394c-42b6-435a-983c-b7beff2784f9'";
    protected static final String SYSTEM_AUTHORITY_PARAGRAPH = "\n\nAvailable for users with 'SYS_ADMIN' authority.";
    protected static final String SYSTEM_OR_TENANT_AUTHORITY_PARAGRAPH = "\n\nAvailable for users with 'SYS_ADMIN' or 'TENANT_ADMIN' authority.";
    protected static final String TENANT_AUTHORITY_PARAGRAPH = "\n\nAvailable for users with 'TENANT_ADMIN' authority.";
    protected static final String TENANT_OR_CUSTOMER_AUTHORITY_PARAGRAPH = "\n\nAvailable for users with 'TENANT_ADMIN' or 'CUSTOMER_USER' authority.";
    protected static final String CUSTOMER_AUTHORITY_PARAGRAPH = "\n\nAvailable for users with 'CUSTOMER_USER' authority.";
    protected static final String AVAILABLE_FOR_ANY_AUTHORIZED_USER = "\n\nAvailable for any authorized user. ";
    protected static final String PAGE_SIZE_DESCRIPTION = "Maximum amount of entities in a one page";
    protected static final String PAGE_NUMBER_DESCRIPTION = "Sequence number of page starting from 0";
    protected static final String DEVICE_TYPE_DESCRIPTION = "Device type as the name of the device profile";
    protected static final String ENTITY_VIEW_TYPE_DESCRIPTION = "Entity View type";
    protected static final String ASSET_TYPE_DESCRIPTION = "Asset type";
    protected static final String EDGE_TYPE_DESCRIPTION = "A string value representing the edge type. For example, 'default'";
    protected static final String RULE_CHAIN_TYPE_DESCRIPTION = "Rule chain type (CORE or EDGE)";
    protected static final String ASSET_TEXT_SEARCH_DESCRIPTION = "The case insensitive 'substring' filter based on the asset name.";
    protected static final String DASHBOARD_TEXT_SEARCH_DESCRIPTION = "The case insensitive 'substring' filter based on the dashboard title.";
    protected static final String WIDGET_BUNDLE_TEXT_SEARCH_DESCRIPTION = "The case insensitive 'substring' filter based on the widget bundle title.";
    protected static final String RPC_TEXT_SEARCH_DESCRIPTION = "Not implemented. Leave empty.";
    protected static final String DEVICE_TEXT_SEARCH_DESCRIPTION = "The case insensitive 'substring' filter based on the device name.";
    protected static final String ENTITY_VIEW_TEXT_SEARCH_DESCRIPTION = "The case insensitive 'substring' filter based on the entity view name.";
    protected static final String USER_TEXT_SEARCH_DESCRIPTION = "The case insensitive 'substring' filter based on the user email.";
    protected static final String TENANT_TEXT_SEARCH_DESCRIPTION = "The case insensitive 'substring' filter based on the tenant name.";
    protected static final String TENANT_PROFILE_TEXT_SEARCH_DESCRIPTION = "The case insensitive 'substring' filter based on the tenant profile name.";
    protected static final String RULE_CHAIN_TEXT_SEARCH_DESCRIPTION = "The case insensitive 'substring' filter based on the rule chain name.";
    protected static final String DEVICE_PROFILE_TEXT_SEARCH_DESCRIPTION = "The case insensitive 'substring' filter based on the device profile name.";

    protected static final String ASSET_PROFILE_TEXT_SEARCH_DESCRIPTION = "The case insensitive 'substring' filter based on the asset profile name.";
    protected static final String CUSTOMER_TEXT_SEARCH_DESCRIPTION = "The case insensitive 'substring' filter based on the customer title.";
    protected static final String EDGE_TEXT_SEARCH_DESCRIPTION = "The case insensitive 'substring' filter based on the edge name.";
    protected static final String EVENT_TEXT_SEARCH_DESCRIPTION = "The value is not used in searching.";
    protected static final String AUDIT_LOG_TEXT_SEARCH_DESCRIPTION = "The case insensitive 'substring' filter based on one of the next properties: entityType, entityName, userName, actionType, actionStatus.";
    protected static final String SORT_PROPERTY_DESCRIPTION = "Property of entity to sort by";
    protected static final String DASHBOARD_SORT_PROPERTY_ALLOWABLE_VALUES = "createdTime, title";
    protected static final String CUSTOMER_SORT_PROPERTY_ALLOWABLE_VALUES = "createdTime, title, email, country, city";
    protected static final String RPC_SORT_PROPERTY_ALLOWABLE_VALUES = "createdTime, expirationTime, request, response";
    protected static final String DEVICE_SORT_PROPERTY_ALLOWABLE_VALUES = "createdTime, name, deviceProfileName, label, customerTitle";
    protected static final String ENTITY_VIEW_SORT_PROPERTY_ALLOWABLE_VALUES = "createdTime, name, type";
    protected static final String ENTITY_VIEW_INFO_SORT_PROPERTY_ALLOWABLE_VALUES = "createdTime, name, type, customerTitle";
    protected static final String USER_SORT_PROPERTY_ALLOWABLE_VALUES = "createdTime, firstName, lastName, email";
    protected static final String TENANT_SORT_PROPERTY_ALLOWABLE_VALUES = "createdTime, title, email, country, state, city, address, address2, zip, phone, email";
    protected static final String TENANT_PROFILE_SORT_PROPERTY_ALLOWABLE_VALUES = "createdTime, name, description, isDefault";
    protected static final String TENANT_PROFILE_INFO_SORT_PROPERTY_ALLOWABLE_VALUES = "id, name";
    protected static final String TENANT_INFO_SORT_PROPERTY_ALLOWABLE_VALUES = "createdTime, tenantProfileName, title, email, country, state, city, address, address2, zip, phone, email";
    protected static final String DEVICE_PROFILE_SORT_PROPERTY_ALLOWABLE_VALUES = "createdTime, name, type, transportType, description, isDefault";

    protected static final String ASSET_PROFILE_SORT_PROPERTY_ALLOWABLE_VALUES = "createdTime, name, description, isDefault";
    protected static final String ASSET_SORT_PROPERTY_ALLOWABLE_VALUES = "createdTime, name, type, label, customerTitle";
    protected static final String ALARM_SORT_PROPERTY_ALLOWABLE_VALUES = "createdTime, startTs, endTs, type, ackTs, clearTs, severity, status";
    protected static final String ALARM_COMMENT_SORT_PROPERTY_ALLOWABLE_VALUES = "createdTime";
    protected static final String EVENT_SORT_PROPERTY_ALLOWABLE_VALUES = "ts, id";
    protected static final String EDGE_SORT_PROPERTY_ALLOWABLE_VALUES = "createdTime, name, type, label, customerTitle";
    protected static final String RULE_CHAIN_SORT_PROPERTY_ALLOWABLE_VALUES = "createdTime, name, root";
    protected static final String WIDGET_BUNDLE_SORT_PROPERTY_ALLOWABLE_VALUES = "createdTime, title, tenantId";
    protected static final String AUDIT_LOG_SORT_PROPERTY_ALLOWABLE_VALUES = "createdTime, entityType, entityName, userName, actionType, actionStatus";
    protected static final String SORT_ORDER_DESCRIPTION = "Sort order. ASC (ASCENDING) or DESC (DESCENDING)";
    protected static final String SORT_ORDER_ALLOWABLE_VALUES = "ASC, DESC";
    protected static final String RPC_STATUS_ALLOWABLE_VALUES = "QUEUED, SENT, DELIVERED, SUCCESSFUL, TIMEOUT, EXPIRED, FAILED";
    protected static final String RULE_CHAIN_TYPES_ALLOWABLE_VALUES = "CORE, EDGE";
    protected static final String TRANSPORT_TYPE_ALLOWABLE_VALUES = "DEFAULT, MQTT, COAP, LWM2M, SNMP";
    protected static final String DEVICE_INFO_DESCRIPTION = "Device Info is an extension of the default Device object that contains information about the assigned customer name and device profile name. ";
    protected static final String ASSET_INFO_DESCRIPTION = "Asset Info is an extension of the default Asset object that contains information about the assigned customer name. ";
    protected static final String ALARM_INFO_DESCRIPTION = "Alarm Info is an extension of the default Alarm object that also contains name of the alarm originator.";
    protected static final String RELATION_INFO_DESCRIPTION = "Relation Info is an extension of the default Relation object that contains information about the 'from' and 'to' entity names. ";
    protected static final String EDGE_INFO_DESCRIPTION = "Edge Info is an extension of the default Edge object that contains information about the assigned customer name. ";
    protected static final String DEVICE_PROFILE_INFO_DESCRIPTION = "Device Profile Info is a lightweight object that includes main information about Device Profile excluding the heavyweight configuration object. ";

    protected static final String ASSET_PROFILE_INFO_DESCRIPTION = "Asset Profile Info is a lightweight object that includes main information about Asset Profile. ";
    protected static final String QUEUE_SERVICE_TYPE_DESCRIPTION = "Service type (implemented only for the TB-RULE-ENGINE)";
    protected static final String QUEUE_SERVICE_TYPE_ALLOWABLE_VALUES = "TB-RULE-ENGINE, TB-CORE, TB-TRANSPORT, JS-EXECUTOR";
    protected static final String QUEUE_QUEUE_TEXT_SEARCH_DESCRIPTION = "The case insensitive 'substring' filter based on the queue name.";
    protected static final String QUEUE_SORT_PROPERTY_ALLOWABLE_VALUES = "createdTime, name, topic";
    protected static final String QUEUE_ID_PARAM_DESCRIPTION = "A string value representing the queue id. For example, '784f394c-42b6-435a-983c-b7beff2784f9'";
    protected static final String QUEUE_NAME_PARAM_DESCRIPTION = "A string value representing the queue id. For example, 'Main'";
    protected static final String OTA_PACKAGE_INFO_DESCRIPTION = "OTA Package Info is a lightweight object that includes main information about the OTA Package excluding the heavyweight data. ";
    protected static final String OTA_PACKAGE_DESCRIPTION = "OTA Package is a heavyweight object that includes main information about the OTA Package and also data. ";
    protected static final String OTA_PACKAGE_CHECKSUM_ALGORITHM_ALLOWABLE_VALUES = "MD5, SHA256, SHA384, SHA512, CRC32, MURMUR3_32, MURMUR3_128";
    protected static final String OTA_PACKAGE_TEXT_SEARCH_DESCRIPTION = "The case insensitive 'substring' filter based on the ota package title.";
    protected static final String OTA_PACKAGE_SORT_PROPERTY_ALLOWABLE_VALUES = "createdTime, type, title, version, tag, url, fileName, dataSize, checksum";
    protected static final String RESOURCE_INFO_DESCRIPTION = "Resource Info is a lightweight object that includes main information about the Resource excluding the heavyweight data. ";
    protected static final String RESOURCE_DESCRIPTION = "Resource is a heavyweight object that includes main information about the Resource and also data. ";

    protected static final String RESOURCE_TEXT_SEARCH_DESCRIPTION = "The case insensitive 'substring' filter based on the resource title.";
    protected static final String RESOURCE_SORT_PROPERTY_ALLOWABLE_VALUES = "createdTime, title, resourceType, tenantId";
    protected static final String LWM2M_OBJECT_DESCRIPTION = "LwM2M Object is a object that includes information about the LwM2M model which can be used in transport configuration for the LwM2M device profile. ";
    protected static final String LWM2M_OBJECT_SORT_PROPERTY_ALLOWABLE_VALUES = "id, name";

    protected static final String DEVICE_NAME_DESCRIPTION = "A string value representing the Device name.";
    protected static final String ASSET_NAME_DESCRIPTION = "A string value representing the Asset name.";

    protected static final String EVENT_START_TIME_DESCRIPTION = "Timestamp. Events with creation time before it won't be queried.";
    protected static final String EVENT_END_TIME_DESCRIPTION = "Timestamp. Events with creation time after it won't be queried.";

    protected static final String EDGE_UNASSIGN_ASYNC_FIRST_STEP_DESCRIPTION = "Unassignment works in async way - first, 'unassign' notification event pushed to edge queue on platform. ";
    protected static final String EDGE_UNASSIGN_RECEIVE_STEP_DESCRIPTION = "(Edge will receive this instantly, if it's currently connected, or once it's going to be connected to platform). ";
    protected static final String EDGE_ASSIGN_ASYNC_FIRST_STEP_DESCRIPTION = "Assignment works in async way - first, notification event pushed to edge service queue on platform. ";
    protected static final String EDGE_ASSIGN_RECEIVE_STEP_DESCRIPTION = "(Edge will receive this instantly, if it's currently connected, or once it's going to be connected to platform). ";

    protected static final String ENTITY_VERSION_TEXT_SEARCH_DESCRIPTION = "The case insensitive 'substring' filter based on the entity version name.";
    protected static final String VERSION_ID_PARAM_DESCRIPTION = "Version id, for example fd82625bdd7d6131cf8027b44ee967012ecaf990. Represents commit hash.";
    protected static final String BRANCH_PARAM_DESCRIPTION = "The name of the working branch, for example 'master'";

    protected static final String MARKDOWN_CODE_BLOCK_START = "```json\n";
    protected static final String MARKDOWN_CODE_BLOCK_END = "\n```";
    protected static final String EVENT_ERROR_FILTER_OBJ = MARKDOWN_CODE_BLOCK_START +
            "{\n" +
            "   \"eventType\":\"ERROR\",\n" +
            "   \"server\":\"ip-172-31-24-152\",\n" +
            "   \"method\":\"onClusterEventMsg\",\n" +
            "   \"errorStr\":\"Error Message\"\n" +
            "}" +
            MARKDOWN_CODE_BLOCK_END;
    protected static final String EVENT_LC_EVENT_FILTER_OBJ = MARKDOWN_CODE_BLOCK_START +
            "{\n" +
            "   \"eventType\":\"LC_EVENT\",\n" +
            "   \"server\":\"ip-172-31-24-152\",\n" +
            "   \"event\":\"STARTED\",\n" +
            "   \"status\":\"Success\",\n" +
            "   \"errorStr\":\"Error Message\"\n" +
            "}" +
            MARKDOWN_CODE_BLOCK_END;
    protected static final String EVENT_STATS_FILTER_OBJ = MARKDOWN_CODE_BLOCK_START +
            "{\n" +
            "   \"eventType\":\"STATS\",\n" +
            "   \"server\":\"ip-172-31-24-152\",\n" +
            "   \"messagesProcessed\":10,\n" +
            "   \"errorsOccurred\":5\n" +
            "}" +
            MARKDOWN_CODE_BLOCK_END;
    protected static final String DEBUG_FILTER_OBJ =
            "   \"msgDirectionType\":\"IN\",\n" +
                    "   \"server\":\"ip-172-31-24-152\",\n" +
                    "   \"dataSearch\":\"humidity\",\n" +
                    "   \"metadataSearch\":\"deviceName\",\n" +
                    "   \"entityName\":\"DEVICE\",\n" +
                    "   \"relationType\":\"Success\",\n" +
                    "   \"entityId\":\"de9d54a0-2b7a-11ec-a3cc-23386423d98f\",\n" +
                    "   \"msgType\":\"POST_TELEMETRY_REQUEST\",\n" +
                    "   \"isError\":\"false\",\n" +
                    "   \"errorStr\":\"Error Message\"\n" +
                    "}";
    protected static final String EVENT_DEBUG_RULE_NODE_FILTER_OBJ = MARKDOWN_CODE_BLOCK_START + "{\n" +
            "   \"eventType\":\"DEBUG_RULE_NODE\",\n" + DEBUG_FILTER_OBJ + MARKDOWN_CODE_BLOCK_END;
    protected static final String EVENT_DEBUG_RULE_CHAIN_FILTER_OBJ = MARKDOWN_CODE_BLOCK_START + "{\n" +
            "   \"eventType\":\"DEBUG_RULE_CHAIN\",\n" + DEBUG_FILTER_OBJ + MARKDOWN_CODE_BLOCK_END;

    protected static final String IS_BOOTSTRAP_SERVER_PARAM_DESCRIPTION = "A Boolean value representing the Server SecurityInfo for future Bootstrap client mode settings. Values: 'true' for Bootstrap Server; 'false' for Lwm2m Server. ";

    protected static final String DEVICE_WITH_DEVICE_CREDENTIALS_PARAM_DESCRIPTION =
                    "{\n" +
                    "  \"device\": {\n" +
                    "    \"name\": \"LwRpk00000000\",\n" +
                    "    \"type\": \"lwm2mProfileRpk\"\n" +
                    "  },\n" +
                    "  \"credentials\": {\n" +
                    "    \"id\": \"null\",\n" +
                    "    \"createdTime\": 0,\n" +
                    "    \"deviceId\": \"null\",\n" +
                    "    \"credentialsType\": \"LWM2M_CREDENTIALS\",\n" +
                    "    \"credentialsId\": \"LwRpk00000000\",\n" +
                    "    \"credentialsValue\": {\n" +
                    "      \"client\": {\n" +
                    "        \"endpoint\": \"LwRpk00000000\",\n" +
                    "        \"securityConfigClientMode\": \"RPK\",\n" +
                    "        \"key\": \"MFkwEwYHKoZIzj0CAQYIKoZIzj0DAQcDQgAEUEBxNl/RcYJNm8mk91CyVXoIJiROYDlXcSSqK6e5bDHwOW4ZiN2lNnXalyF0Jxw8MbAytnDMERXyAja5VEMeVQ==\"\n" +
                    "      },\n" +
                    "      \"bootstrap\": {\n" +
                    "        \"bootstrapServer\": {\n" +
                    "          \"securityMode\": \"RPK\",\n" +
                    "          \"clientPublicKeyOrId\": \"MFkwEwYHKoZIzj0CAQYIKoZIzj0DAQcDQgAEUEBxNl/RcYJNm8mk91CyVXoIJiROYDlXcSSqK6e5bDHwOW4ZiN2lNnXalyF0Jxw8MbAytnDMERXyAja5VEMeVQ==\",\n" +
                    "          \"clientSecretKey\": \"MIGHAgEAMBMGByqGSM49AgEGCCqGSM49AwEHBG0wawIBAQQgd9GAx7yZW37autew5KZykn4IgRpge/tZSjnudnZJnMahRANCAARQQHE2X9Fxgk2byaT3ULJVeggmJE5gOVdxJKorp7lsMfA5bhmI3aU2ddqXIXQnHDwxsDK2cMwRFfICNrlUQx5V\"\n" +
                    "        },\n" +
                    "        \"lwm2mServer\": {\n" +
                    "          \"securityMode\": \"RPK\",\n" +
                    "          \"clientPublicKeyOrId\": \"MFkwEwYHKoZIzj0CAQYIKoZIzj0DAQcDQgAEUEBxNl/RcYJNm8mk91CyVXoIJiROYDlXcSSqK6e5bDHwOW4ZiN2lNnXalyF0Jxw8MbAytnDMERXyAja5VEMeVQ==\",\n" +
                    "          \"clientSecretKey\": \"MIGHAgEAMBMGByqGSM49AgEGCCqGSM49AwEHBG0wawIBAQQgd9GAx7yZW37autew5KZykn4IgRpge/tZSjnudnZJnMahRANCAARQQHE2X9Fxgk2byaT3ULJVeggmJE5gOVdxJKorp7lsMfA5bhmI3aU2ddqXIXQnHDwxsDK2cMwRFfICNrlUQx5V\"\n" +
                    "        }\n" +
                    "      }\n" +
                    "    }\n" +
                    "  }\n" +
                    "}";

    protected static final String DEVICE_WITH_DEVICE_CREDENTIALS_PARAM_DESCRIPTION_MARKDOWN =
            MARKDOWN_CODE_BLOCK_START + DEVICE_WITH_DEVICE_CREDENTIALS_PARAM_DESCRIPTION + MARKDOWN_CODE_BLOCK_END;


    protected static final String FILTER_VALUE_TYPE = NEW_LINE + "## Value Type and Operations" + NEW_LINE +
            "Provides a hint about the data type of the entity field that is defined in the filter key. " +
            "The value type impacts the list of possible operations that you may use in the corresponding predicate. For example, you may use 'STARTS_WITH' or 'END_WITH', but you can't use 'GREATER_OR_EQUAL' for string values." +
            "The following filter value types and corresponding predicate operations are supported: " + NEW_LINE +
            " * 'STRING' - used to filter any 'String' or 'JSON' values. Operations: EQUAL, NOT_EQUAL, STARTS_WITH, ENDS_WITH, CONTAINS, NOT_CONTAINS; \n" +
            " * 'NUMERIC' - used for 'Long' and 'Double' values. Operations: EQUAL, NOT_EQUAL, GREATER, LESS, GREATER_OR_EQUAL, LESS_OR_EQUAL; \n" +
            " * 'BOOLEAN' - used for boolean values. Operations: EQUAL, NOT_EQUAL;\n" +
            " * 'DATE_TIME' - similar to numeric, transforms value to milliseconds since epoch. Operations: EQUAL, NOT_EQUAL, GREATER, LESS, GREATER_OR_EQUAL, LESS_OR_EQUAL; \n";

    protected static final String DEVICE_PROFILE_ALARM_SCHEDULE_SPECIFIC_TIME_EXAMPLE = MARKDOWN_CODE_BLOCK_START +
            "{\n" +
            "   \"schedule\":{\n" +
            "      \"type\":\"SPECIFIC_TIME\",\n" +
            "      \"endsOn\":64800000,\n" +
            "      \"startsOn\":43200000,\n" +
            "      \"timezone\":\"Europe/Kiev\",\n" +
            "      \"daysOfWeek\":[\n" +
            "         1,\n" +
            "         3,\n" +
            "         5\n" +
            "      ]\n" +
            "   }\n" +
            "}" +
            MARKDOWN_CODE_BLOCK_END;
    protected static final String DEVICE_PROFILE_ALARM_SCHEDULE_CUSTOM_EXAMPLE = MARKDOWN_CODE_BLOCK_START +
            "{\n" +
            "   \"schedule\":{\n" +
            "      \"type\":\"CUSTOM\",\n" +
            "      \"items\":[\n" +
            "         {\n" +
            "            \"endsOn\":0,\n" +
            "            \"enabled\":false,\n" +
            "            \"startsOn\":0,\n" +
            "            \"dayOfWeek\":1\n" +
            "         },\n" +
            "         {\n" +
            "            \"endsOn\":64800000,\n" +
            "            \"enabled\":true,\n" +
            "            \"startsOn\":43200000,\n" +
            "            \"dayOfWeek\":2\n" +
            "         },\n" +
            "         {\n" +
            "            \"endsOn\":0,\n" +
            "            \"enabled\":false,\n" +
            "            \"startsOn\":0,\n" +
            "            \"dayOfWeek\":3\n" +
            "         },\n" +
            "         {\n" +
            "            \"endsOn\":57600000,\n" +
            "            \"enabled\":true,\n" +
            "            \"startsOn\":36000000,\n" +
            "            \"dayOfWeek\":4\n" +
            "         },\n" +
            "         {\n" +
            "            \"endsOn\":0,\n" +
            "            \"enabled\":false,\n" +
            "            \"startsOn\":0,\n" +
            "            \"dayOfWeek\":5\n" +
            "         },\n" +
            "         {\n" +
            "            \"endsOn\":0,\n" +
            "            \"enabled\":false,\n" +
            "            \"startsOn\":0,\n" +
            "            \"dayOfWeek\":6\n" +
            "         },\n" +
            "         {\n" +
            "            \"endsOn\":0,\n" +
            "            \"enabled\":false,\n" +
            "            \"startsOn\":0,\n" +
            "            \"dayOfWeek\":7\n" +
            "         }\n" +
            "      ],\n" +
            "      \"timezone\":\"Europe/Kiev\"\n" +
            "   }\n" +
            "}" +
            MARKDOWN_CODE_BLOCK_END;
    protected static final String DEVICE_PROFILE_ALARM_SCHEDULE_ALWAYS_EXAMPLE = MARKDOWN_CODE_BLOCK_START + "\"schedule\": null" + MARKDOWN_CODE_BLOCK_END;

    protected static final String DEVICE_PROFILE_ALARM_CONDITION_REPEATING_EXAMPLE = MARKDOWN_CODE_BLOCK_START +
            "{\n" +
            "   \"spec\":{\n" +
            "      \"type\":\"REPEATING\",\n" +
            "      \"predicate\":{\n" +
            "         \"userValue\":null,\n" +
            "         \"defaultValue\":5,\n" +
            "         \"dynamicValue\":{\n" +
            "            \"inherit\":true,\n" +
            "            \"sourceType\":\"CURRENT_DEVICE\",\n" +
            "            \"sourceAttribute\":\"tempAttr\"\n" +
            "         }\n" +
            "      }\n" +
            "   }\n" +
            "}" +
            MARKDOWN_CODE_BLOCK_END;
    protected static final String DEVICE_PROFILE_ALARM_CONDITION_DURATION_EXAMPLE = MARKDOWN_CODE_BLOCK_START +
            "{\n" +
            "   \"spec\":{\n" +
            "      \"type\":\"DURATION\",\n" +
            "      \"unit\":\"MINUTES\",\n" +
            "      \"predicate\":{\n" +
            "         \"userValue\":null,\n" +
            "         \"defaultValue\":30,\n" +
            "         \"dynamicValue\":null\n" +
            "      }\n" +
            "   }\n" +
            "}" +
            MARKDOWN_CODE_BLOCK_END;

    protected static final String RELATION_TYPE_PARAM_DESCRIPTION = "A string value representing relation type between entities. For example, 'Contains', 'Manages'. It can be any string value.";
    protected static final String RELATION_TYPE_GROUP_PARAM_DESCRIPTION = "A string value representing relation type group. For example, 'COMMON'";

    public static final String INCORRECT_TENANT_ID = "Incorrect tenantId ";
    protected static final String DEFAULT_DASHBOARD = "defaultDashboardId";
    protected static final String HOME_DASHBOARD = "homeDashboardId";

    protected static final String SINGLE_ENTITY = "\n\n## Single Entity\n\n" +
            "Allows to filter only one entity based on the id. For example, this entity filter selects certain device:\n\n" +
            MARKDOWN_CODE_BLOCK_START +
            "{\n" +
            "  \"type\": \"singleEntity\",\n" +
            "  \"singleEntity\": {\n" +
            "    \"id\": \"d521edb0-2a7a-11ec-94eb-213c95f54092\",\n" +
            "    \"entityType\": \"DEVICE\"\n" +
            "  }\n" +
            "}" +
            MARKDOWN_CODE_BLOCK_END +
            "";

    protected static final String ENTITY_LIST = "\n\n## Entity List Filter\n\n" +
            "Allows to filter entities of the same type using their ids. For example, this entity filter selects two devices:\n\n" +
            MARKDOWN_CODE_BLOCK_START +
            "{\n" +
            "  \"type\": \"entityList\",\n" +
            "  \"entityType\": \"DEVICE\",\n" +
            "  \"entityList\": [\n" +
            "    \"e6501f30-2a7a-11ec-94eb-213c95f54092\",\n" +
            "    \"e6657bf0-2a7a-11ec-94eb-213c95f54092\"\n" +
            "  ]\n" +
            "}" +
            MARKDOWN_CODE_BLOCK_END +
            "";

    protected static final String ENTITY_NAME = "\n\n## Entity Name Filter\n\n" +
            "Allows to filter entities of the same type using the **'starts with'** expression over entity name. " +
            "For example, this entity filter selects all devices which name starts with 'Air Quality':\n\n" +
            MARKDOWN_CODE_BLOCK_START +
            "{\n" +
            "  \"type\": \"entityName\",\n" +
            "  \"entityType\": \"DEVICE\",\n" +
            "  \"entityNameFilter\": \"Air Quality\"\n" +
            "}" +
            MARKDOWN_CODE_BLOCK_END +
            "";

    protected static final String ENTITY_TYPE_FILTER = "\n\n## Entity Type Filter\n\n" +
            "Allows to filter entities based on their type (CUSTOMER, USER, DASHBOARD, ASSET, DEVICE, etc)" +
            "For example, this entity filter selects all tenant customers:\n\n" +
            MARKDOWN_CODE_BLOCK_START +
            "{\n" +
            "  \"type\": \"entityType\",\n" +
            "  \"entityType\": \"CUSTOMER\"\n" +
            "}" +
            MARKDOWN_CODE_BLOCK_END +
            "";

    protected static final String ASSET_TYPE = "\n\n## Asset Type Filter\n\n" +
            "Allows to filter assets based on their type and the **'starts with'** expression over their name. " +
            "For example, this entity filter selects all 'charging station' assets which name starts with 'Tesla':\n\n" +
            MARKDOWN_CODE_BLOCK_START +
            "{\n" +
            "  \"type\": \"assetType\",\n" +
            "  \"assetType\": \"charging station\",\n" +
            "  \"assetNameFilter\": \"Tesla\"\n" +
            "}" +
            MARKDOWN_CODE_BLOCK_END +
            "";

    protected static final String DEVICE_TYPE = "\n\n## Device Type Filter\n\n" +
            "Allows to filter devices based on their type and the **'starts with'** expression over their name. " +
            "For example, this entity filter selects all 'Temperature Sensor' devices which name starts with 'ABC':\n\n" +
            MARKDOWN_CODE_BLOCK_START +
            "{\n" +
            "  \"type\": \"deviceType\",\n" +
            "  \"deviceType\": \"Temperature Sensor\",\n" +
            "  \"deviceNameFilter\": \"ABC\"\n" +
            "}" +
            MARKDOWN_CODE_BLOCK_END +
            "";

    protected static final String EDGE_TYPE = "\n\n## Edge Type Filter\n\n" +
            "Allows to filter edge instances based on their type and the **'starts with'** expression over their name. " +
            "For example, this entity filter selects all 'Factory' edge instances which name starts with 'Nevada':\n\n" +
            MARKDOWN_CODE_BLOCK_START +
            "{\n" +
            "  \"type\": \"edgeType\",\n" +
            "  \"edgeType\": \"Factory\",\n" +
            "  \"edgeNameFilter\": \"Nevada\"\n" +
            "}" +
            MARKDOWN_CODE_BLOCK_END +
            "";

    protected static final String ENTITY_VIEW_TYPE = "\n\n## Entity View Filter\n\n" +
            "Allows to filter entity views based on their type and the **'starts with'** expression over their name. " +
            "For example, this entity filter selects all 'Concrete Mixer' entity views which name starts with 'CAT':\n\n" +
            MARKDOWN_CODE_BLOCK_START +
            "{\n" +
            "  \"type\": \"entityViewType\",\n" +
            "  \"entityViewType\": \"Concrete Mixer\",\n" +
            "  \"entityViewNameFilter\": \"CAT\"\n" +
            "}" +
            MARKDOWN_CODE_BLOCK_END +
            "";

    protected static final String API_USAGE = "\n\n## Api Usage Filter\n\n" +
            "Allows to query for Api Usage based on optional customer id. If the customer id is not set, returns current tenant API usage." +
            "For example, this entity filter selects the 'Api Usage' entity for customer with id 'e6501f30-2a7a-11ec-94eb-213c95f54092':\n\n" +
            MARKDOWN_CODE_BLOCK_START +
            "{\n" +
            "  \"type\": \"apiUsageState\",\n" +
            "  \"customerId\": {\n" +
            "    \"id\": \"d521edb0-2a7a-11ec-94eb-213c95f54092\",\n" +
            "    \"entityType\": \"CUSTOMER\"\n" +
            "  }\n" +
            "}" +
            MARKDOWN_CODE_BLOCK_END +
            "";

    protected static final String MAX_LEVEL_DESCRIPTION = "Possible direction values are 'TO' and 'FROM'. The 'maxLevel' defines how many relation levels should the query search 'recursively'. ";
    protected static final String FETCH_LAST_LEVEL_ONLY_DESCRIPTION = "Assuming the 'maxLevel' is > 1, the 'fetchLastLevelOnly' defines either to return all related entities or only entities that are on the last level of relations. ";

    protected static final String RELATIONS_QUERY_FILTER = "\n\n## Relations Query Filter\n\n" +
            "Allows to filter entities that are related to the provided root entity. " +
            MAX_LEVEL_DESCRIPTION +
            FETCH_LAST_LEVEL_ONLY_DESCRIPTION +
            "The 'filter' object allows you to define the relation type and set of acceptable entity types to search for. " +
            "The relation query calculates all related entities, even if they are filtered using different relation types, and then extracts only those who match the 'filters'.\n\n" +
            "For example, this entity filter selects all devices and assets which are related to the asset with id 'e51de0c0-2a7a-11ec-94eb-213c95f54092':\n\n" +
            MARKDOWN_CODE_BLOCK_START +
            "{\n" +
            "  \"type\": \"relationsQuery\",\n" +
            "  \"rootEntity\": {\n" +
            "    \"entityType\": \"ASSET\",\n" +
            "    \"id\": \"e51de0c0-2a7a-11ec-94eb-213c95f54092\"\n" +
            "  },\n" +
            "  \"direction\": \"FROM\",\n" +
            "  \"maxLevel\": 1,\n" +
            "  \"fetchLastLevelOnly\": false,\n" +
            "  \"filters\": [\n" +
            "    {\n" +
            "      \"relationType\": \"Contains\",\n" +
            "      \"entityTypes\": [\n" +
            "        \"DEVICE\",\n" +
            "        \"ASSET\"\n" +
            "      ]\n" +
            "    }\n" +
            "  ]\n" +
            "}" +
            MARKDOWN_CODE_BLOCK_END +
            "";


    protected static final String ASSET_QUERY_FILTER = "\n\n## Asset Search Query\n\n" +
            "Allows to filter assets that are related to the provided root entity. Filters related assets based on the relation type and set of asset types. " +
            MAX_LEVEL_DESCRIPTION +
            FETCH_LAST_LEVEL_ONLY_DESCRIPTION +
            "The 'relationType' defines the type of the relation to search for. " +
            "The 'assetTypes' defines the type of the asset to search for. " +
            "The relation query calculates all related entities, even if they are filtered using different relation types, and then extracts only assets that match 'relationType' and 'assetTypes' conditions.\n\n" +
            "For example, this entity filter selects 'charging station' assets which are related to the asset with id 'e51de0c0-2a7a-11ec-94eb-213c95f54092' using 'Contains' relation:\n\n" +
            MARKDOWN_CODE_BLOCK_START +
            "{\n" +
            "  \"type\": \"assetSearchQuery\",\n" +
            "  \"rootEntity\": {\n" +
            "    \"entityType\": \"ASSET\",\n" +
            "    \"id\": \"e51de0c0-2a7a-11ec-94eb-213c95f54092\"\n" +
            "  },\n" +
            "  \"direction\": \"FROM\",\n" +
            "  \"maxLevel\": 1,\n" +
            "  \"fetchLastLevelOnly\": false,\n" +
            "  \"relationType\": \"Contains\",\n" +
            "  \"assetTypes\": [\n" +
            "    \"charging station\"\n" +
            "  ]\n" +
            "}" +
            MARKDOWN_CODE_BLOCK_END +
            "";

    protected static final String DEVICE_QUERY_FILTER = "\n\n## Device Search Query\n\n" +
            "Allows to filter devices that are related to the provided root entity. Filters related devices based on the relation type and set of device types. " +
            MAX_LEVEL_DESCRIPTION +
            FETCH_LAST_LEVEL_ONLY_DESCRIPTION +
            "The 'relationType' defines the type of the relation to search for. " +
            "The 'deviceTypes' defines the type of the device to search for. " +
            "The relation query calculates all related entities, even if they are filtered using different relation types, and then extracts only devices that match 'relationType' and 'deviceTypes' conditions.\n\n" +
            "For example, this entity filter selects 'Charging port' and 'Air Quality Sensor' devices which are related to the asset with id 'e52b0020-2a7a-11ec-94eb-213c95f54092' using 'Contains' relation:\n\n" +
            MARKDOWN_CODE_BLOCK_START +
            "{\n" +
            "  \"type\": \"deviceSearchQuery\",\n" +
            "  \"rootEntity\": {\n" +
            "    \"entityType\": \"ASSET\",\n" +
            "    \"id\": \"e52b0020-2a7a-11ec-94eb-213c95f54092\"\n" +
            "  },\n" +
            "  \"direction\": \"FROM\",\n" +
            "  \"maxLevel\": 2,\n" +
            "  \"fetchLastLevelOnly\": true,\n" +
            "  \"relationType\": \"Contains\",\n" +
            "  \"deviceTypes\": [\n" +
            "    \"Air Quality Sensor\",\n" +
            "    \"Charging port\"\n" +
            "  ]\n" +
            "}" +
            MARKDOWN_CODE_BLOCK_END +
            "";

    protected static final String EV_QUERY_FILTER = "\n\n## Entity View Query\n\n" +
            "Allows to filter entity views that are related to the provided root entity. Filters related entity views based on the relation type and set of entity view types. " +
            MAX_LEVEL_DESCRIPTION +
            FETCH_LAST_LEVEL_ONLY_DESCRIPTION +
            "The 'relationType' defines the type of the relation to search for. " +
            "The 'entityViewTypes' defines the type of the entity view to search for. " +
            "The relation query calculates all related entities, even if they are filtered using different relation types, and then extracts only devices that match 'relationType' and 'deviceTypes' conditions.\n\n" +
            "For example, this entity filter selects 'Concrete mixer' entity views which are related to the asset with id 'e52b0020-2a7a-11ec-94eb-213c95f54092' using 'Contains' relation:\n\n" +
            MARKDOWN_CODE_BLOCK_START +
            "{\n" +
            "  \"type\": \"entityViewSearchQuery\",\n" +
            "  \"rootEntity\": {\n" +
            "    \"entityType\": \"ASSET\",\n" +
            "    \"id\": \"e52b0020-2a7a-11ec-94eb-213c95f54092\"\n" +
            "  },\n" +
            "  \"direction\": \"FROM\",\n" +
            "  \"maxLevel\": 1,\n" +
            "  \"fetchLastLevelOnly\": false,\n" +
            "  \"relationType\": \"Contains\",\n" +
            "  \"entityViewTypes\": [\n" +
            "    \"Concrete mixer\"\n" +
            "  ]\n" +
            "}" +
            MARKDOWN_CODE_BLOCK_END +
            "";

    protected static final String EDGE_QUERY_FILTER = "\n\n## Edge Search Query\n\n" +
            "Allows to filter edge instances that are related to the provided root entity. Filters related edge instances based on the relation type and set of edge types. " +
            MAX_LEVEL_DESCRIPTION +
            FETCH_LAST_LEVEL_ONLY_DESCRIPTION +
            "The 'relationType' defines the type of the relation to search for. " +
            "The 'deviceTypes' defines the type of the device to search for. " +
            "The relation query calculates all related entities, even if they are filtered using different relation types, and then extracts only devices that match 'relationType' and 'deviceTypes' conditions.\n\n" +
            "For example, this entity filter selects 'Factory' edge instances which are related to the asset with id 'e52b0020-2a7a-11ec-94eb-213c95f54092' using 'Contains' relation:\n\n" +
            MARKDOWN_CODE_BLOCK_START +
            "{\n" +
            "  \"type\": \"deviceSearchQuery\",\n" +
            "  \"rootEntity\": {\n" +
            "    \"entityType\": \"ASSET\",\n" +
            "    \"id\": \"e52b0020-2a7a-11ec-94eb-213c95f54092\"\n" +
            "  },\n" +
            "  \"direction\": \"FROM\",\n" +
            "  \"maxLevel\": 2,\n" +
            "  \"fetchLastLevelOnly\": true,\n" +
            "  \"relationType\": \"Contains\",\n" +
            "  \"edgeTypes\": [\n" +
            "    \"Factory\"\n" +
            "  ]\n" +
            "}" +
            MARKDOWN_CODE_BLOCK_END +
            "";

    protected static final String EMPTY = "\n\n## Entity Type Filter\n\n" +
            "Allows to filter multiple entities of the same type using the **'starts with'** expression over entity name. " +
            "For example, this entity filter selects all devices which name starts with 'Air Quality':\n\n" +
            MARKDOWN_CODE_BLOCK_START +
            "" +
            MARKDOWN_CODE_BLOCK_END +
            "";

    protected static final String ENTITY_FILTERS =
            "\n\n # Entity Filters" +
                    "\nEntity Filter body depends on the 'type' parameter. Let's review available entity filter types. In fact, they do correspond to available dashboard aliases." +
                    SINGLE_ENTITY + ENTITY_LIST + ENTITY_NAME + ENTITY_TYPE_FILTER + ASSET_TYPE + DEVICE_TYPE + EDGE_TYPE + ENTITY_VIEW_TYPE + API_USAGE + RELATIONS_QUERY_FILTER
                    + ASSET_QUERY_FILTER + DEVICE_QUERY_FILTER + EV_QUERY_FILTER + EDGE_QUERY_FILTER;

    protected static final String FILTER_KEY = "\n\n## Filter Key\n\n" +
            "Filter Key defines either entity field, attribute or telemetry. It is a JSON object that consists the key name and type. " +
            "The following filter key types are supported: \n\n" +
            " * 'CLIENT_ATTRIBUTE' - used for client attributes; \n" +
            " * 'SHARED_ATTRIBUTE' - used for shared attributes; \n" +
            " * 'SERVER_ATTRIBUTE' - used for server attributes; \n" +
            " * 'ATTRIBUTE' - used for any of the above; \n" +
            " * 'TIME_SERIES' - used for time-series values; \n" +
            " * 'ENTITY_FIELD' - used for accessing entity fields like 'name', 'label', etc. The list of available fields depends on the entity type; \n" +
            " * 'ALARM_FIELD' - similar to entity field, but is used in alarm queries only; \n" +
            "\n\n Let's review the example:\n\n" +
            MARKDOWN_CODE_BLOCK_START +
            "{\n" +
            "  \"type\": \"TIME_SERIES\",\n" +
            "  \"key\": \"temperature\"\n" +
            "}" +
            MARKDOWN_CODE_BLOCK_END +
            "";

    protected static final String FILTER_PREDICATE = "\n\n## Filter Predicate\n\n" +
            "Filter Predicate defines the logical expression to evaluate. The list of available operations depends on the filter value type, see above. " +
            "Platform supports 4 predicate types: 'STRING', 'NUMERIC', 'BOOLEAN' and 'COMPLEX'. The last one allows to combine multiple operations over one filter key." +
            "\n\nSimple predicate example to check 'value < 100': \n\n" +
            MARKDOWN_CODE_BLOCK_START +
            "{\n" +
            "  \"operation\": \"LESS\",\n" +
            "  \"value\": {\n" +
            "    \"defaultValue\": 100,\n" +
            "    \"dynamicValue\": null\n" +
            "  },\n" +
            "  \"type\": \"NUMERIC\"\n" +
            "}" +
            MARKDOWN_CODE_BLOCK_END +
            "\n\nComplex predicate example, to check 'value < 10 or value > 20': \n\n" +
            MARKDOWN_CODE_BLOCK_START +
            "{\n" +
            "  \"type\": \"COMPLEX\",\n" +
            "  \"operation\": \"OR\",\n" +
            "  \"predicates\": [\n" +
            "    {\n" +
            "      \"operation\": \"LESS\",\n" +
            "      \"value\": {\n" +
            "        \"defaultValue\": 10,\n" +
            "        \"dynamicValue\": null\n" +
            "      },\n" +
            "      \"type\": \"NUMERIC\"\n" +
            "    },\n" +
            "    {\n" +
            "      \"operation\": \"GREATER\",\n" +
            "      \"value\": {\n" +
            "        \"defaultValue\": 20,\n" +
            "        \"dynamicValue\": null\n" +
            "      },\n" +
            "      \"type\": \"NUMERIC\"\n" +
            "    }\n" +
            "  ]\n" +
            "}" +
            MARKDOWN_CODE_BLOCK_END +
            "\n\nMore complex predicate example, to check 'value < 10 or (value > 50 && value < 60)': \n\n" +
            MARKDOWN_CODE_BLOCK_START +
            "{\n" +
            "  \"type\": \"COMPLEX\",\n" +
            "  \"operation\": \"OR\",\n" +
            "  \"predicates\": [\n" +
            "    {\n" +
            "      \"operation\": \"LESS\",\n" +
            "      \"value\": {\n" +
            "        \"defaultValue\": 10,\n" +
            "        \"dynamicValue\": null\n" +
            "      },\n" +
            "      \"type\": \"NUMERIC\"\n" +
            "    },\n" +
            "    {\n" +
            "      \"type\": \"COMPLEX\",\n" +
            "      \"operation\": \"AND\",\n" +
            "      \"predicates\": [\n" +
            "        {\n" +
            "          \"operation\": \"GREATER\",\n" +
            "          \"value\": {\n" +
            "            \"defaultValue\": 50,\n" +
            "            \"dynamicValue\": null\n" +
            "          },\n" +
            "          \"type\": \"NUMERIC\"\n" +
            "        },\n" +
            "        {\n" +
            "          \"operation\": \"LESS\",\n" +
            "          \"value\": {\n" +
            "            \"defaultValue\": 60,\n" +
            "            \"dynamicValue\": null\n" +
            "          },\n" +
            "          \"type\": \"NUMERIC\"\n" +
            "        }\n" +
            "      ]\n" +
            "    }\n" +
            "  ]\n" +
            "}" +
            MARKDOWN_CODE_BLOCK_END +
            "\n\n You may also want to replace hardcoded values (for example, temperature > 20) with the more dynamic " +
            "expression (for example, temperature > 'value of the tenant attribute with key 'temperatureThreshold'). " +
            "It is possible to use 'dynamicValue' to define attribute of the tenant, customer or user that is performing the API call. " +
            "See example below: \n\n" +
            MARKDOWN_CODE_BLOCK_START +
            "{\n" +
            "  \"operation\": \"GREATER\",\n" +
            "  \"value\": {\n" +
            "    \"defaultValue\": 0,\n" +
            "    \"dynamicValue\": {\n" +
            "      \"sourceType\": \"CURRENT_USER\",\n" +
            "      \"sourceAttribute\": \"temperatureThreshold\"\n" +
            "    }\n" +
            "  },\n" +
            "  \"type\": \"NUMERIC\"\n" +
            "}" +
            MARKDOWN_CODE_BLOCK_END +
            "\n\n Note that you may use 'CURRENT_USER', 'CURRENT_CUSTOMER' and 'CURRENT_TENANT' as a 'sourceType'. The 'defaultValue' is used when the attribute with such a name is not defined for the chosen source.";

    protected static final String KEY_FILTERS =
            "\n\n # Key Filters" +
                    "\nKey Filter allows you to define complex logical expressions over entity field, attribute or latest time-series value. The filter is defined using 'key', 'valueType' and 'predicate' objects. " +
                    "Single Entity Query may have zero, one or multiple predicates. If multiple filters are defined, they are evaluated using logical 'AND'. " +
                    "The example below checks that temperature of the entity is above 20 degrees:" +
                    "\n\n" + MARKDOWN_CODE_BLOCK_START +
                    "{\n" +
                    "  \"key\": {\n" +
                    "    \"type\": \"TIME_SERIES\",\n" +
                    "    \"key\": \"temperature\"\n" +
                    "  },\n" +
                    "  \"valueType\": \"NUMERIC\",\n" +
                    "  \"predicate\": {\n" +
                    "    \"operation\": \"GREATER\",\n" +
                    "    \"value\": {\n" +
                    "      \"defaultValue\": 20,\n" +
                    "      \"dynamicValue\": null\n" +
                    "    },\n" +
                    "    \"type\": \"NUMERIC\"\n" +
                    "  }\n" +
                    "}" +
                    MARKDOWN_CODE_BLOCK_END +
                    "\n\n Now let's review 'key', 'valueType' and 'predicate' objects in detail."
                    + FILTER_KEY + FILTER_VALUE_TYPE + FILTER_PREDICATE;

    protected static final String ENTITY_COUNT_QUERY_DESCRIPTION =
            "Allows to run complex queries to search the count of platform entities (devices, assets, customers, etc) " +
                    "based on the combination of main entity filter and multiple key filters. Returns the number of entities that match the query definition.\n\n" +
                    "# Query Definition\n\n" +
                    "\n\nMain **entity filter** is mandatory and defines generic search criteria. " +
                    "For example, \"find all devices with profile 'Moisture Sensor'\" or \"Find all devices related to asset 'Building A'\"" +
                    "\n\nOptional **key filters** allow to filter results of the entity filter by complex criteria against " +
                    "main entity fields (name, label, type, etc), attributes and telemetry. " +
                    "For example, \"temperature > 20 or temperature< 10\" or \"name starts with 'T', and attribute 'model' is 'T1000', and timeseries field 'batteryLevel' > 40\"." +
                    "\n\nLet's review the example:" +
                    "\n\n" + MARKDOWN_CODE_BLOCK_START +
                    "{\n" +
                    "  \"entityFilter\": {\n" +
                    "    \"type\": \"entityType\",\n" +
                    "    \"entityType\": \"DEVICE\"\n" +
                    "  },\n" +
                    "  \"keyFilters\": [\n" +
                    "    {\n" +
                    "      \"key\": {\n" +
                    "        \"type\": \"ATTRIBUTE\",\n" +
                    "        \"key\": \"active\"\n" +
                    "      },\n" +
                    "      \"valueType\": \"BOOLEAN\",\n" +
                    "      \"predicate\": {\n" +
                    "        \"operation\": \"EQUAL\",\n" +
                    "        \"value\": {\n" +
                    "          \"defaultValue\": true,\n" +
                    "          \"dynamicValue\": null\n" +
                    "        },\n" +
                    "        \"type\": \"BOOLEAN\"\n" +
                    "      }\n" +
                    "    }\n" +
                    "  ]\n" +
                    "}" +
                    MARKDOWN_CODE_BLOCK_END +
                    "\n\n Example mentioned above search all devices which have attribute 'active' set to 'true'. Now let's review available entity filters and key filters syntax:" +
                    ENTITY_FILTERS +
                    KEY_FILTERS +
                    ControllerConstants.TENANT_OR_CUSTOMER_AUTHORITY_PARAGRAPH;

    protected static final String ENTITY_DATA_QUERY_DESCRIPTION =
            "Allows to run complex queries over platform entities (devices, assets, customers, etc) " +
                    "based on the combination of main entity filter and multiple key filters. " +
                    "Returns the paginated result of the query that contains requested entity fields and latest values of requested attributes and time-series data.\n\n" +
                    "# Query Definition\n\n" +
                    "\n\nMain **entity filter** is mandatory and defines generic search criteria. " +
                    "For example, \"find all devices with profile 'Moisture Sensor'\" or \"Find all devices related to asset 'Building A'\"" +
                    "\n\nOptional **key filters** allow to filter results of the **entity filter** by complex criteria against " +
                    "main entity fields (name, label, type, etc), attributes and telemetry. " +
                    "For example, \"temperature > 20 or temperature< 10\" or \"name starts with 'T', and attribute 'model' is 'T1000', and timeseries field 'batteryLevel' > 40\"." +
                    "\n\nThe **entity fields** and **latest values** contains list of entity fields and latest attribute/telemetry fields to fetch for each entity." +
                    "\n\nThe **page link** contains information about the page to fetch and the sort ordering." +
                    "\n\nLet's review the example:" +
                    "\n\n" + MARKDOWN_CODE_BLOCK_START +
                    "{\n" +
                    "  \"entityFilter\": {\n" +
                    "    \"type\": \"entityType\",\n" +
                    "    \"resolveMultiple\": true,\n" +
                    "    \"entityType\": \"DEVICE\"\n" +
                    "  },\n" +
                    "  \"keyFilters\": [\n" +
                    "    {\n" +
                    "      \"key\": {\n" +
                    "        \"type\": \"TIME_SERIES\",\n" +
                    "        \"key\": \"temperature\"\n" +
                    "      },\n" +
                    "      \"valueType\": \"NUMERIC\",\n" +
                    "      \"predicate\": {\n" +
                    "        \"operation\": \"GREATER\",\n" +
                    "        \"value\": {\n" +
                    "          \"defaultValue\": 0,\n" +
                    "          \"dynamicValue\": {\n" +
                    "            \"sourceType\": \"CURRENT_USER\",\n" +
                    "            \"sourceAttribute\": \"temperatureThreshold\",\n" +
                    "            \"inherit\": false\n" +
                    "          }\n" +
                    "        },\n" +
                    "        \"type\": \"NUMERIC\"\n" +
                    "      }\n" +
                    "    }\n" +
                    "  ],\n" +
                    "  \"entityFields\": [\n" +
                    "    {\n" +
                    "      \"type\": \"ENTITY_FIELD\",\n" +
                    "      \"key\": \"name\"\n" +
                    "    },\n" +
                    "    {\n" +
                    "      \"type\": \"ENTITY_FIELD\",\n" +
                    "      \"key\": \"label\"\n" +
                    "    },\n" +
                    "    {\n" +
                    "      \"type\": \"ENTITY_FIELD\",\n" +
                    "      \"key\": \"additionalInfo\"\n" +
                    "    }\n" +
                    "  ],\n" +
                    "  \"latestValues\": [\n" +
                    "    {\n" +
                    "      \"type\": \"ATTRIBUTE\",\n" +
                    "      \"key\": \"model\"\n" +
                    "    },\n" +
                    "    {\n" +
                    "      \"type\": \"TIME_SERIES\",\n" +
                    "      \"key\": \"temperature\"\n" +
                    "    }\n" +
                    "  ],\n" +
                    "  \"pageLink\": {\n" +
                    "    \"page\": 0,\n" +
                    "    \"pageSize\": 10,\n" +
                    "    \"sortOrder\": {\n" +
                    "      \"key\": {\n" +
                    "        \"key\": \"name\",\n" +
                    "        \"type\": \"ENTITY_FIELD\"\n" +
                    "      },\n" +
                    "      \"direction\": \"ASC\"\n" +
                    "    }\n" +
                    "  }\n" +
                    "}" +
                    MARKDOWN_CODE_BLOCK_END +
                    "\n\n Example mentioned above search all devices which have attribute 'active' set to 'true'. Now let's review available entity filters and key filters syntax:" +
                    ENTITY_FILTERS +
                    KEY_FILTERS +
                    ControllerConstants.TENANT_OR_CUSTOMER_AUTHORITY_PARAGRAPH;


    protected static final String ALARM_DATA_QUERY_DESCRIPTION = "This method description defines how Alarm Data Query extends the Entity Data Query. " +
            "See method 'Find Entity Data by Query' first to get the info about 'Entity Data Query'." +
            "\n\n The platform will first search the entities that match the entity and key filters. Then, the platform will use 'Alarm Page Link' to filter the alarms related to those entities. " +
            "Finally, platform fetch the properties of alarm that are defined in the **'alarmFields'** and combine them with the other entity, attribute and latest time-series fields to return the result. " +
            "\n\n See example of the alarm query below. The query will search first 100 active alarms with type 'Temperature Alarm' or 'Fire Alarm' for any device with current temperature > 0. " +
            "The query will return combination of the entity fields: name of the device, device model and latest temperature reading and alarms fields: createdTime, type, severity and status: " +
            "\n\n" + MARKDOWN_CODE_BLOCK_START +
            "{\n" +
            "  \"entityFilter\": {\n" +
            "    \"type\": \"entityType\",\n" +
            "    \"resolveMultiple\": true,\n" +
            "    \"entityType\": \"DEVICE\"\n" +
            "  },\n" +
            "  \"pageLink\": {\n" +
            "    \"page\": 0,\n" +
            "    \"pageSize\": 100,\n" +
            "    \"textSearch\": null,\n" +
            "    \"searchPropagatedAlarms\": false,\n" +
            "    \"statusList\": [\n" +
            "      \"ACTIVE\"\n" +
            "    ],\n" +
            "    \"severityList\": [\n" +
            "      \"CRITICAL\",\n" +
            "      \"MAJOR\"\n" +
            "    ],\n" +
            "    \"typeList\": [\n" +
            "      \"Temperature Alarm\",\n" +
            "      \"Fire Alarm\"\n" +
            "    ],\n" +
            "    \"sortOrder\": {\n" +
            "      \"key\": {\n" +
            "        \"key\": \"createdTime\",\n" +
            "        \"type\": \"ALARM_FIELD\"\n" +
            "      },\n" +
            "      \"direction\": \"DESC\"\n" +
            "    },\n" +
            "    \"timeWindow\": 86400000\n" +
            "  },\n" +
            "  \"keyFilters\": [\n" +
            "    {\n" +
            "      \"key\": {\n" +
            "        \"type\": \"TIME_SERIES\",\n" +
            "        \"key\": \"temperature\"\n" +
            "      },\n" +
            "      \"valueType\": \"NUMERIC\",\n" +
            "      \"predicate\": {\n" +
            "        \"operation\": \"GREATER\",\n" +
            "        \"value\": {\n" +
            "          \"defaultValue\": 0,\n" +
            "          \"dynamicValue\": null\n" +
            "        },\n" +
            "        \"type\": \"NUMERIC\"\n" +
            "      }\n" +
            "    }\n" +
            "  ],\n" +
            "  \"alarmFields\": [\n" +
            "    {\n" +
            "      \"type\": \"ALARM_FIELD\",\n" +
            "      \"key\": \"createdTime\"\n" +
            "    },\n" +
            "    {\n" +
            "      \"type\": \"ALARM_FIELD\",\n" +
            "      \"key\": \"type\"\n" +
            "    },\n" +
            "    {\n" +
            "      \"type\": \"ALARM_FIELD\",\n" +
            "      \"key\": \"severity\"\n" +
            "    },\n" +
            "    {\n" +
            "      \"type\": \"ALARM_FIELD\",\n" +
            "      \"key\": \"status\"\n" +
            "    }\n" +
            "  ],\n" +
            "  \"entityFields\": [\n" +
            "    {\n" +
            "      \"type\": \"ENTITY_FIELD\",\n" +
            "      \"key\": \"name\"\n" +
            "    }\n" +
            "  ],\n" +
            "  \"latestValues\": [\n" +
            "    {\n" +
            "      \"type\": \"ATTRIBUTE\",\n" +
            "      \"key\": \"model\"\n" +
            "    },\n" +
            "    {\n" +
            "      \"type\": \"TIME_SERIES\",\n" +
            "      \"key\": \"temperature\"\n" +
            "    }\n" +
            "  ]\n" +
            "}" +
            MARKDOWN_CODE_BLOCK_END +
            "";

    protected static final String COAP_TRANSPORT_CONFIGURATION_EXAMPLE = MARKDOWN_CODE_BLOCK_START +
            "{\n" +
            "   \"type\":\"COAP\",\n" +
            "   \"clientSettings\":{\n" +
            "      \"edrxCycle\":null,\n" +
            "      \"powerMode\":\"DRX\",\n" +
            "      \"psmActivityTimer\":null,\n" +
            "      \"pagingTransmissionWindow\":null\n" +
            "   },\n" +
            "   \"coapDeviceTypeConfiguration\":{\n" +
            "      \"coapDeviceType\":\"DEFAULT\",\n" +
            "      \"transportPayloadTypeConfiguration\":{\n" +
            "         \"transportPayloadType\":\"JSON\"\n" +
            "      }\n" +
            "   }\n" +
            "}"
            + MARKDOWN_CODE_BLOCK_END;

    protected static final String TRANSPORT_CONFIGURATION = "# Transport Configuration" + NEW_LINE +
            "5 transport configuration types are available:\n" +
            " * 'DEFAULT';\n" +
            " * 'MQTT';\n" +
            " * 'LWM2M';\n" +
            " * 'COAP';\n" +
            " * 'SNMP'." + NEW_LINE + "Default type supports basic MQTT, HTTP, CoAP and LwM2M transports. " +
            "Please refer to the [docs](https://thingsboard.io/docs/user-guide/device-profiles/#transport-configuration) for more details about other types.\n" +
            "\nSee another example of COAP transport configuration below:" + NEW_LINE + COAP_TRANSPORT_CONFIGURATION_EXAMPLE;

    protected static final String ALARM_FILTER_KEY = "## Alarm Filter Key" + NEW_LINE +
            "Filter Key defines either entity field, attribute, telemetry or constant. It is a JSON object that consists the key name and type. The following filter key types are supported:\n" +
            " * 'ATTRIBUTE' - used for attributes values;\n" +
            " * 'TIME_SERIES' - used for time-series values;\n" +
            " * 'ENTITY_FIELD' - used for accessing entity fields like 'name', 'label', etc. The list of available fields depends on the entity type;\n" +
            " * 'CONSTANT' - constant value specified." + NEW_LINE + "Let's review the example:" + NEW_LINE +
            MARKDOWN_CODE_BLOCK_START +
            "{\n" +
            "  \"type\": \"TIME_SERIES\",\n" +
            "  \"key\": \"temperature\"\n" +
            "}" +
            MARKDOWN_CODE_BLOCK_END;

    protected static final String DEVICE_PROFILE_FILTER_PREDICATE = NEW_LINE + "## Filter Predicate" + NEW_LINE +
            "Filter Predicate defines the logical expression to evaluate. The list of available operations depends on the filter value type, see above. " +
            "Platform supports 4 predicate types: 'STRING', 'NUMERIC', 'BOOLEAN' and 'COMPLEX'. The last one allows to combine multiple operations over one filter key." + NEW_LINE +
            "Simple predicate example to check 'value < 100': " + NEW_LINE +
            MARKDOWN_CODE_BLOCK_START +
            "{\n" +
            "  \"operation\": \"LESS\",\n" +
            "  \"value\": {\n" +
            "    \"userValue\": null,\n" +
            "    \"defaultValue\": 100,\n" +
            "    \"dynamicValue\": null\n" +
            "  },\n" +
            "  \"type\": \"NUMERIC\"\n" +
            "}" +
            MARKDOWN_CODE_BLOCK_END + NEW_LINE +
            "Complex predicate example, to check 'value < 10 or value > 20': " + NEW_LINE +
            MARKDOWN_CODE_BLOCK_START +
            "{\n" +
            "  \"type\": \"COMPLEX\",\n" +
            "  \"operation\": \"OR\",\n" +
            "  \"predicates\": [\n" +
            "    {\n" +
            "      \"operation\": \"LESS\",\n" +
            "      \"value\": {\n" +
            "        \"userValue\": null,\n" +
            "        \"defaultValue\": 10,\n" +
            "        \"dynamicValue\": null\n" +
            "      },\n" +
            "      \"type\": \"NUMERIC\"\n" +
            "    },\n" +
            "    {\n" +
            "      \"operation\": \"GREATER\",\n" +
            "      \"value\": {\n" +
            "        \"userValue\": null,\n" +
            "        \"defaultValue\": 20,\n" +
            "        \"dynamicValue\": null\n" +
            "      },\n" +
            "      \"type\": \"NUMERIC\"\n" +
            "    }\n" +
            "  ]\n" +
            "}" +
            MARKDOWN_CODE_BLOCK_END + NEW_LINE +
            "More complex predicate example, to check 'value < 10 or (value > 50 && value < 60)': " + NEW_LINE +
            MARKDOWN_CODE_BLOCK_START +
            "{\n" +
            "  \"type\": \"COMPLEX\",\n" +
            "  \"operation\": \"OR\",\n" +
            "  \"predicates\": [\n" +
            "    {\n" +
            "      \"operation\": \"LESS\",\n" +
            "      \"value\": {\n" +
            "        \"userValue\": null,\n" +
            "        \"defaultValue\": 10,\n" +
            "        \"dynamicValue\": null\n" +
            "      },\n" +
            "      \"type\": \"NUMERIC\"\n" +
            "    },\n" +
            "    {\n" +
            "      \"type\": \"COMPLEX\",\n" +
            "      \"operation\": \"AND\",\n" +
            "      \"predicates\": [\n" +
            "        {\n" +
            "          \"operation\": \"GREATER\",\n" +
            "          \"value\": {\n" +
            "            \"userValue\": null,\n" +
            "            \"defaultValue\": 50,\n" +
            "            \"dynamicValue\": null\n" +
            "          },\n" +
            "          \"type\": \"NUMERIC\"\n" +
            "        },\n" +
            "        {\n" +
            "          \"operation\": \"LESS\",\n" +
            "          \"value\": {\n" +
            "            \"userValue\": null,\n" +
            "            \"defaultValue\": 60,\n" +
            "            \"dynamicValue\": null\n" +
            "          },\n" +
            "          \"type\": \"NUMERIC\"\n" +
            "        }\n" +
            "      ]\n" +
            "    }\n" +
            "  ]\n" +
            "}" +
            MARKDOWN_CODE_BLOCK_END + NEW_LINE +
            "You may also want to replace hardcoded values (for example, temperature > 20) with the more dynamic " +
            "expression (for example, temperature > value of the tenant attribute with key 'temperatureThreshold'). " +
            "It is possible to use 'dynamicValue' to define attribute of the tenant, customer or device. " +
            "See example below:" + NEW_LINE +
            MARKDOWN_CODE_BLOCK_START +
            "{\n" +
            "  \"operation\": \"GREATER\",\n" +
            "  \"value\": {\n" +
            "    \"userValue\": null,\n" +
            "    \"defaultValue\": 0,\n" +
            "    \"dynamicValue\": {\n" +
            "      \"inherit\": false,\n" +
            "      \"sourceType\": \"CURRENT_TENANT\",\n" +
            "      \"sourceAttribute\": \"temperatureThreshold\"\n" +
            "    }\n" +
            "  },\n" +
            "  \"type\": \"NUMERIC\"\n" +
            "}" +
            MARKDOWN_CODE_BLOCK_END + NEW_LINE +
            "Note that you may use 'CURRENT_DEVICE', 'CURRENT_CUSTOMER' and 'CURRENT_TENANT' as a 'sourceType'. The 'defaultValue' is used when the attribute with such a name is not defined for the chosen source. " +
            "The 'sourceAttribute' can be inherited from the owner of the specified 'sourceType' if 'inherit' is set to true.";

    protected static final String KEY_FILTERS_DESCRIPTION = "# Key Filters" + NEW_LINE +
            "Key filter objects are created under the **'condition'** array. They allow you to define complex logical expressions over entity field, " +
            "attribute, latest time-series value or constant. The filter is defined using 'key', 'valueType', " +
            "'value' (refers to the value of the 'CONSTANT' alarm filter key type) and 'predicate' objects. Let's review each object:" + NEW_LINE +
            ALARM_FILTER_KEY + FILTER_VALUE_TYPE + NEW_LINE + DEVICE_PROFILE_FILTER_PREDICATE + NEW_LINE;

    protected static final String DEFAULT_DEVICE_PROFILE_DATA_EXAMPLE = MARKDOWN_CODE_BLOCK_START + "{\n" +
            "   \"alarms\":[\n" +
            "   ],\n" +
            "   \"configuration\":{\n" +
            "      \"type\":\"DEFAULT\"\n" +
            "   },\n" +
            "   \"provisionConfiguration\":{\n" +
            "      \"type\":\"DISABLED\",\n" +
            "      \"provisionDeviceSecret\":null\n" +
            "   },\n" +
            "   \"transportConfiguration\":{\n" +
            "      \"type\":\"DEFAULT\"\n" +
            "   }\n" +
            "}" + MARKDOWN_CODE_BLOCK_END;

    protected static final String CUSTOM_DEVICE_PROFILE_DATA_EXAMPLE = MARKDOWN_CODE_BLOCK_START + "{\n" +
            "   \"alarms\":[\n" +
            "      {\n" +
            "         \"id\":\"2492b935-1226-59e9-8615-17d8978a4f93\",\n" +
            "         \"alarmType\":\"Temperature Alarm\",\n" +
            "         \"clearRule\":{\n" +
            "            \"schedule\":null,\n" +
            "            \"condition\":{\n" +
            "               \"spec\":{\n" +
            "                  \"type\":\"SIMPLE\"\n" +
            "               },\n" +
            "               \"condition\":[\n" +
            "                  {\n" +
            "                     \"key\":{\n" +
            "                        \"key\":\"temperature\",\n" +
            "                        \"type\":\"TIME_SERIES\"\n" +
            "                     },\n" +
            "                     \"value\":null,\n" +
            "                     \"predicate\":{\n" +
            "                        \"type\":\"NUMERIC\",\n" +
            "                        \"value\":{\n" +
            "                           \"userValue\":null,\n" +
            "                           \"defaultValue\":30.0,\n" +
            "                           \"dynamicValue\":null\n" +
            "                        },\n" +
            "                        \"operation\":\"LESS\"\n" +
            "                     },\n" +
            "                     \"valueType\":\"NUMERIC\"\n" +
            "                  }\n" +
            "               ]\n" +
            "            },\n" +
            "            \"dashboardId\":null,\n" +
            "            \"alarmDetails\":null\n" +
            "         },\n" +
            "         \"propagate\":false,\n" +
            "         \"createRules\":{\n" +
            "            \"MAJOR\":{\n" +
            "               \"schedule\":{\n" +
            "                  \"type\":\"SPECIFIC_TIME\",\n" +
            "                  \"endsOn\":64800000,\n" +
            "                  \"startsOn\":43200000,\n" +
            "                  \"timezone\":\"Europe/Kiev\",\n" +
            "                  \"daysOfWeek\":[\n" +
            "                     1,\n" +
            "                     3,\n" +
            "                     5\n" +
            "                  ]\n" +
            "               },\n" +
            "               \"condition\":{\n" +
            "                  \"spec\":{\n" +
            "                     \"type\":\"DURATION\",\n" +
            "                     \"unit\":\"MINUTES\",\n" +
            "                     \"predicate\":{\n" +
            "                        \"userValue\":null,\n" +
            "                        \"defaultValue\":30,\n" +
            "                        \"dynamicValue\":null\n" +
            "                     }\n" +
            "                  },\n" +
            "                  \"condition\":[\n" +
            "                     {\n" +
            "                        \"key\":{\n" +
            "                           \"key\":\"temperature\",\n" +
            "                           \"type\":\"TIME_SERIES\"\n" +
            "                        },\n" +
            "                        \"value\":null,\n" +
            "                        \"predicate\":{\n" +
            "                           \"type\":\"COMPLEX\",\n" +
            "                           \"operation\":\"OR\",\n" +
            "                           \"predicates\":[\n" +
            "                              {\n" +
            "                                 \"type\":\"NUMERIC\",\n" +
            "                                 \"value\":{\n" +
            "                                    \"userValue\":null,\n" +
            "                                    \"defaultValue\":50.0,\n" +
            "                                    \"dynamicValue\":null\n" +
            "                                 },\n" +
            "                                 \"operation\":\"LESS_OR_EQUAL\"\n" +
            "                              },\n" +
            "                              {\n" +
            "                                 \"type\":\"NUMERIC\",\n" +
            "                                 \"value\":{\n" +
            "                                    \"userValue\":null,\n" +
            "                                    \"defaultValue\":30.0,\n" +
            "                                    \"dynamicValue\":null\n" +
            "                                 },\n" +
            "                                 \"operation\":\"GREATER\"\n" +
            "                              }\n" +
            "                           ]\n" +
            "                        },\n" +
            "                        \"valueType\":\"NUMERIC\"\n" +
            "                     }\n" +
            "                  ]\n" +
            "               },\n" +
            "               \"dashboardId\":null,\n" +
            "               \"alarmDetails\":null\n" +
            "            },\n" +
            "            \"WARNING\":{\n" +
            "               \"schedule\":{\n" +
            "                  \"type\":\"CUSTOM\",\n" +
            "                  \"items\":[\n" +
            "                     {\n" +
            "                        \"endsOn\":0,\n" +
            "                        \"enabled\":false,\n" +
            "                        \"startsOn\":0,\n" +
            "                        \"dayOfWeek\":1\n" +
            "                     },\n" +
            "                     {\n" +
            "                        \"endsOn\":64800000,\n" +
            "                        \"enabled\":true,\n" +
            "                        \"startsOn\":43200000,\n" +
            "                        \"dayOfWeek\":2\n" +
            "                     },\n" +
            "                     {\n" +
            "                        \"endsOn\":0,\n" +
            "                        \"enabled\":false,\n" +
            "                        \"startsOn\":0,\n" +
            "                        \"dayOfWeek\":3\n" +
            "                     },\n" +
            "                     {\n" +
            "                        \"endsOn\":57600000,\n" +
            "                        \"enabled\":true,\n" +
            "                        \"startsOn\":36000000,\n" +
            "                        \"dayOfWeek\":4\n" +
            "                     },\n" +
            "                     {\n" +
            "                        \"endsOn\":0,\n" +
            "                        \"enabled\":false,\n" +
            "                        \"startsOn\":0,\n" +
            "                        \"dayOfWeek\":5\n" +
            "                     },\n" +
            "                     {\n" +
            "                        \"endsOn\":0,\n" +
            "                        \"enabled\":false,\n" +
            "                        \"startsOn\":0,\n" +
            "                        \"dayOfWeek\":6\n" +
            "                     },\n" +
            "                     {\n" +
            "                        \"endsOn\":0,\n" +
            "                        \"enabled\":false,\n" +
            "                        \"startsOn\":0,\n" +
            "                        \"dayOfWeek\":7\n" +
            "                     }\n" +
            "                  ],\n" +
            "                  \"timezone\":\"Europe/Kiev\"\n" +
            "               },\n" +
            "               \"condition\":{\n" +
            "                  \"spec\":{\n" +
            "                     \"type\":\"REPEATING\",\n" +
            "                     \"predicate\":{\n" +
            "                        \"userValue\":null,\n" +
            "                        \"defaultValue\":5,\n" +
            "                        \"dynamicValue\":null\n" +
            "                     }\n" +
            "                  },\n" +
            "                  \"condition\":[\n" +
            "                     {\n" +
            "                        \"key\":{\n" +
            "                           \"key\":\"tempConstant\",\n" +
            "                           \"type\":\"CONSTANT\"\n" +
            "                        },\n" +
            "                        \"value\":30,\n" +
            "                        \"predicate\":{\n" +
            "                           \"type\":\"NUMERIC\",\n" +
            "                           \"value\":{\n" +
            "                              \"userValue\":null,\n" +
            "                              \"defaultValue\":0.0,\n" +
            "                              \"dynamicValue\":{\n" +
            "                                 \"inherit\":false,\n" +
            "                                 \"sourceType\":\"CURRENT_DEVICE\",\n" +
            "                                 \"sourceAttribute\":\"tempThreshold\"\n" +
            "                              }\n" +
            "                           },\n" +
            "                           \"operation\":\"EQUAL\"\n" +
            "                        },\n" +
            "                        \"valueType\":\"NUMERIC\"\n" +
            "                     }\n" +
            "                  ]\n" +
            "               },\n" +
            "               \"dashboardId\":null,\n" +
            "               \"alarmDetails\":null\n" +
            "            },\n" +
            "            \"CRITICAL\":{\n" +
            "               \"schedule\":null,\n" +
            "               \"condition\":{\n" +
            "                  \"spec\":{\n" +
            "                     \"type\":\"SIMPLE\"\n" +
            "                  },\n" +
            "                  \"condition\":[\n" +
            "                     {\n" +
            "                        \"key\":{\n" +
            "                           \"key\":\"temperature\",\n" +
            "                           \"type\":\"TIME_SERIES\"\n" +
            "                        },\n" +
            "                        \"value\":null,\n" +
            "                        \"predicate\":{\n" +
            "                           \"type\":\"NUMERIC\",\n" +
            "                           \"value\":{\n" +
            "                              \"userValue\":null,\n" +
            "                              \"defaultValue\":50.0,\n" +
            "                              \"dynamicValue\":null\n" +
            "                           },\n" +
            "                           \"operation\":\"GREATER\"\n" +
            "                        },\n" +
            "                        \"valueType\":\"NUMERIC\"\n" +
            "                     }\n" +
            "                  ]\n" +
            "               },\n" +
            "               \"dashboardId\":null,\n" +
            "               \"alarmDetails\":null\n" +
            "            }\n" +
            "         },\n" +
            "         \"propagateRelationTypes\":null\n" +
            "      }\n" +
            "   ],\n" +
            "   \"configuration\":{\n" +
            "      \"type\":\"DEFAULT\"\n" +
            "   },\n" +
            "   \"provisionConfiguration\":{\n" +
            "      \"type\":\"ALLOW_CREATE_NEW_DEVICES\",\n" +
            "      \"provisionDeviceSecret\":\"vaxb9hzqdbz3oqukvomg\"\n" +
            "   },\n" +
            "   \"transportConfiguration\":{\n" +
            "      \"type\":\"MQTT\",\n" +
            "      \"deviceTelemetryTopic\":\"v1/devices/me/telemetry\",\n" +
            "      \"deviceAttributesTopic\":\"v1/devices/me/attributes\",\n" +
            "      \"transportPayloadTypeConfiguration\":{\n" +
            "         \"transportPayloadType\":\"PROTOBUF\",\n" +
            "         \"deviceTelemetryProtoSchema\":\"syntax =\\\"proto3\\\";\\npackage telemetry;\\n\\nmessage SensorDataReading {\\n\\n  optional double temperature = 1;\\n  optional double humidity = 2;\\n  InnerObject innerObject = 3;\\n\\n  message InnerObject {\\n    optional string key1 = 1;\\n    optional bool key2 = 2;\\n    optional double key3 = 3;\\n    optional int32 key4 = 4;\\n    optional string key5 = 5;\\n  }\\n}\",\n" +
            "         \"deviceAttributesProtoSchema\":\"syntax =\\\"proto3\\\";\\npackage attributes;\\n\\nmessage SensorConfiguration {\\n  optional string firmwareVersion = 1;\\n  optional string serialNumber = 2;\\n}\",\n" +
            "         \"deviceRpcRequestProtoSchema\":\"syntax =\\\"proto3\\\";\\npackage rpc;\\n\\nmessage RpcRequestMsg {\\n  optional string method = 1;\\n  optional int32 requestId = 2;\\n  optional string params = 3;\\n}\",\n" +
            "         \"deviceRpcResponseProtoSchema\":\"syntax =\\\"proto3\\\";\\npackage rpc;\\n\\nmessage RpcResponseMsg {\\n  optional string payload = 1;\\n}\"\n" +
            "      }\n" +
            "   }\n" +
            "}" + MARKDOWN_CODE_BLOCK_END;
    protected static final String DEVICE_PROFILE_DATA_DEFINITION = NEW_LINE + "# Device profile data definition" + NEW_LINE +
            "Device profile data object contains alarm rules configuration, device provision strategy and transport type configuration for device connectivity. Let's review some examples. " +
            "First one is the default device profile data configuration and second one - the custom one. " +
            NEW_LINE + DEFAULT_DEVICE_PROFILE_DATA_EXAMPLE + NEW_LINE + CUSTOM_DEVICE_PROFILE_DATA_EXAMPLE +
            NEW_LINE + "Let's review some specific objects examples related to the device profile configuration:";

    protected static final String ALARM_SCHEDULE = NEW_LINE + "# Alarm Schedule" + NEW_LINE +
            "Alarm Schedule JSON object represents the time interval during which the alarm rule is active. Note, " +
            NEW_LINE + DEVICE_PROFILE_ALARM_SCHEDULE_ALWAYS_EXAMPLE + NEW_LINE + "means alarm rule is active all the time. " +
            "**'daysOfWeek'** field represents Monday as 1, Tuesday as 2 and so on. **'startsOn'** and **'endsOn'** fields represent hours in millis (e.g. 64800000 = 18:00 or 6pm). " +
            "**'enabled'** flag specifies if item in a custom rule is active for specific day of the week:" + NEW_LINE +
            "## Specific Time Schedule" + NEW_LINE +
            DEVICE_PROFILE_ALARM_SCHEDULE_SPECIFIC_TIME_EXAMPLE + NEW_LINE +
            "## Custom Schedule" +
            NEW_LINE + DEVICE_PROFILE_ALARM_SCHEDULE_CUSTOM_EXAMPLE + NEW_LINE;

    protected static final String ALARM_CONDITION_TYPE = "# Alarm condition type (**'spec'**)" + NEW_LINE +
            "Alarm condition type can be either simple, duration, or repeating. For example, 5 times in a row or during 5 minutes." + NEW_LINE +
            "Note, **'userValue'** field is not used and reserved for future usage, **'dynamicValue'** is used for condition appliance by using the value of the **'sourceAttribute'** " +
            "or else **'defaultValue'** is used (if **'sourceAttribute'** is absent).\n" +
            "\n**'sourceType'** of the **'sourceAttribute'** can be: \n" +
            " * 'CURRENT_DEVICE';\n" +
            " * 'CURRENT_CUSTOMER';\n" +
            " * 'CURRENT_TENANT'." + NEW_LINE +
            "**'sourceAttribute'** can be inherited from the owner if **'inherit'** is set to true (for CURRENT_DEVICE and CURRENT_CUSTOMER)." + NEW_LINE +
            "## Repeating alarm condition" + NEW_LINE +
            DEVICE_PROFILE_ALARM_CONDITION_REPEATING_EXAMPLE + NEW_LINE +
            "## Duration alarm condition" + NEW_LINE +
            DEVICE_PROFILE_ALARM_CONDITION_DURATION_EXAMPLE + NEW_LINE +
            "**'unit'** can be: \n" +
            " * 'SECONDS';\n" +
            " * 'MINUTES';\n" +
            " * 'HOURS';\n" +
            " * 'DAYS'." + NEW_LINE;

    protected static final String PROVISION_CONFIGURATION = "# Provision Configuration" + NEW_LINE +
            "There are 3 types of device provision configuration for the device profile: \n" +
            " * 'DISABLED';\n" +
            " * 'ALLOW_CREATE_NEW_DEVICES';\n" +
            " * 'CHECK_PRE_PROVISIONED_DEVICES'." + NEW_LINE +
            "Please refer to the [docs](https://thingsboard.io/docs/user-guide/device-provisioning/) for more details." + NEW_LINE;

    protected static final String DEVICE_PROFILE_DATA = DEVICE_PROFILE_DATA_DEFINITION + ALARM_SCHEDULE + ALARM_CONDITION_TYPE +
            KEY_FILTERS_DESCRIPTION + PROVISION_CONFIGURATION + TRANSPORT_CONFIGURATION;

    protected static final String DEVICE_PROFILE_ID = "deviceProfileId";

    protected static final String ASSET_PROFILE_ID = "assetProfileId";

    protected static final String MODEL_DESCRIPTION = "See the 'Model' tab for more details.";
    protected static final String ENTITY_VIEW_DESCRIPTION = "Entity Views limit the degree of exposure of the Device or Asset telemetry and attributes to the Customers. " +
            "Every Entity View references exactly one entity (device or asset) and defines telemetry and attribute keys that will be visible to the assigned Customer. " +
            "As a Tenant Administrator you are able to create multiple EVs per Device or Asset and assign them to different Customers. ";
    protected static final String ENTITY_VIEW_INFO_DESCRIPTION = "Entity Views Info extends the Entity View with customer title and 'is public' flag. " + ENTITY_VIEW_DESCRIPTION;

    protected static final String ATTRIBUTES_SCOPE_DESCRIPTION = "A string value representing the attributes scope. For example, 'SERVER_SCOPE'.";
    protected static final String ATTRIBUTES_KEYS_DESCRIPTION = "A string value representing the comma-separated list of attributes keys. For example, 'active,inactivityAlarmTime'.";
    protected static final String ATTRIBUTES_SAVE_SCOPE_ALLOWED_VALUES = "SERVER_SCOPE, SHARED_SCOPE";
    protected static final String ATTRIBUTES_SCOPE_ALLOWED_VALUES = ATTRIBUTES_SAVE_SCOPE_ALLOWED_VALUES + ", CLIENT_SCOPE";
    protected static final String ATTRIBUTES_JSON_REQUEST_DESCRIPTION = "A string value representing the json object. For example, '{\"key\":\"value\"}'. See API call description for more details.";

    protected static final String TELEMETRY_KEYS_BASE_DESCRIPTION = "A string value representing the comma-separated list of telemetry keys.";
    protected static final String TELEMETRY_KEYS_DESCRIPTION = TELEMETRY_KEYS_BASE_DESCRIPTION + " If keys are not selected, the result will return all latest timeseries. For example, 'temperature,humidity'.";
    protected static final String TELEMETRY_SCOPE_DESCRIPTION = "Value is deprecated, reserved for backward compatibility and not used in the API call implementation. Specify any scope for compatibility";
    protected static final String TELEMETRY_JSON_REQUEST_DESCRIPTION = "A JSON with the telemetry values. See API call description for more details.";


    protected static final String STRICT_DATA_TYPES_DESCRIPTION = "Enables/disables conversion of telemetry values to strings. Conversion is enabled by default. Set parameter to 'true' in order to disable the conversion.";
    protected static final String INVALID_ENTITY_ID_OR_ENTITY_TYPE_DESCRIPTION = "Referencing a non-existing entity Id or invalid entity type will cause an error. ";

    protected static final String SAVE_ATTIRIBUTES_STATUS_OK = "Attribute from the request was created or updated. ";
    protected static final String INVALID_STRUCTURE_OF_THE_REQUEST = "Invalid structure of the request";
    protected static final String SAVE_ATTIRIBUTES_STATUS_BAD_REQUEST = INVALID_STRUCTURE_OF_THE_REQUEST + " or invalid attributes scope provided.";
    protected static final String SAVE_ENTITY_ATTRIBUTES_STATUS_OK = "Platform creates an audit log event about entity attributes updates with action type 'ATTRIBUTES_UPDATED', " +
            "and also sends event msg to the rule engine with msg type 'ATTRIBUTES_UPDATED'.";
    protected static final String SAVE_ENTITY_ATTRIBUTES_STATUS_UNAUTHORIZED = "User is not authorized to save entity attributes for selected entity. Most likely, User belongs to different Customer or Tenant.";
    protected static final String SAVE_ENTITY_ATTRIBUTES_STATUS_INTERNAL_SERVER_ERROR = "The exception was thrown during processing the request. " +
            "Platform creates an audit log event about entity attributes updates with action type 'ATTRIBUTES_UPDATED' that includes an error stacktrace.";
    protected static final String SAVE_ENTITY_TIMESERIES_STATUS_OK = "Timeseries from the request was created or updated. " +
            "Platform creates an audit log event about entity timeseries updates with action type 'TIMESERIES_UPDATED'.";
    protected static final String SAVE_ENTITY_TIMESERIES_STATUS_UNAUTHORIZED = "User is not authorized to save entity timeseries for selected entity. Most likely, User belongs to different Customer or Tenant.";
    protected static final String SAVE_ENTITY_TIMESERIES_STATUS_INTERNAL_SERVER_ERROR = "The exception was thrown during processing the request. " +
            "Platform creates an audit log event about entity timeseries updates with action type 'TIMESERIES_UPDATED' that includes an error stacktrace.";

    protected static final String ENTITY_ATTRIBUTE_SCOPES_TEMPLATE = " List of possible attribute scopes depends on the entity type: " +
            "\n\n * SERVER_SCOPE - supported for all entity types;" +
            "\n * SHARED_SCOPE - supported for devices";
    protected static final String ENTITY_SAVE_ATTRIBUTE_SCOPES = ENTITY_ATTRIBUTE_SCOPES_TEMPLATE + ".\n\n";
    protected static final String ENTITY_GET_ATTRIBUTE_SCOPES = ENTITY_ATTRIBUTE_SCOPES_TEMPLATE +
            ";\n * CLIENT_SCOPE - supported for devices. " + "\n\n";

    protected static final String ATTRIBUTE_DATA_EXAMPLE = "[\n" +
            "  {\"key\": \"stringAttributeKey\", \"value\": \"value\", \"lastUpdateTs\": 1609459200000},\n" +
            "  {\"key\": \"booleanAttributeKey\", \"value\": false, \"lastUpdateTs\": 1609459200001},\n" +
            "  {\"key\": \"doubleAttributeKey\", \"value\": 42.2, \"lastUpdateTs\": 1609459200002},\n" +
            "  {\"key\": \"longKeyExample\", \"value\": 73, \"lastUpdateTs\": 1609459200003},\n" +
            "  {\"key\": \"jsonKeyExample\",\n" +
            "    \"value\": {\n" +
            "      \"someNumber\": 42,\n" +
            "      \"someArray\": [1,2,3],\n" +
            "      \"someNestedObject\": {\"key\": \"value\"}\n" +
            "    },\n" +
            "    \"lastUpdateTs\": 1609459200004\n" +
            "  }\n" +
            "]";

    protected static final String LATEST_TS_STRICT_DATA_EXAMPLE = "{\n" +
            "  \"stringTsKey\": [{ \"value\": \"value\", \"ts\": 1609459200000}],\n" +
            "  \"booleanTsKey\": [{ \"value\": false, \"ts\": 1609459200000}],\n" +
            "  \"doubleTsKey\": [{ \"value\": 42.2, \"ts\": 1609459200000}],\n" +
            "  \"longTsKey\": [{ \"value\": 73, \"ts\": 1609459200000}],\n" +
            "  \"jsonTsKey\": [{ \n" +
            "    \"value\": {\n" +
            "      \"someNumber\": 42,\n" +
            "      \"someArray\": [1,2,3],\n" +
            "      \"someNestedObject\": {\"key\": \"value\"}\n" +
            "    }, \n" +
            "    \"ts\": 1609459200000}]\n" +
            "}\n";

    protected static final String LATEST_TS_NON_STRICT_DATA_EXAMPLE = "{\n" +
            "  \"stringTsKey\": [{ \"value\": \"value\", \"ts\": 1609459200000}],\n" +
            "  \"booleanTsKey\": [{ \"value\": \"false\", \"ts\": 1609459200000}],\n" +
            "  \"doubleTsKey\": [{ \"value\": \"42.2\", \"ts\": 1609459200000}],\n" +
            "  \"longTsKey\": [{ \"value\": \"73\", \"ts\": 1609459200000}],\n" +
            "  \"jsonTsKey\": [{ \"value\": \"{\\\"someNumber\\\": 42,\\\"someArray\\\": [1,2,3],\\\"someNestedObject\\\": {\\\"key\\\": \\\"value\\\"}}\", \"ts\": 1609459200000}]\n" +
            "}\n";

    protected static final String TS_STRICT_DATA_EXAMPLE = "{\n" +
            "  \"temperature\": [\n" +
            "    {\n" +
            "      \"value\": 36.7,\n" +
            "      \"ts\": 1609459200000\n" +
            "    },\n" +
            "    {\n" +
            "      \"value\": 36.6,\n" +
            "      \"ts\": 1609459201000\n" +
            "    }\n" +
            "  ]\n" +
            "}";

    protected static final String SAVE_ATTRIBUTES_REQUEST_PAYLOAD = "The request payload is a JSON object with key-value format of attributes to create or update. " +
            "For example:\n\n"
            + MARKDOWN_CODE_BLOCK_START
            + "{\n" +
            " \"stringKey\":\"value1\", \n" +
            " \"booleanKey\":true, \n" +
            " \"doubleKey\":42.0, \n" +
            " \"longKey\":73, \n" +
            " \"jsonKey\": {\n" +
            "    \"someNumber\": 42,\n" +
            "    \"someArray\": [1,2,3],\n" +
            "    \"someNestedObject\": {\"key\": \"value\"}\n" +
            " }\n" +
            "}"
            + MARKDOWN_CODE_BLOCK_END + "\n";

    protected static final String SAVE_TIMESERIES_REQUEST_PAYLOAD = "The request payload is a JSON document with three possible formats:\n\n" +
            "Simple format without timestamp. In such a case, current server time will be used: \n\n" +
            MARKDOWN_CODE_BLOCK_START +
            "{\"temperature\": 26}" +
            MARKDOWN_CODE_BLOCK_END +
            "\n\n Single JSON object with timestamp: \n\n" +
            MARKDOWN_CODE_BLOCK_START +
            "{\"ts\":1634712287000,\"values\":{\"temperature\":26, \"humidity\":87}}" +
            MARKDOWN_CODE_BLOCK_END +
            "\n\n JSON array with timestamps: \n\n" +
            MARKDOWN_CODE_BLOCK_START +
            "[{\"ts\":1634712287000,\"values\":{\"temperature\":26, \"humidity\":87}}, {\"ts\":1634712588000,\"values\":{\"temperature\":25, \"humidity\":88}}]" +
            MARKDOWN_CODE_BLOCK_END ;
}<|MERGE_RESOLUTION|>--- conflicted
+++ resolved
@@ -45,12 +45,9 @@
     protected static final String USER_ID_PARAM_DESCRIPTION = "A string value representing the user id. For example, '784f394c-42b6-435a-983c-b7beff2784f9'";
     protected static final String ASSET_ID_PARAM_DESCRIPTION = "A string value representing the asset id. For example, '784f394c-42b6-435a-983c-b7beff2784f9'";
     protected static final String ALARM_ID_PARAM_DESCRIPTION = "A string value representing the alarm id. For example, '784f394c-42b6-435a-983c-b7beff2784f9'";
-<<<<<<< HEAD
     protected static final String ASSIGN_ID_PARAM_DESCRIPTION = "A string value representing the user id. For example, '784f394c-42b6-435a-983c-b7beff2784f9'";
-=======
 
     protected static final String ALARM_COMMENT_ID_PARAM_DESCRIPTION = "A string value representing the alarm comment id. For example, '784f394c-42b6-435a-983c-b7beff2784f9'";
->>>>>>> a190ef3c
     protected static final String ENTITY_ID_PARAM_DESCRIPTION = "A string value representing the entity id. For example, '784f394c-42b6-435a-983c-b7beff2784f9'";
     protected static final String OTA_PACKAGE_ID_PARAM_DESCRIPTION = "A string value representing the ota package id. For example, '784f394c-42b6-435a-983c-b7beff2784f9'";
     protected static final String ENTITY_TYPE_PARAM_DESCRIPTION = "A string value representing the entity type. For example, 'DEVICE'";
