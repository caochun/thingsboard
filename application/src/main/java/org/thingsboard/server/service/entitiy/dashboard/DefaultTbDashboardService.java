/**
 * Copyright © 2016-2022 The Thingsboard Authors
 *
 * Licensed under the Apache License, Version 2.0 (the "License");
 * you may not use this file except in compliance with the License.
 * You may obtain a copy of the License at
 *
 *     http://www.apache.org/licenses/LICENSE-2.0
 *
 * Unless required by applicable law or agreed to in writing, software
 * distributed under the License is distributed on an "AS IS" BASIS,
 * WITHOUT WARRANTIES OR CONDITIONS OF ANY KIND, either express or implied.
 * See the License for the specific language governing permissions and
 * limitations under the License.
 */
package org.thingsboard.server.service.entitiy.dashboard;

import lombok.AllArgsConstructor;
import org.springframework.stereotype.Service;
import org.thingsboard.server.common.data.Customer;
import org.thingsboard.server.common.data.Dashboard;
import org.thingsboard.server.common.data.EntityType;
import org.thingsboard.server.common.data.ShortCustomerInfo;
import org.thingsboard.server.common.data.User;
import org.thingsboard.server.common.data.audit.ActionType;
import org.thingsboard.server.common.data.edge.Edge;
import org.thingsboard.server.common.data.exception.ThingsboardException;
import org.thingsboard.server.common.data.id.CustomerId;
import org.thingsboard.server.common.data.id.DashboardId;
import org.thingsboard.server.common.data.id.EdgeId;
import org.thingsboard.server.common.data.id.TenantId;
import org.thingsboard.server.dao.dashboard.DashboardService;
import org.thingsboard.server.queue.util.TbCoreComponent;
import org.thingsboard.server.service.entitiy.AbstractTbEntityService;

import java.util.HashSet;
import java.util.List;
import java.util.Set;

@Service
@TbCoreComponent
@AllArgsConstructor
public class DefaultTbDashboardService extends AbstractTbEntityService implements TbDashboardService {

    private final DashboardService dashboardService;

    @Override
    public Dashboard save(Dashboard dashboard, User user) throws ThingsboardException {
        ActionType actionType = dashboard.getId() == null ? ActionType.ADDED : ActionType.UPDATED;
        TenantId tenantId = dashboard.getTenantId();
        try {
            Dashboard savedDashboard = checkNotNull(dashboardService.saveDashboard(dashboard));
            autoCommit(user, savedDashboard.getId());
            notificationEntityService.notifyCreateOrUpdateEntity(tenantId, savedDashboard.getId(), savedDashboard,
                    null, actionType, user);
            return savedDashboard;
        } catch (Exception e) {
            notificationEntityService.logEntityAction(tenantId, emptyId(EntityType.DASHBOARD), dashboard, actionType, user, e);
            throw e;
        }
    }

    @Override
    public void delete(Dashboard dashboard, User user) {
        DashboardId dashboardId = dashboard.getId();
        TenantId tenantId = dashboard.getTenantId();
        try {
            List<EdgeId> relatedEdgeIds = findRelatedEdgeIds(tenantId, dashboardId);
            dashboardService.deleteDashboard(tenantId, dashboardId);
            notificationEntityService.notifyDeleteEntity(tenantId, dashboardId, dashboard, null,
                    ActionType.DELETED, relatedEdgeIds, user, dashboardId.toString());
        } catch (Exception e) {
            notificationEntityService.logEntityAction(tenantId, emptyId(EntityType.DASHBOARD), ActionType.DELETED, user, e, dashboardId.toString());
            throw e;
        }
    }

    @Override
    public Dashboard assignDashboardToCustomer(Dashboard dashboard, Customer customer, User user) throws ThingsboardException {
        ActionType actionType = ActionType.ASSIGNED_TO_CUSTOMER;
        TenantId tenantId = dashboard.getTenantId();
        CustomerId customerId = customer.getId();
        DashboardId dashboardId = dashboard.getId();
        try {
            Dashboard savedDashboard = checkNotNull(dashboardService.assignDashboardToCustomer(tenantId, dashboardId, customerId));
            notificationEntityService.notifyAssignOrUnassignEntityToCustomer(tenantId, dashboardId, customerId, savedDashboard,
                    actionType, user, true, customerId.toString(), customer.getName());
            return savedDashboard;
        } catch (Exception e) {
            notificationEntityService.logEntityAction(tenantId, emptyId(EntityType.DASHBOARD), actionType,
                    user, e, dashboardId.toString(), customerId.toString());
            throw e;
        }
    }

    @Override
    public Dashboard assignDashboardToPublicCustomer(Dashboard dashboard, User user) throws ThingsboardException {
        ActionType actionType = ActionType.ASSIGNED_TO_CUSTOMER;
        TenantId tenantId = dashboard.getTenantId();
        DashboardId dashboardId = dashboard.getId();
        try {
            Customer publicCustomer = customerService.findOrCreatePublicCustomer(tenantId);
            Dashboard savedDashboard = checkNotNull(dashboardService.assignDashboardToCustomer(tenantId, dashboardId, publicCustomer.getId()));
            notificationEntityService.notifyAssignOrUnassignEntityToCustomer(tenantId, dashboardId, publicCustomer.getId(), savedDashboard,
                    actionType, user, false, dashboardId.toString(),
                    publicCustomer.getId().toString(), publicCustomer.getName());
            return savedDashboard;
        } catch (Exception e) {
            notificationEntityService.logEntityAction(tenantId, emptyId(EntityType.DASHBOARD), actionType, user, e, dashboardId.toString());
            throw e;
        }
    }

    @Override
    public Dashboard unassignDashboardFromPublicCustomer(Dashboard dashboard, User user) throws ThingsboardException {
        ActionType actionType = ActionType.UNASSIGNED_FROM_CUSTOMER;
        TenantId tenantId = dashboard.getTenantId();
        DashboardId dashboardId = dashboard.getId();
        try {
            Customer publicCustomer = customerService.findOrCreatePublicCustomer(tenantId);
            Dashboard savedDashboard = checkNotNull(dashboardService.unassignDashboardFromCustomer(tenantId, dashboardId, publicCustomer.getId()));
            notificationEntityService.notifyAssignOrUnassignEntityToCustomer(tenantId, dashboardId, publicCustomer.getId(), dashboard,
                    actionType, user, false, dashboardId.toString(),
                    publicCustomer.getId().toString(), publicCustomer.getName());
            return savedDashboard;
        } catch (Exception e) {
            notificationEntityService.logEntityAction(tenantId, emptyId(EntityType.DASHBOARD), actionType, user, e, dashboardId.toString());
            throw e;
        }
    }

    @Override
    public Dashboard updateDashboardCustomers(Dashboard dashboard, Set<CustomerId> customerIds, User user) throws ThingsboardException {
        ActionType actionType = ActionType.ASSIGNED_TO_CUSTOMER;
        TenantId tenantId = dashboard.getTenantId();
        DashboardId dashboardId = dashboard.getId();
        try {
            Set<CustomerId> addedCustomerIds = new HashSet<>();
            Set<CustomerId> removedCustomerIds = new HashSet<>();
            for (CustomerId customerId : customerIds) {
                if (!dashboard.isAssignedToCustomer(customerId)) {
                    addedCustomerIds.add(customerId);
                }
            }

            Set<ShortCustomerInfo> assignedCustomers = dashboard.getAssignedCustomers();
            if (assignedCustomers != null) {
                for (ShortCustomerInfo customerInfo : assignedCustomers) {
                    if (!customerIds.contains(customerInfo.getCustomerId())) {
                        removedCustomerIds.add(customerInfo.getCustomerId());
                    }
                }
            }

            if (addedCustomerIds.isEmpty() && removedCustomerIds.isEmpty()) {
                return dashboard;
            } else {
                Dashboard savedDashboard = null;
                for (CustomerId customerId : addedCustomerIds) {
                    savedDashboard = checkNotNull(dashboardService.assignDashboardToCustomer(tenantId, dashboardId, customerId));
                    ShortCustomerInfo customerInfo = savedDashboard.getAssignedCustomerInfo(customerId);
                    notificationEntityService.notifyAssignOrUnassignEntityToCustomer(tenantId, savedDashboard.getId(), customerId, savedDashboard,
                            actionType, user, true, customerInfo.getTitle());
                }
                for (CustomerId customerId : removedCustomerIds) {
                    ShortCustomerInfo customerInfo = dashboard.getAssignedCustomerInfo(customerId);
                    savedDashboard = checkNotNull(dashboardService.unassignDashboardFromCustomer(tenantId, dashboardId, customerId));
                    notificationEntityService.notifyAssignOrUnassignEntityToCustomer(tenantId, savedDashboard.getId(), customerId, savedDashboard,
                            ActionType.UNASSIGNED_FROM_CUSTOMER, user, true, customerInfo.getTitle());
                }
                return savedDashboard;
            }
        } catch (Exception e) {
            notificationEntityService.logEntityAction(tenantId, emptyId(EntityType.DASHBOARD), actionType, user, e, dashboardId.toString());
            throw e;
        }
    }

    @Override
    public Dashboard addDashboardCustomers(Dashboard dashboard, Set<CustomerId> customerIds, User user) throws ThingsboardException {
        ActionType actionType = ActionType.ASSIGNED_TO_CUSTOMER;
        TenantId tenantId = dashboard.getTenantId();
        DashboardId dashboardId = dashboard.getId();
        try {
            if (customerIds.isEmpty()) {
                return dashboard;
            } else {
                Dashboard savedDashboard = null;
                for (CustomerId customerId : customerIds) {
                    savedDashboard = checkNotNull(dashboardService.assignDashboardToCustomer(tenantId, dashboardId, customerId));
                    ShortCustomerInfo customerInfo = savedDashboard.getAssignedCustomerInfo(customerId);
                    notificationEntityService.notifyAssignOrUnassignEntityToCustomer(tenantId, dashboardId, customerId, savedDashboard,
                            actionType, user, true, customerInfo.getTitle());
                }
                return savedDashboard;
            }
        } catch (Exception e) {
            notificationEntityService.logEntityAction(tenantId, emptyId(EntityType.DASHBOARD), actionType, user, e, dashboardId.toString());
            throw e;
        }
    }

    @Override
    public Dashboard removeDashboardCustomers(Dashboard dashboard, Set<CustomerId> customerIds, User user) throws ThingsboardException {
        ActionType actionType = ActionType.UNASSIGNED_FROM_CUSTOMER;
        TenantId tenantId = dashboard.getTenantId();
        DashboardId dashboardId = dashboard.getId();
        try {
            if (customerIds.isEmpty()) {
                return dashboard;
            } else {
                Dashboard savedDashboard = null;
                for (CustomerId customerId : customerIds) {
                    ShortCustomerInfo customerInfo = dashboard.getAssignedCustomerInfo(customerId);
                    savedDashboard = checkNotNull(dashboardService.unassignDashboardFromCustomer(tenantId, dashboardId, customerId));
                    notificationEntityService.notifyAssignOrUnassignEntityToCustomer(tenantId, dashboardId, customerId, savedDashboard,
                            actionType, user, true, customerInfo.getTitle());
                }
                return savedDashboard;
            }
        } catch (Exception e) {
            notificationEntityService.logEntityAction(tenantId, emptyId(EntityType.DASHBOARD), actionType, user, e, dashboardId.toString());
            throw e;
        }
    }

    @Override
<<<<<<< HEAD
    public Dashboard asignDashboardToEdge(TenantId tenantId, DashboardId dashboardId, Edge edge, User user) throws ThingsboardException {
=======
    public Dashboard assignDashboardToEdge(DashboardId dashboardId, Edge edge, SecurityUser user) throws ThingsboardException {
>>>>>>> a83f99cf
        ActionType actionType = ActionType.ASSIGNED_TO_EDGE;
        EdgeId edgeId = edge.getId();
        try {
            Dashboard savedDashboard = checkNotNull(dashboardService.assignDashboardToEdge(tenantId, dashboardId, edgeId));
            notificationEntityService.notifyAssignOrUnassignEntityToEdge(tenantId, dashboardId, null,
                    edgeId, savedDashboard, actionType, user, dashboardId.toString(),
                    edgeId.toString(), edge.getName());
            return savedDashboard;
        } catch (Exception e) {
            notificationEntityService.logEntityAction(tenantId, emptyId(EntityType.DEVICE),
                    actionType, user, e, dashboardId.toString(), edgeId);
            throw e;
        }
    }

    @Override
    public Dashboard unassignDashboardFromEdge(Dashboard dashboard, Edge edge, User user) throws ThingsboardException {
        ActionType actionType = ActionType.UNASSIGNED_FROM_EDGE;
        TenantId tenantId = dashboard.getTenantId();
        DashboardId dashboardId = dashboard.getId();
        EdgeId edgeId = edge.getId();
        try {
            Dashboard savedDevice = checkNotNull(dashboardService.unassignDashboardFromEdge(tenantId, dashboardId, edgeId));

            notificationEntityService.notifyAssignOrUnassignEntityToEdge(tenantId, dashboardId, null,
                    edgeId, dashboard, actionType, user, dashboardId.toString(),
                    edgeId.toString(), edge.getName());
            return savedDevice;
        } catch (Exception e) {
            notificationEntityService.logEntityAction(tenantId, emptyId(EntityType.DASHBOARD), actionType, user, e,
                    dashboardId.toString(), edgeId.toString());
            throw e;
        }
    }

    @Override
    public Dashboard unassignDashboardFromCustomer(Dashboard dashboard, Customer customer, User user) throws ThingsboardException {
        ActionType actionType = ActionType.UNASSIGNED_FROM_CUSTOMER;
        TenantId tenantId = dashboard.getTenantId();
        DashboardId dashboardId = dashboard.getId();
        try {
            Dashboard savedDashboard = checkNotNull(dashboardService.unassignDashboardFromCustomer(tenantId, dashboardId, customer.getId()));
            notificationEntityService.notifyAssignOrUnassignEntityToCustomer(tenantId, dashboardId, customer.getId(), savedDashboard,
                    actionType, user, true, customer.getId().toString(), customer.getName());
            return savedDashboard;
        } catch (Exception e) {
            notificationEntityService.logEntityAction(tenantId, emptyId(EntityType.DASHBOARD), actionType, user, e, dashboardId.toString());
            throw e;
        }
    }

}<|MERGE_RESOLUTION|>--- conflicted
+++ resolved
@@ -45,7 +45,7 @@
     private final DashboardService dashboardService;
 
     @Override
-    public Dashboard save(Dashboard dashboard, User user) throws ThingsboardException {
+    public Dashboard save(Dashboard dashboard, User user) throws Exception {
         ActionType actionType = dashboard.getId() == null ? ActionType.ADDED : ActionType.UPDATED;
         TenantId tenantId = dashboard.getTenantId();
         try {
@@ -225,11 +225,7 @@
     }
 
     @Override
-<<<<<<< HEAD
     public Dashboard asignDashboardToEdge(TenantId tenantId, DashboardId dashboardId, Edge edge, User user) throws ThingsboardException {
-=======
-    public Dashboard assignDashboardToEdge(DashboardId dashboardId, Edge edge, SecurityUser user) throws ThingsboardException {
->>>>>>> a83f99cf
         ActionType actionType = ActionType.ASSIGNED_TO_EDGE;
         EdgeId edgeId = edge.getId();
         try {
