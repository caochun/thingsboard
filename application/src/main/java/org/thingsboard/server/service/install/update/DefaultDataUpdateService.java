/**
 * Copyright © 2016-2022 The Thingsboard Authors
 *
 * Licensed under the Apache License, Version 2.0 (the "License");
 * you may not use this file except in compliance with the License.
 * You may obtain a copy of the License at
 *
 *     http://www.apache.org/licenses/LICENSE-2.0
 *
 * Unless required by applicable law or agreed to in writing, software
 * distributed under the License is distributed on an "AS IS" BASIS,
 * WITHOUT WARRANTIES OR CONDITIONS OF ANY KIND, either express or implied.
 * See the License for the specific language governing permissions and
 * limitations under the License.
 */
package org.thingsboard.server.service.install.update;

import com.fasterxml.jackson.databind.JsonNode;
import com.fasterxml.jackson.databind.node.ObjectNode;
import com.google.common.util.concurrent.Futures;
import com.google.common.util.concurrent.ListenableFuture;
import com.google.common.util.concurrent.MoreExecutors;
import lombok.extern.slf4j.Slf4j;
import org.springframework.beans.factory.annotation.Autowired;
import org.springframework.context.annotation.Lazy;
import org.springframework.context.annotation.Profile;
import org.springframework.stereotype.Service;
import org.thingsboard.common.util.JacksonUtil;
import org.thingsboard.rule.engine.flow.TbRuleChainInputNode;
import org.thingsboard.rule.engine.flow.TbRuleChainInputNodeConfiguration;
import org.thingsboard.rule.engine.profile.TbDeviceProfileNode;
import org.thingsboard.rule.engine.profile.TbDeviceProfileNodeConfiguration;
import org.thingsboard.server.common.data.EntityView;
import org.thingsboard.server.common.data.Tenant;
import org.thingsboard.server.common.data.TenantProfile;
import org.thingsboard.server.common.data.alarm.Alarm;
import org.thingsboard.server.common.data.alarm.AlarmInfo;
import org.thingsboard.server.common.data.alarm.AlarmQuery;
import org.thingsboard.server.common.data.alarm.AlarmSeverity;
import org.thingsboard.server.common.data.id.*;
import org.thingsboard.server.common.data.kv.BaseReadTsKvQuery;
import org.thingsboard.server.common.data.kv.ReadTsKvQuery;
import org.thingsboard.server.common.data.kv.TsKvEntry;
import org.thingsboard.server.common.data.page.PageData;
import org.thingsboard.server.common.data.page.PageLink;
import org.thingsboard.server.common.data.page.TimePageLink;
import org.thingsboard.server.common.data.query.DynamicValue;
import org.thingsboard.server.common.data.query.FilterPredicateValue;
import org.thingsboard.server.common.data.queue.*;
import org.thingsboard.server.common.data.relation.EntityRelation;
import org.thingsboard.server.common.data.relation.RelationTypeGroup;
import org.thingsboard.server.common.data.rule.RuleChain;
import org.thingsboard.server.common.data.rule.RuleChainMetaData;
import org.thingsboard.server.common.data.rule.RuleChainType;
import org.thingsboard.server.common.data.rule.RuleNode;
import org.thingsboard.server.common.data.tenant.profile.TenantProfileQueueConfiguration;
import org.thingsboard.server.dao.DaoUtil;
import org.thingsboard.server.dao.alarm.AlarmDao;
import org.thingsboard.server.dao.entity.EntityService;
import org.thingsboard.server.dao.entityview.EntityViewService;
import org.thingsboard.server.dao.event.EventService;
import org.thingsboard.server.dao.model.sql.DeviceProfileEntity;
import org.thingsboard.server.dao.queue.QueueService;
import org.thingsboard.server.dao.relation.RelationService;
import org.thingsboard.server.dao.rule.RuleChainService;
import org.thingsboard.server.dao.sql.device.DeviceProfileRepository;
import org.thingsboard.server.dao.tenant.TenantProfileService;
import org.thingsboard.server.dao.tenant.TenantService;
import org.thingsboard.server.dao.timeseries.TimeseriesService;
import org.thingsboard.server.service.install.InstallScripts;
import org.thingsboard.server.service.install.SystemDataLoaderService;
import org.thingsboard.server.service.install.TbRuleEngineQueueConfigService;

import java.util.ArrayList;
import java.util.Collections;
import java.util.List;
import java.util.Map;
import java.util.concurrent.ExecutionException;
import java.util.concurrent.atomic.AtomicLong;
import java.util.stream.Collectors;

import static org.apache.commons.lang3.StringUtils.isBlank;

@Service
@Profile("install")
@Slf4j
public class DefaultDataUpdateService implements DataUpdateService {

    @Autowired
    private TenantService tenantService;

    @Autowired
    private RelationService relationService;

    @Autowired
    private RuleChainService ruleChainService;

    @Autowired
    private InstallScripts installScripts;

    @Autowired
    private EntityViewService entityViewService;

    @Autowired
    private TimeseriesService tsService;

    @Autowired
    private EntityService entityService;

    @Autowired
    private AlarmDao alarmDao;

    @Autowired
    private DeviceProfileRepository deviceProfileRepository;

    @Autowired
    private RateLimitsUpdater rateLimitsUpdater;

    @Autowired
    private TenantProfileService tenantProfileService;

    @Lazy
    @Autowired
    private QueueService queueService;

    @Autowired
    private TbRuleEngineQueueConfigService queueConfig;

    @Autowired
    private SystemDataLoaderService systemDataLoaderService;

    @Autowired
    private EventService eventService;

    @Override
    public void updateData(String fromVersion) throws Exception {
        switch (fromVersion) {
            case "1.4.0":
                log.info("Updating data from version 1.4.0 to 2.0.0 ...");
                tenantsDefaultRuleChainUpdater.updateEntities(null);
                break;
            case "3.0.1":
                log.info("Updating data from version 3.0.1 to 3.1.0 ...");
                tenantsEntityViewsUpdater.updateEntities(null);
                break;
            case "3.1.1":
                log.info("Updating data from version 3.1.1 to 3.2.0 ...");
                tenantsRootRuleChainUpdater.updateEntities(null);
                break;
            case "3.2.2":
                log.info("Updating data from version 3.2.2 to 3.3.0 ...");
                tenantsDefaultEdgeRuleChainUpdater.updateEntities(null);
                tenantsAlarmsCustomerUpdater.updateEntities(null);
                deviceProfileEntityDynamicConditionsUpdater.updateEntities(null);
                updateOAuth2Params();
                break;
            case "3.3.2":
                log.info("Updating data from version 3.3.2 to 3.3.3 ...");
                updateNestedRuleChains();
                break;
            case "3.3.4":
                log.info("Updating data from version 3.3.4 to 3.4.0 ...");
                tenantsProfileQueueConfigurationUpdater.updateEntities();
                rateLimitsUpdater.updateEntities();
<<<<<<< HEAD
=======
                break;
            case "3.4.0":
                String skipEventsMigration = System.getenv("TB_SKIP_EVENTS_MIGRATION");
                if (skipEventsMigration == null || skipEventsMigration.equalsIgnoreCase("false")) {
                    log.info("Updating data from version 3.4.0 to 3.4.1 ...");
                    eventService.migrateEvents();
                }
>>>>>>> 5891a1df
                break;
            default:
                throw new RuntimeException("Unable to update data, unsupported fromVersion: " + fromVersion);
        }
    }

    private final PaginatedUpdater<String, DeviceProfileEntity> deviceProfileEntityDynamicConditionsUpdater =
            new PaginatedUpdater<>() {

                @Override
                protected String getName() {
                    return "Device Profile Entity Dynamic Conditions Updater";
                }

                @Override
                protected PageData<DeviceProfileEntity> findEntities(String id, PageLink pageLink) {
                    return DaoUtil.pageToPageData(deviceProfileRepository.findAll(DaoUtil.toPageable(pageLink)));
                }

                @Override
                protected void updateEntity(DeviceProfileEntity deviceProfile) {
                    if (convertDeviceProfileForVersion330(deviceProfile.getProfileData())) {
                        deviceProfileRepository.save(deviceProfile);
                    }
                }
            };

    boolean convertDeviceProfileForVersion330(JsonNode profileData) {
        boolean isUpdated = false;
        if (profileData.has("alarms") && !profileData.get("alarms").isNull()) {
            JsonNode alarms = profileData.get("alarms");
            for (JsonNode alarm : alarms) {
                if (alarm.has("createRules")) {
                    JsonNode createRules = alarm.get("createRules");
                    for (AlarmSeverity severity : AlarmSeverity.values()) {
                        if (createRules.has(severity.name())) {
                            JsonNode spec = createRules.get(severity.name()).get("condition").get("spec");
                            if (convertDeviceProfileAlarmRulesForVersion330(spec)) {
                                isUpdated = true;
                            }
                        }
                    }
                }
                if (alarm.has("clearRule") && !alarm.get("clearRule").isNull()) {
                    JsonNode spec = alarm.get("clearRule").get("condition").get("spec");
                    if (convertDeviceProfileAlarmRulesForVersion330(spec)) {
                        isUpdated = true;
                    }
                }
            }
        }
        return isUpdated;
    }

    private final PaginatedUpdater<String, Tenant> tenantsDefaultRuleChainUpdater =
            new PaginatedUpdater<>() {

                @Override
                protected String getName() {
                    return "Tenants default rule chain updater";
                }

                @Override
                protected boolean forceReportTotal() {
                    return true;
                }

                @Override
                protected PageData<Tenant> findEntities(String region, PageLink pageLink) {
                    return tenantService.findTenants(pageLink);
                }

                @Override
                protected void updateEntity(Tenant tenant) {
                    try {
                        RuleChain ruleChain = ruleChainService.getRootTenantRuleChain(tenant.getId());
                        if (ruleChain == null) {
                            installScripts.createDefaultRuleChains(tenant.getId());
                        }
                    } catch (Exception e) {
                        log.error("Unable to update Tenant", e);
                    }
                }
            };

    private void updateNestedRuleChains() {
        try {
            var packSize = 1024;
            var updated = 0;
            boolean hasNext = true;
            while (hasNext) {
                List<EntityRelation> relations = relationService.findRuleNodeToRuleChainRelations(TenantId.SYS_TENANT_ID, RuleChainType.CORE, packSize);
                hasNext = relations.size() == packSize;
                for (EntityRelation relation : relations) {
                    try {
                        RuleNodeId sourceNodeId = new RuleNodeId(relation.getFrom().getId());
                        RuleNode sourceNode = ruleChainService.findRuleNodeById(TenantId.SYS_TENANT_ID, sourceNodeId);
                        if (sourceNode == null) {
                            log.info("Skip processing of relation for non existing source rule node: [{}]", sourceNodeId);
                            relationService.deleteRelation(TenantId.SYS_TENANT_ID, relation);
                            continue;
                        }
                        RuleChainId sourceRuleChainId = sourceNode.getRuleChainId();
                        RuleChainId targetRuleChainId = new RuleChainId(relation.getTo().getId());
                        RuleChain targetRuleChain = ruleChainService.findRuleChainById(TenantId.SYS_TENANT_ID, targetRuleChainId);
                        if (targetRuleChain == null) {
                            log.info("Skip processing of relation for non existing target rule chain: [{}]", targetRuleChainId);
                            relationService.deleteRelation(TenantId.SYS_TENANT_ID, relation);
                            continue;
                        }
                        TenantId tenantId = targetRuleChain.getTenantId();
                        RuleNode targetNode = new RuleNode();
                        targetNode.setName(targetRuleChain.getName());
                        targetNode.setRuleChainId(sourceRuleChainId);
                        targetNode.setType(TbRuleChainInputNode.class.getName());
                        TbRuleChainInputNodeConfiguration configuration = new TbRuleChainInputNodeConfiguration();
                        configuration.setRuleChainId(targetRuleChain.getId().toString());
                        targetNode.setConfiguration(JacksonUtil.valueToTree(configuration));
                        targetNode.setAdditionalInfo(relation.getAdditionalInfo());
                        targetNode.setDebugMode(false);
                        targetNode = ruleChainService.saveRuleNode(tenantId, targetNode);

                        EntityRelation sourceRuleChainToRuleNode = new EntityRelation();
                        sourceRuleChainToRuleNode.setFrom(sourceRuleChainId);
                        sourceRuleChainToRuleNode.setTo(targetNode.getId());
                        sourceRuleChainToRuleNode.setType(EntityRelation.CONTAINS_TYPE);
                        sourceRuleChainToRuleNode.setTypeGroup(RelationTypeGroup.RULE_CHAIN);
                        relationService.saveRelation(tenantId, sourceRuleChainToRuleNode);

                        EntityRelation sourceRuleNodeToTargetRuleNode = new EntityRelation();
                        sourceRuleNodeToTargetRuleNode.setFrom(sourceNode.getId());
                        sourceRuleNodeToTargetRuleNode.setTo(targetNode.getId());
                        sourceRuleNodeToTargetRuleNode.setType(relation.getType());
                        sourceRuleNodeToTargetRuleNode.setTypeGroup(RelationTypeGroup.RULE_NODE);
                        sourceRuleNodeToTargetRuleNode.setAdditionalInfo(relation.getAdditionalInfo());
                        relationService.saveRelation(tenantId, sourceRuleNodeToTargetRuleNode);

                        //Delete old relation
                        relationService.deleteRelation(tenantId, relation);
                        updated++;
                    } catch (Exception e) {
                        log.info("Failed to update RuleNodeToRuleChainRelation: {}", relation, e);
                    }
                }
                if (updated > 0) {
                    log.info("RuleNodeToRuleChainRelations: {} entities updated so far...", updated);
                }
            }
        } catch (Exception e) {
            log.error("Unable to update Tenant", e);
        }
    }

    private final PaginatedUpdater<String, Tenant> tenantsDefaultEdgeRuleChainUpdater =
            new PaginatedUpdater<>() {

                @Override
                protected String getName() {
                    return "Tenants default edge rule chain updater";
                }

                @Override
                protected boolean forceReportTotal() {
                    return true;
                }

                @Override
                protected PageData<Tenant> findEntities(String region, PageLink pageLink) {
                    return tenantService.findTenants(pageLink);
                }

                @Override
                protected void updateEntity(Tenant tenant) {
                    try {
                        RuleChain defaultEdgeRuleChain = ruleChainService.getEdgeTemplateRootRuleChain(tenant.getId());
                        if (defaultEdgeRuleChain == null) {
                            installScripts.createDefaultEdgeRuleChains(tenant.getId());
                        }
                    } catch (Exception e) {
                        log.error("Unable to update Tenant", e);
                    }
                }
            };

    private final PaginatedUpdater<String, Tenant> tenantsRootRuleChainUpdater =
            new PaginatedUpdater<>() {

                @Override
                protected String getName() {
                    return "Tenants root rule chain updater";
                }

                @Override
                protected boolean forceReportTotal() {
                    return true;
                }

                @Override
                protected PageData<Tenant> findEntities(String region, PageLink pageLink) {
                    return tenantService.findTenants(pageLink);
                }

                @Override
                protected void updateEntity(Tenant tenant) {
                    try {
                        RuleChain ruleChain = ruleChainService.getRootTenantRuleChain(tenant.getId());
                        if (ruleChain == null) {
                            installScripts.createDefaultRuleChains(tenant.getId());
                        } else {
                            RuleChainMetaData md = ruleChainService.loadRuleChainMetaData(tenant.getId(), ruleChain.getId());
                            int oldIdx = md.getFirstNodeIndex();
                            int newIdx = md.getNodes().size();

                            if (md.getNodes().size() < oldIdx) {
                                // Skip invalid rule chains
                                return;
                            }

                            RuleNode oldFirstNode = md.getNodes().get(oldIdx);
                            if (oldFirstNode.getType().equals(TbDeviceProfileNode.class.getName())) {
                                // No need to update the rule node twice.
                                return;
                            }

                            RuleNode ruleNode = new RuleNode();
                            ruleNode.setRuleChainId(ruleChain.getId());
                            ruleNode.setName("Device Profile Node");
                            ruleNode.setType(TbDeviceProfileNode.class.getName());
                            ruleNode.setDebugMode(false);
                            TbDeviceProfileNodeConfiguration ruleNodeConfiguration = new TbDeviceProfileNodeConfiguration().defaultConfiguration();
                            ruleNode.setConfiguration(JacksonUtil.valueToTree(ruleNodeConfiguration));
                            ObjectNode additionalInfo = JacksonUtil.newObjectNode();
                            additionalInfo.put("description", "Process incoming messages from devices with the alarm rules defined in the device profile. Dispatch all incoming messages with \"Success\" relation type.");
                            additionalInfo.put("layoutX", 204);
                            additionalInfo.put("layoutY", 240);
                            ruleNode.setAdditionalInfo(additionalInfo);

                            md.getNodes().add(ruleNode);
                            md.setFirstNodeIndex(newIdx);
                            md.addConnectionInfo(newIdx, oldIdx, "Success");
                            ruleChainService.saveRuleChainMetaData(tenant.getId(), md);
                        }
                    } catch (Exception e) {
                        log.error("[{}] Unable to update Tenant: {}", tenant.getId(), tenant.getName(), e);
                    }
                }
            };

    private final PaginatedUpdater<String, Tenant> tenantsEntityViewsUpdater =
            new PaginatedUpdater<>() {

                @Override
                protected String getName() {
                    return "Tenants entity views updater";
                }

                @Override
                protected boolean forceReportTotal() {
                    return true;
                }

                @Override
                protected PageData<Tenant> findEntities(String region, PageLink pageLink) {
                    return tenantService.findTenants(pageLink);
                }

                @Override
                protected void updateEntity(Tenant tenant) {
                    updateTenantEntityViews(tenant.getId());
                }
            };

    private void updateTenantEntityViews(TenantId tenantId) {
        PageLink pageLink = new PageLink(100);
        PageData<EntityView> pageData = entityViewService.findEntityViewByTenantId(tenantId, pageLink);
        boolean hasNext = true;
        while (hasNext) {
            List<ListenableFuture<List<Void>>> updateFutures = new ArrayList<>();
            for (EntityView entityView : pageData.getData()) {
                updateFutures.add(updateEntityViewLatestTelemetry(entityView));
            }

            try {
                Futures.allAsList(updateFutures).get();
            } catch (InterruptedException | ExecutionException e) {
                log.error("Failed to copy latest telemetry to entity view", e);
            }

            if (pageData.hasNext()) {
                pageLink = pageLink.nextPageLink();
                pageData = entityViewService.findEntityViewByTenantId(tenantId, pageLink);
            } else {
                hasNext = false;
            }
        }
    }

    private ListenableFuture<List<Void>> updateEntityViewLatestTelemetry(EntityView entityView) {
        EntityViewId entityId = entityView.getId();
        List<String> keys = entityView.getKeys() != null && entityView.getKeys().getTimeseries() != null ?
                entityView.getKeys().getTimeseries() : Collections.emptyList();
        long startTs = entityView.getStartTimeMs();
        long endTs = entityView.getEndTimeMs() == 0 ? Long.MAX_VALUE : entityView.getEndTimeMs();
        ListenableFuture<List<String>> keysFuture;
        if (keys.isEmpty()) {
            keysFuture = Futures.transform(tsService.findAllLatest(TenantId.SYS_TENANT_ID,
                    entityView.getEntityId()), latest -> latest.stream().map(TsKvEntry::getKey).collect(Collectors.toList()), MoreExecutors.directExecutor());
        } else {
            keysFuture = Futures.immediateFuture(keys);
        }
        ListenableFuture<List<TsKvEntry>> latestFuture = Futures.transformAsync(keysFuture, fetchKeys -> {
            List<ReadTsKvQuery> queries = fetchKeys.stream().filter(key -> !isBlank(key)).map(key -> new BaseReadTsKvQuery(key, startTs, endTs, 1, "DESC")).collect(Collectors.toList());
            if (!queries.isEmpty()) {
                return tsService.findAll(TenantId.SYS_TENANT_ID, entityView.getEntityId(), queries);
            } else {
                return Futures.immediateFuture(null);
            }
        }, MoreExecutors.directExecutor());
        return Futures.transformAsync(latestFuture, latestValues -> {
            if (latestValues != null && !latestValues.isEmpty()) {
                ListenableFuture<List<Void>> saveFuture = tsService.saveLatest(TenantId.SYS_TENANT_ID, entityId, latestValues);
                return saveFuture;
            }
            return Futures.immediateFuture(null);
        }, MoreExecutors.directExecutor());
    }

    private final PaginatedUpdater<String, Tenant> tenantsAlarmsCustomerUpdater =
            new PaginatedUpdater<>() {

                final AtomicLong processed = new AtomicLong();

                @Override
                protected String getName() {
                    return "Tenants alarms customer updater";
                }

                @Override
                protected boolean forceReportTotal() {
                    return true;
                }

                @Override
                protected PageData<Tenant> findEntities(String region, PageLink pageLink) {
                    return tenantService.findTenants(pageLink);
                }

                @Override
                protected void updateEntity(Tenant tenant) {
                    updateTenantAlarmsCustomer(tenant.getId(), getName(), processed);
                }
            };

    private void updateTenantAlarmsCustomer(TenantId tenantId, String name, AtomicLong processed) {
        AlarmQuery alarmQuery = new AlarmQuery(null, new TimePageLink(1000), null, null, false);
        PageData<AlarmInfo> alarms = alarmDao.findAlarms(tenantId, alarmQuery);
        boolean hasNext = true;
        while (hasNext) {
            for (Alarm alarm : alarms.getData()) {
                if (alarm.getCustomerId() == null && alarm.getOriginator() != null) {
                    alarm.setCustomerId(entityService.fetchEntityCustomerId(tenantId, alarm.getOriginator()));
                    alarmDao.save(tenantId, alarm);
                }
                if (processed.incrementAndGet() % 1000 == 0) {
                    log.info("{}: {} alarms processed so far...", name, processed);
                }
            }
            if (alarms.hasNext()) {
                alarmQuery.setPageLink(alarmQuery.getPageLink().nextPageLink());
                alarms = alarmDao.findAlarms(tenantId, alarmQuery);
            } else {
                hasNext = false;
            }
        }
    }

    boolean convertDeviceProfileAlarmRulesForVersion330(JsonNode spec) {
        if (spec != null) {
            if (spec.has("type") && spec.get("type").asText().equals("DURATION")) {
                if (spec.has("value")) {
                    long value = spec.get("value").asLong();
                    var predicate = new FilterPredicateValue<>(
                            value, null, new DynamicValue<>(null, null, false)
                    );
                    ((ObjectNode) spec).remove("value");
                    ((ObjectNode) spec).putPOJO("predicate", predicate);
                    return true;
                }
            } else if (spec.has("type") && spec.get("type").asText().equals("REPEATING")) {
                if (spec.has("count")) {
                    int count = spec.get("count").asInt();
                    var predicate = new FilterPredicateValue<>(
                            count, null, new DynamicValue<>(null, null, false)
                    );
                    ((ObjectNode) spec).remove("count");
                    ((ObjectNode) spec).putPOJO("predicate", predicate);
                    return true;
                }
            }
        }
        return false;
    }

    private void updateOAuth2Params() {
        log.warn("CAUTION: Update of Oauth2 parameters from 3.2.2 to 3.3.0 available only in ThingsBoard versions 3.3.0/3.3.1");
    }

    private final PaginatedUpdater<String, TenantProfile> tenantsProfileQueueConfigurationUpdater =
            new PaginatedUpdater<>() {

                @Override
                protected String getName() {
                    return "Tenant profiles queue configuration updater";
                }

                @Override
                protected boolean forceReportTotal() {
                    return true;
                }

                @Override
                protected PageData<TenantProfile> findEntities(String id, PageLink pageLink) {
                    return tenantProfileService.findTenantProfiles(TenantId.SYS_TENANT_ID, pageLink);
                }

                @Override
                protected void updateEntity(TenantProfile tenantProfile) {
                    updateTenantProfileQueueConfiguration(tenantProfile);
                }
            };

    private void updateTenantProfileQueueConfiguration(TenantProfile profile) {
        try {
            List<TenantProfileQueueConfiguration> queueConfiguration = profile.getProfileData().getQueueConfiguration();
            if (profile.isIsolatedTbRuleEngine() && (queueConfiguration == null || queueConfiguration.isEmpty())) {
                TenantProfileQueueConfiguration mainQueueConfig = getMainQueueConfiguration();
                profile.getProfileData().setQueueConfiguration(Collections.singletonList((mainQueueConfig)));
                tenantProfileService.saveTenantProfile(TenantId.SYS_TENANT_ID, profile);
                List<TenantId> isolatedTenants = tenantService.findTenantIdsByTenantProfileId(profile.getId());
                isolatedTenants.forEach(tenantId -> {
                    queueService.saveQueue(new Queue(tenantId, mainQueueConfig));
                });
            }
        } catch (Exception e) {
            log.error("Failed to update tenant profile queue configuration name=[" + profile.getName() + "], id=[" + profile.getId().getId() + "]", e);
        }
    }

    private TenantProfileQueueConfiguration getMainQueueConfiguration() {
        TenantProfileQueueConfiguration mainQueueConfiguration = new TenantProfileQueueConfiguration();
        mainQueueConfiguration.setName("Main");
        mainQueueConfiguration.setTopic("tb_rule_engine.main");
        mainQueueConfiguration.setPollInterval(25);
        mainQueueConfiguration.setPartitions(10);
        mainQueueConfiguration.setConsumerPerPartition(true);
        mainQueueConfiguration.setPackProcessingTimeout(2000);
        SubmitStrategy mainQueueSubmitStrategy = new SubmitStrategy();
        mainQueueSubmitStrategy.setType(SubmitStrategyType.BURST);
        mainQueueSubmitStrategy.setBatchSize(1000);
        mainQueueConfiguration.setSubmitStrategy(mainQueueSubmitStrategy);
        ProcessingStrategy mainQueueProcessingStrategy = new ProcessingStrategy();
        mainQueueProcessingStrategy.setType(ProcessingStrategyType.SKIP_ALL_FAILURES);
        mainQueueProcessingStrategy.setRetries(3);
        mainQueueProcessingStrategy.setFailurePercentage(0);
        mainQueueProcessingStrategy.setPauseBetweenRetries(3);
        mainQueueProcessingStrategy.setMaxPauseBetweenRetries(3);
        mainQueueConfiguration.setProcessingStrategy(mainQueueProcessingStrategy);
        return mainQueueConfiguration;
    }

}<|MERGE_RESOLUTION|>--- conflicted
+++ resolved
@@ -162,8 +162,6 @@
                 log.info("Updating data from version 3.3.4 to 3.4.0 ...");
                 tenantsProfileQueueConfigurationUpdater.updateEntities();
                 rateLimitsUpdater.updateEntities();
-<<<<<<< HEAD
-=======
                 break;
             case "3.4.0":
                 String skipEventsMigration = System.getenv("TB_SKIP_EVENTS_MIGRATION");
@@ -171,7 +169,6 @@
                     log.info("Updating data from version 3.4.0 to 3.4.1 ...");
                     eventService.migrateEvents();
                 }
->>>>>>> 5891a1df
                 break;
             default:
                 throw new RuntimeException("Unable to update data, unsupported fromVersion: " + fromVersion);
