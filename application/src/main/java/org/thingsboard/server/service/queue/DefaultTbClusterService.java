/**
 * Copyright © 2016-2021 The Thingsboard Authors
 *
 * Licensed under the Apache License, Version 2.0 (the "License");
 * you may not use this file except in compliance with the License.
 * You may obtain a copy of the License at
 *
 *     http://www.apache.org/licenses/LICENSE-2.0
 *
 * Unless required by applicable law or agreed to in writing, software
 * distributed under the License is distributed on an "AS IS" BASIS,
 * WITHOUT WARRANTIES OR CONDITIONS OF ANY KIND, either express or implied.
 * See the License for the specific language governing permissions and
 * limitations under the License.
 */
package org.thingsboard.server.service.queue;

import com.google.protobuf.ByteString;
import lombok.extern.slf4j.Slf4j;
import org.springframework.beans.factory.annotation.Value;
import org.springframework.scheduling.annotation.Scheduled;
import org.springframework.stereotype.Service;
import org.thingsboard.rule.engine.api.msg.ToDeviceActorNotificationMsg;
import org.thingsboard.server.common.data.ApiUsageState;
import org.thingsboard.server.common.data.Device;
import org.thingsboard.server.common.data.DeviceProfile;
import org.thingsboard.server.common.data.EntityType;
import org.thingsboard.server.common.data.HasName;
<<<<<<< HEAD
import org.thingsboard.server.common.data.Resource;
=======
import org.thingsboard.server.common.data.TbResource;
>>>>>>> dc875508
import org.thingsboard.server.common.data.Tenant;
import org.thingsboard.server.common.data.TenantProfile;
import org.thingsboard.server.common.data.id.DeviceId;
import org.thingsboard.server.common.data.id.DeviceProfileId;
import org.thingsboard.server.common.data.id.EdgeId;
import org.thingsboard.server.common.data.id.EntityId;
import org.thingsboard.server.common.data.id.RuleChainId;
import org.thingsboard.server.common.data.id.TenantId;
import org.thingsboard.server.common.data.plugin.ComponentLifecycleEvent;
import org.thingsboard.server.common.msg.TbMsg;
import org.thingsboard.server.common.msg.edge.EdgeEventUpdateMsg;
import org.thingsboard.server.common.msg.plugin.ComponentLifecycleMsg;
import org.thingsboard.server.common.msg.queue.ServiceType;
import org.thingsboard.server.common.msg.queue.TopicPartitionInfo;
import org.thingsboard.server.common.transport.util.DataDecodingEncodingService;
import org.thingsboard.server.gen.transport.TransportProtos;
import org.thingsboard.server.gen.transport.TransportProtos.FromDeviceRPCResponseProto;
import org.thingsboard.server.gen.transport.TransportProtos.ToCoreMsg;
import org.thingsboard.server.gen.transport.TransportProtos.ToCoreNotificationMsg;
import org.thingsboard.server.gen.transport.TransportProtos.ToRuleEngineMsg;
import org.thingsboard.server.gen.transport.TransportProtos.ToRuleEngineNotificationMsg;
import org.thingsboard.server.gen.transport.TransportProtos.ToTransportMsg;
import org.thingsboard.server.queue.TbQueueCallback;
import org.thingsboard.server.queue.TbQueueProducer;
import org.thingsboard.server.queue.common.MultipleTbQueueCallbackWrapper;
import org.thingsboard.server.queue.common.TbProtoQueueMsg;
import org.thingsboard.server.queue.discovery.PartitionService;
import org.thingsboard.server.queue.provider.TbQueueProducerProvider;
import org.thingsboard.server.service.profile.TbDeviceProfileCache;
import org.thingsboard.server.service.rpc.FromDeviceRpcResponse;

import java.util.HashSet;
import java.util.Set;
import java.util.UUID;
import java.util.concurrent.atomic.AtomicInteger;

@Service
@Slf4j
public class DefaultTbClusterService implements TbClusterService {

    @Value("${cluster.stats.enabled:false}")
    private boolean statsEnabled;

    private final AtomicInteger toCoreMsgs = new AtomicInteger(0);
    private final AtomicInteger toCoreNfs = new AtomicInteger(0);
    private final AtomicInteger toRuleEngineMsgs = new AtomicInteger(0);
    private final AtomicInteger toRuleEngineNfs = new AtomicInteger(0);
    private final AtomicInteger toTransportNfs = new AtomicInteger(0);

    private final TbQueueProducerProvider producerProvider;
    private final PartitionService partitionService;
    private final DataDecodingEncodingService encodingService;
    private final TbDeviceProfileCache deviceProfileCache;

    public DefaultTbClusterService(TbQueueProducerProvider producerProvider, PartitionService partitionService, DataDecodingEncodingService encodingService, TbDeviceProfileCache deviceProfileCache) {
        this.producerProvider = producerProvider;
        this.partitionService = partitionService;
        this.encodingService = encodingService;
        this.deviceProfileCache = deviceProfileCache;
    }

    @Override
    public void pushMsgToCore(TenantId tenantId, EntityId entityId, ToCoreMsg msg, TbQueueCallback callback) {
        TopicPartitionInfo tpi = partitionService.resolve(ServiceType.TB_CORE, tenantId, entityId);
        producerProvider.getTbCoreMsgProducer().send(tpi, new TbProtoQueueMsg<>(UUID.randomUUID(), msg), callback);
        toCoreMsgs.incrementAndGet();
    }

    @Override
    public void pushMsgToCore(TopicPartitionInfo tpi, UUID msgId, ToCoreMsg msg, TbQueueCallback callback) {
        producerProvider.getTbCoreMsgProducer().send(tpi, new TbProtoQueueMsg<>(msgId, msg), callback);
        toCoreMsgs.incrementAndGet();
    }

    @Override
    public void pushMsgToCore(ToDeviceActorNotificationMsg msg, TbQueueCallback callback) {
        TopicPartitionInfo tpi = partitionService.resolve(ServiceType.TB_CORE, msg.getTenantId(), msg.getDeviceId());
        log.trace("PUSHING msg: {} to:{}", msg, tpi);
        byte[] msgBytes = encodingService.encode(msg);
        ToCoreMsg toCoreMsg = ToCoreMsg.newBuilder().setToDeviceActorNotificationMsg(ByteString.copyFrom(msgBytes)).build();
        producerProvider.getTbCoreMsgProducer().send(tpi, new TbProtoQueueMsg<>(msg.getDeviceId().getId(), toCoreMsg), callback);
        toCoreMsgs.incrementAndGet();
    }

    @Override
    public void pushNotificationToCore(String serviceId, FromDeviceRpcResponse response, TbQueueCallback callback) {
        TopicPartitionInfo tpi = partitionService.getNotificationsTopic(ServiceType.TB_CORE, serviceId);
        log.trace("PUSHING msg: {} to:{}", response, tpi);
        FromDeviceRPCResponseProto.Builder builder = FromDeviceRPCResponseProto.newBuilder()
                .setRequestIdMSB(response.getId().getMostSignificantBits())
                .setRequestIdLSB(response.getId().getLeastSignificantBits())
                .setError(response.getError().isPresent() ? response.getError().get().ordinal() : -1);
        response.getResponse().ifPresent(builder::setResponse);
        ToCoreNotificationMsg msg = ToCoreNotificationMsg.newBuilder().setFromDeviceRpcResponse(builder).build();
        producerProvider.getTbCoreNotificationsMsgProducer().send(tpi, new TbProtoQueueMsg<>(response.getId(), msg), callback);
        toCoreNfs.incrementAndGet();
    }

    @Override
    public void pushMsgToRuleEngine(TopicPartitionInfo tpi, UUID msgId, ToRuleEngineMsg msg, TbQueueCallback callback) {
        log.trace("PUSHING msg: {} to:{}", msg, tpi);
        producerProvider.getRuleEngineMsgProducer().send(tpi, new TbProtoQueueMsg<>(msgId, msg), callback);
        toRuleEngineMsgs.incrementAndGet();
    }

    @Override
    public void pushMsgToRuleEngine(TenantId tenantId, EntityId entityId, TbMsg tbMsg, TbQueueCallback callback) {
        if (tenantId.isNullUid()) {
            if (entityId.getEntityType().equals(EntityType.TENANT)) {
                tenantId = new TenantId(entityId.getId());
            } else {
                log.warn("[{}][{}] Received invalid message: {}", tenantId, entityId, tbMsg);
                return;
            }
        } else {
            if (entityId.getEntityType().equals(EntityType.DEVICE)) {
                tbMsg = transformMsg(tbMsg, deviceProfileCache.get(tenantId, new DeviceId(entityId.getId())));
            } else if (entityId.getEntityType().equals(EntityType.DEVICE_PROFILE)) {
                tbMsg = transformMsg(tbMsg, deviceProfileCache.get(tenantId, new DeviceProfileId(entityId.getId())));
            }
        }
        TopicPartitionInfo tpi = partitionService.resolve(ServiceType.TB_RULE_ENGINE, tbMsg.getQueueName(), tenantId, entityId);
        log.trace("PUSHING msg: {} to:{}", tbMsg, tpi);
        ToRuleEngineMsg msg = ToRuleEngineMsg.newBuilder()
                .setTenantIdMSB(tenantId.getId().getMostSignificantBits())
                .setTenantIdLSB(tenantId.getId().getLeastSignificantBits())
                .setTbMsg(TbMsg.toByteString(tbMsg)).build();
        producerProvider.getRuleEngineMsgProducer().send(tpi, new TbProtoQueueMsg<>(tbMsg.getId(), msg), callback);
        toRuleEngineMsgs.incrementAndGet();
    }

    private TbMsg transformMsg(TbMsg tbMsg, DeviceProfile deviceProfile) {
        if (deviceProfile != null) {
            RuleChainId targetRuleChainId = deviceProfile.getDefaultRuleChainId();
            String targetQueueName = deviceProfile.getDefaultQueueName();
            boolean isRuleChainTransform = targetRuleChainId != null && !targetRuleChainId.equals(tbMsg.getRuleChainId());
            boolean isQueueTransform = targetQueueName != null && !targetQueueName.equals(tbMsg.getQueueName());

            if (isRuleChainTransform && isQueueTransform) {
                tbMsg = TbMsg.transformMsg(tbMsg, targetRuleChainId, targetQueueName);
            } else if (isRuleChainTransform) {
                tbMsg = TbMsg.transformMsg(tbMsg, targetRuleChainId);
            } else if (isQueueTransform) {
                tbMsg = TbMsg.transformMsg(tbMsg, targetQueueName);
            }
        }
        return tbMsg;
    }

    @Override
    public void pushNotificationToRuleEngine(String serviceId, FromDeviceRpcResponse response, TbQueueCallback callback) {
        TopicPartitionInfo tpi = partitionService.getNotificationsTopic(ServiceType.TB_RULE_ENGINE, serviceId);
        log.trace("PUSHING msg: {} to:{}", response, tpi);
        FromDeviceRPCResponseProto.Builder builder = FromDeviceRPCResponseProto.newBuilder()
                .setRequestIdMSB(response.getId().getMostSignificantBits())
                .setRequestIdLSB(response.getId().getLeastSignificantBits())
                .setError(response.getError().isPresent() ? response.getError().get().ordinal() : -1);
        response.getResponse().ifPresent(builder::setResponse);
        ToRuleEngineNotificationMsg msg = ToRuleEngineNotificationMsg.newBuilder().setFromDeviceRpcResponse(builder).build();
        producerProvider.getRuleEngineNotificationsMsgProducer().send(tpi, new TbProtoQueueMsg<>(response.getId(), msg), callback);
        toRuleEngineNfs.incrementAndGet();
    }

    @Override
    public void pushNotificationToTransport(String serviceId, ToTransportMsg response, TbQueueCallback callback) {
        TopicPartitionInfo tpi = partitionService.getNotificationsTopic(ServiceType.TB_TRANSPORT, serviceId);
        log.trace("PUSHING msg: {} to:{}", response, tpi);
        producerProvider.getTransportNotificationsMsgProducer().send(tpi, new TbProtoQueueMsg<>(UUID.randomUUID(), response), callback);
        toTransportNfs.incrementAndGet();
    }

    @Override
    public void onEntityStateChange(TenantId tenantId, EntityId entityId, ComponentLifecycleEvent state) {
        log.trace("[{}] Processing {} state change event: {}", tenantId, entityId.getEntityType(), state);
        broadcast(new ComponentLifecycleMsg(tenantId, entityId, state));
    }

    @Override
    public void onDeviceProfileChange(DeviceProfile deviceProfile, TbQueueCallback callback) {
        onEntityChange(deviceProfile.getTenantId(), deviceProfile.getId(), deviceProfile, callback);
    }

    @Override
    public void onTenantProfileChange(TenantProfile tenantProfile, TbQueueCallback callback) {
        onEntityChange(TenantId.SYS_TENANT_ID, tenantProfile.getId(), tenantProfile, callback);
    }

    @Override
    public void onTenantChange(Tenant tenant, TbQueueCallback callback) {
        onEntityChange(TenantId.SYS_TENANT_ID, tenant.getId(), tenant, callback);
    }

    @Override
    public void onApiStateChange(ApiUsageState apiUsageState, TbQueueCallback callback) {
        onEntityChange(apiUsageState.getTenantId(), apiUsageState.getId(), apiUsageState, callback);
        broadcast(new ComponentLifecycleMsg(apiUsageState.getTenantId(), apiUsageState.getId(), ComponentLifecycleEvent.UPDATED));
    }

    @Override
    public void onDeviceProfileDelete(DeviceProfile entity, TbQueueCallback callback) {
        onEntityDelete(entity.getTenantId(), entity.getId(), entity.getName(), callback);
    }

    @Override
    public void onTenantProfileDelete(TenantProfile entity, TbQueueCallback callback) {
        onEntityDelete(TenantId.SYS_TENANT_ID, entity.getId(), entity.getName(), callback);
    }

    @Override
    public void onTenantDelete(Tenant entity, TbQueueCallback callback) {
        onEntityDelete(TenantId.SYS_TENANT_ID, entity.getId(), entity.getName(), callback);
    }

    @Override
    public void onDeviceChange(Device entity, TbQueueCallback callback) {
        onEntityChange(entity.getTenantId(), entity.getId(), entity, callback);
    }

    @Override
    public void onDeviceDeleted(Device entity, TbQueueCallback callback) {
        onEntityDelete(entity.getTenantId(), entity.getId(), entity.getName(), callback);
    }

    @Override
<<<<<<< HEAD
    public void onResourceChange(Resource resource, TbQueueCallback callback) {
        TenantId tenantId = resource.getTenantId();
        log.trace("[{}][{}][{}] Processing change resource", tenantId, resource.getResourceType(), resource.getResourceId());
=======
    public void onResourceChange(TbResource resource, TbQueueCallback callback) {
        TenantId tenantId = resource.getTenantId();
        log.trace("[{}][{}][{}] Processing change resource", tenantId, resource.getResourceType(), resource.getResourceKey());
>>>>>>> dc875508
        TransportProtos.ResourceUpdateMsg resourceUpdateMsg = TransportProtos.ResourceUpdateMsg.newBuilder()
                .setTenantIdMSB(tenantId.getId().getMostSignificantBits())
                .setTenantIdLSB(tenantId.getId().getLeastSignificantBits())
                .setResourceType(resource.getResourceType().name())
<<<<<<< HEAD
                .setResourceId(resource.getResourceId())
=======
                .setResourceKey(resource.getResourceKey())
>>>>>>> dc875508
                .build();
        ToTransportMsg transportMsg = ToTransportMsg.newBuilder().setResourceUpdateMsg(resourceUpdateMsg).build();
        broadcast(transportMsg, callback);
    }

    @Override
<<<<<<< HEAD
    public void onResourceDeleted(Resource resource, TbQueueCallback callback) {
        TenantId tenantId = resource.getTenantId();
        log.trace("[{}][{}][{}] Processing delete resource", tenantId, resource.getResourceType(), resource.getResourceId());
        TransportProtos.ResourceDeleteMsg resourceUpdateMsg = TransportProtos.ResourceDeleteMsg.newBuilder()
                .setTenantIdMSB(tenantId.getId().getMostSignificantBits())
                .setTenantIdLSB(tenantId.getId().getLeastSignificantBits())
                .setResourceType(resource.getResourceType().name())
                .setResourceId(resource.getResourceId())
=======
    public void onResourceDeleted(TbResource resource, TbQueueCallback callback) {
        log.trace("[{}] Processing delete resource", resource);
        TransportProtos.ResourceDeleteMsg resourceUpdateMsg = TransportProtos.ResourceDeleteMsg.newBuilder()
                .setTenantIdMSB(resource.getTenantId().getId().getMostSignificantBits())
                .setTenantIdLSB(resource.getTenantId().getId().getLeastSignificantBits())
                .setResourceType(resource.getResourceType().name())
                .setResourceKey(resource.getResourceKey())
>>>>>>> dc875508
                .build();
        ToTransportMsg transportMsg = ToTransportMsg.newBuilder().setResourceDeleteMsg(resourceUpdateMsg).build();
        broadcast(transportMsg, callback);
    }

    public <T> void onEntityChange(TenantId tenantId, EntityId entityid, T entity, TbQueueCallback callback) {
        String entityName = (entity instanceof HasName) ? ((HasName) entity).getName() : entity.getClass().getName();
        log.trace("[{}][{}][{}] Processing [{}] change event", tenantId, entityid.getEntityType(), entityid.getId(), entityName);
        TransportProtos.EntityUpdateMsg entityUpdateMsg = TransportProtos.EntityUpdateMsg.newBuilder()
                .setEntityType(entityid.getEntityType().name())
                .setData(ByteString.copyFrom(encodingService.encode(entity))).build();
        ToTransportMsg transportMsg = ToTransportMsg.newBuilder().setEntityUpdateMsg(entityUpdateMsg).build();
        broadcast(transportMsg, callback);
    }

    private void onEntityDelete(TenantId tenantId, EntityId entityId, String name, TbQueueCallback callback) {
        log.trace("[{}][{}][{}] Processing [{}] delete event", tenantId, entityId.getEntityType(), entityId.getId(), name);
        TransportProtos.EntityDeleteMsg entityDeleteMsg = TransportProtos.EntityDeleteMsg.newBuilder()
                .setEntityType(entityId.getEntityType().name())
                .setEntityIdMSB(entityId.getId().getMostSignificantBits())
                .setEntityIdLSB(entityId.getId().getLeastSignificantBits())
                .build();
        ToTransportMsg transportMsg = ToTransportMsg.newBuilder().setEntityDeleteMsg(entityDeleteMsg).build();
        broadcast(transportMsg, callback);
    }

    private void broadcast(ToTransportMsg transportMsg, TbQueueCallback callback) {
        TbQueueProducer<TbProtoQueueMsg<ToTransportMsg>> toTransportNfProducer = producerProvider.getTransportNotificationsMsgProducer();
        Set<String> tbTransportServices = partitionService.getAllServiceIds(ServiceType.TB_TRANSPORT);
        TbQueueCallback proxyCallback = callback != null ? new MultipleTbQueueCallbackWrapper(tbTransportServices.size(), callback) : null;
        for (String transportServiceId : tbTransportServices) {
            TopicPartitionInfo tpi = partitionService.getNotificationsTopic(ServiceType.TB_TRANSPORT, transportServiceId);
            toTransportNfProducer.send(tpi, new TbProtoQueueMsg<>(UUID.randomUUID(), transportMsg), proxyCallback);
            toTransportNfs.incrementAndGet();
        }
    }

    @Override
    public void onEdgeEventUpdate(TenantId tenantId, EdgeId edgeId) {
        log.trace("[{}] Processing edge {} event update ", tenantId, edgeId);
        EdgeEventUpdateMsg msg = new EdgeEventUpdateMsg(tenantId, edgeId);
        byte[] msgBytes = encodingService.encode(msg);
        TbQueueProducer<TbProtoQueueMsg<ToCoreNotificationMsg>> toCoreNfProducer = producerProvider.getTbCoreNotificationsMsgProducer();
        Set<String> tbCoreServices = partitionService.getAllServiceIds(ServiceType.TB_CORE);
        for (String serviceId : tbCoreServices) {
            TopicPartitionInfo tpi = partitionService.getNotificationsTopic(ServiceType.TB_CORE, serviceId);
            ToCoreNotificationMsg toCoreMsg = ToCoreNotificationMsg.newBuilder().setEdgeEventUpdateMsg(ByteString.copyFrom(msgBytes)).build();
            toCoreNfProducer.send(tpi, new TbProtoQueueMsg<>(msg.getEdgeId().getId(), toCoreMsg), null);
            toCoreNfs.incrementAndGet();
        }
    }

    private void broadcast(ComponentLifecycleMsg msg) {
        byte[] msgBytes = encodingService.encode(msg);
        TbQueueProducer<TbProtoQueueMsg<ToRuleEngineNotificationMsg>> toRuleEngineProducer = producerProvider.getRuleEngineNotificationsMsgProducer();
        Set<String> tbRuleEngineServices = new HashSet<>(partitionService.getAllServiceIds(ServiceType.TB_RULE_ENGINE));
        EntityType entityType = msg.getEntityId().getEntityType();
        if (entityType.equals(EntityType.TENANT)
                || entityType.equals(EntityType.TENANT_PROFILE)
                || entityType.equals(EntityType.DEVICE_PROFILE)
                || entityType.equals(EntityType.API_USAGE_STATE)
                || (entityType.equals(EntityType.DEVICE) && msg.getEvent() == ComponentLifecycleEvent.UPDATED)
                || msg.getEntityId().getEntityType().equals(EntityType.EDGE)) {
            TbQueueProducer<TbProtoQueueMsg<ToCoreNotificationMsg>> toCoreNfProducer = producerProvider.getTbCoreNotificationsMsgProducer();
            Set<String> tbCoreServices = partitionService.getAllServiceIds(ServiceType.TB_CORE);
            for (String serviceId : tbCoreServices) {
                TopicPartitionInfo tpi = partitionService.getNotificationsTopic(ServiceType.TB_CORE, serviceId);
                ToCoreNotificationMsg toCoreMsg = ToCoreNotificationMsg.newBuilder().setComponentLifecycleMsg(ByteString.copyFrom(msgBytes)).build();
                toCoreNfProducer.send(tpi, new TbProtoQueueMsg<>(msg.getEntityId().getId(), toCoreMsg), null);
                toCoreNfs.incrementAndGet();
            }
            // No need to push notifications twice
            tbRuleEngineServices.removeAll(tbCoreServices);
        }
        for (String serviceId : tbRuleEngineServices) {
            TopicPartitionInfo tpi = partitionService.getNotificationsTopic(ServiceType.TB_RULE_ENGINE, serviceId);
            ToRuleEngineNotificationMsg toRuleEngineMsg = ToRuleEngineNotificationMsg.newBuilder().setComponentLifecycleMsg(ByteString.copyFrom(msgBytes)).build();
            toRuleEngineProducer.send(tpi, new TbProtoQueueMsg<>(msg.getEntityId().getId(), toRuleEngineMsg), null);
            toRuleEngineNfs.incrementAndGet();
        }
    }

    @Scheduled(fixedDelayString = "${cluster.stats.print_interval_ms}")
    public void printStats() {
        if (statsEnabled) {
            int toCoreMsgCnt = toCoreMsgs.getAndSet(0);
            int toCoreNfsCnt = toCoreNfs.getAndSet(0);
            int toRuleEngineMsgsCnt = toRuleEngineMsgs.getAndSet(0);
            int toRuleEngineNfsCnt = toRuleEngineNfs.getAndSet(0);
            int toTransportNfsCnt = toTransportNfs.getAndSet(0);
            if (toCoreMsgCnt > 0 || toCoreNfsCnt > 0 || toRuleEngineMsgsCnt > 0 || toRuleEngineNfsCnt > 0 || toTransportNfsCnt > 0) {
                log.info("To TbCore: [{}] messages [{}] notifications; To TbRuleEngine: [{}] messages [{}] notifications; To Transport: [{}] notifications",
                        toCoreMsgCnt, toCoreNfsCnt, toRuleEngineMsgsCnt, toRuleEngineNfsCnt, toTransportNfsCnt);
            }
        }
    }
}<|MERGE_RESOLUTION|>--- conflicted
+++ resolved
@@ -26,11 +26,7 @@
 import org.thingsboard.server.common.data.DeviceProfile;
 import org.thingsboard.server.common.data.EntityType;
 import org.thingsboard.server.common.data.HasName;
-<<<<<<< HEAD
-import org.thingsboard.server.common.data.Resource;
-=======
 import org.thingsboard.server.common.data.TbResource;
->>>>>>> dc875508
 import org.thingsboard.server.common.data.Tenant;
 import org.thingsboard.server.common.data.TenantProfile;
 import org.thingsboard.server.common.data.id.DeviceId;
@@ -255,40 +251,20 @@
     }
 
     @Override
-<<<<<<< HEAD
-    public void onResourceChange(Resource resource, TbQueueCallback callback) {
-        TenantId tenantId = resource.getTenantId();
-        log.trace("[{}][{}][{}] Processing change resource", tenantId, resource.getResourceType(), resource.getResourceId());
-=======
     public void onResourceChange(TbResource resource, TbQueueCallback callback) {
         TenantId tenantId = resource.getTenantId();
         log.trace("[{}][{}][{}] Processing change resource", tenantId, resource.getResourceType(), resource.getResourceKey());
->>>>>>> dc875508
         TransportProtos.ResourceUpdateMsg resourceUpdateMsg = TransportProtos.ResourceUpdateMsg.newBuilder()
                 .setTenantIdMSB(tenantId.getId().getMostSignificantBits())
                 .setTenantIdLSB(tenantId.getId().getLeastSignificantBits())
                 .setResourceType(resource.getResourceType().name())
-<<<<<<< HEAD
-                .setResourceId(resource.getResourceId())
-=======
                 .setResourceKey(resource.getResourceKey())
->>>>>>> dc875508
                 .build();
         ToTransportMsg transportMsg = ToTransportMsg.newBuilder().setResourceUpdateMsg(resourceUpdateMsg).build();
         broadcast(transportMsg, callback);
     }
 
     @Override
-<<<<<<< HEAD
-    public void onResourceDeleted(Resource resource, TbQueueCallback callback) {
-        TenantId tenantId = resource.getTenantId();
-        log.trace("[{}][{}][{}] Processing delete resource", tenantId, resource.getResourceType(), resource.getResourceId());
-        TransportProtos.ResourceDeleteMsg resourceUpdateMsg = TransportProtos.ResourceDeleteMsg.newBuilder()
-                .setTenantIdMSB(tenantId.getId().getMostSignificantBits())
-                .setTenantIdLSB(tenantId.getId().getLeastSignificantBits())
-                .setResourceType(resource.getResourceType().name())
-                .setResourceId(resource.getResourceId())
-=======
     public void onResourceDeleted(TbResource resource, TbQueueCallback callback) {
         log.trace("[{}] Processing delete resource", resource);
         TransportProtos.ResourceDeleteMsg resourceUpdateMsg = TransportProtos.ResourceDeleteMsg.newBuilder()
@@ -296,7 +272,6 @@
                 .setTenantIdLSB(resource.getTenantId().getId().getLeastSignificantBits())
                 .setResourceType(resource.getResourceType().name())
                 .setResourceKey(resource.getResourceKey())
->>>>>>> dc875508
                 .build();
         ToTransportMsg transportMsg = ToTransportMsg.newBuilder().setResourceDeleteMsg(resourceUpdateMsg).build();
         broadcast(transportMsg, callback);
