--- conflicted
+++ resolved
@@ -88,13 +88,9 @@
     }
 
     @Override
-<<<<<<< HEAD
-    public ListenableFuture<Void> delete(Device device, User user) {
-        ActionType actionType = ActionType.DELETED;
-=======
     @Transactional
     public void delete(Device device, User user) {
->>>>>>> 3ab6b0e2
+        ActionType actionType = ActionType.DELETED;
         TenantId tenantId = device.getTenantId();
         DeviceId deviceId = device.getId();
         try {
