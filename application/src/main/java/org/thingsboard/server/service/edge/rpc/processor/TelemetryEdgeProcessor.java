--- conflicted
+++ resolved
@@ -208,15 +208,9 @@
         ListenableFuture<List<String>> future = attributesService.save(tenantId, entityId, metaData.getValue("scope"), new ArrayList<>(attributes));
         Futures.addCallback(future, new FutureCallback<>() {
             @Override
-<<<<<<< HEAD
-            public void onSuccess(@Nullable List<Void> voids) {
+            public void onSuccess(@Nullable List<String> keys) {
                 Pair<QueueId, RuleChainId> defaultQueueAndRuleChain = getDefaultQueueNameAndRuleChainId(tenantId, entityId);
                 QueueId queueId = defaultQueueAndRuleChain.getKey();
-=======
-            public void onSuccess(@Nullable List<String> keys) {
-                Pair<String, RuleChainId> defaultQueueAndRuleChain = getDefaultQueueNameAndRuleChainId(tenantId, entityId);
-                String queueName = defaultQueueAndRuleChain.getKey();
->>>>>>> ba634ada
                 RuleChainId ruleChainId = defaultQueueAndRuleChain.getValue();
                 TbMsg tbMsg = TbMsg.newMsg(queueId, DataConstants.ATTRIBUTES_UPDATED, entityId, customerId, metaData, gson.toJson(json), ruleChainId, null);
                 tbClusterService.pushMsgToRuleEngine(tenantId, tbMsg.getOriginator(), tbMsg, new TbQueueCallback() {
