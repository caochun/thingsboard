/**
 * Copyright © 2016-2023 The Thingsboard Authors
 *
 * Licensed under the Apache License, Version 2.0 (the "License");
 * you may not use this file except in compliance with the License.
 * You may obtain a copy of the License at
 *
 *     http://www.apache.org/licenses/LICENSE-2.0
 *
 * Unless required by applicable law or agreed to in writing, software
 * distributed under the License is distributed on an "AS IS" BASIS,
 * WITHOUT WARRANTIES OR CONDITIONS OF ANY KIND, either express or implied.
 * See the License for the specific language governing permissions and
 * limitations under the License.
 */
package org.thingsboard.server.service.edge;

import com.fasterxml.jackson.databind.node.ObjectNode;
import lombok.extern.slf4j.Slf4j;
import org.springframework.beans.factory.annotation.Autowired;
import org.springframework.beans.factory.annotation.Value;
import org.springframework.context.ApplicationEventPublisher;
import org.springframework.stereotype.Service;
import org.thingsboard.common.util.JacksonUtil;
import org.thingsboard.common.util.ThingsBoardExecutors;
import org.thingsboard.server.common.data.audit.ActionType;
import org.thingsboard.server.common.data.edge.Edge;
import org.thingsboard.server.common.data.edge.EdgeEventType;
import org.thingsboard.server.common.data.id.RuleChainId;
import org.thingsboard.server.common.data.id.TenantId;
import org.thingsboard.server.common.msg.queue.TbCallback;
import org.thingsboard.server.dao.edge.EdgeService;
import org.thingsboard.server.dao.eventsourcing.ActionEntityEvent;
import org.thingsboard.server.gen.transport.TransportProtos;
import org.thingsboard.server.queue.util.TbCoreComponent;
import org.thingsboard.server.service.edge.rpc.processor.alarm.AlarmEdgeProcessor;
import org.thingsboard.server.service.edge.rpc.processor.asset.AssetEdgeProcessor;
import org.thingsboard.server.service.edge.rpc.processor.asset.AssetProfileEdgeProcessor;
import org.thingsboard.server.service.edge.rpc.processor.customer.CustomerEdgeProcessor;
import org.thingsboard.server.service.edge.rpc.processor.dashboard.DashboardEdgeProcessor;
import org.thingsboard.server.service.edge.rpc.processor.device.DeviceEdgeProcessor;
import org.thingsboard.server.service.edge.rpc.processor.device.DeviceProfileEdgeProcessor;
import org.thingsboard.server.service.edge.rpc.processor.edge.EdgeProcessor;
import org.thingsboard.server.service.edge.rpc.processor.entityview.EntityViewEdgeProcessor;
import org.thingsboard.server.service.edge.rpc.processor.ota.OtaPackageEdgeProcessor;
import org.thingsboard.server.service.edge.rpc.processor.queue.QueueEdgeProcessor;
import org.thingsboard.server.service.edge.rpc.processor.relation.RelationEdgeProcessor;
import org.thingsboard.server.service.edge.rpc.processor.resource.ResourceEdgeProcessor;
import org.thingsboard.server.service.edge.rpc.processor.rule.RuleChainEdgeProcessor;
import org.thingsboard.server.service.edge.rpc.processor.tenant.TenantEdgeProcessor;
import org.thingsboard.server.service.edge.rpc.processor.tenant.TenantProfileEdgeProcessor;
import org.thingsboard.server.service.edge.rpc.processor.user.UserEdgeProcessor;
import org.thingsboard.server.service.edge.rpc.processor.widget.WidgetBundleEdgeProcessor;
import org.thingsboard.server.service.edge.rpc.processor.widget.WidgetTypeEdgeProcessor;

import javax.annotation.PostConstruct;
import javax.annotation.PreDestroy;
import java.util.UUID;
import java.util.concurrent.ExecutorService;
import java.util.concurrent.TimeUnit;

@Service
@TbCoreComponent
@Slf4j
public class DefaultEdgeNotificationService implements EdgeNotificationService {

    public static final String EDGE_IS_ROOT_BODY_KEY = "isRoot";

    @Autowired
    private EdgeService edgeService;

    @Autowired
    private EdgeProcessor edgeProcessor;

    @Autowired
    private AssetEdgeProcessor assetProcessor;

    @Autowired
    private DeviceEdgeProcessor deviceProcessor;

    @Autowired
    private EntityViewEdgeProcessor entityViewProcessor;

    @Autowired
    private DashboardEdgeProcessor dashboardProcessor;

    @Autowired
    private RuleChainEdgeProcessor ruleChainProcessor;

    @Autowired
    private UserEdgeProcessor userProcessor;

    @Autowired
    private CustomerEdgeProcessor customerProcessor;

    @Autowired
    private DeviceProfileEdgeProcessor deviceProfileProcessor;

    @Autowired
    private AssetProfileEdgeProcessor assetProfileProcessor;

    @Autowired
    private OtaPackageEdgeProcessor otaPackageProcessor;

    @Autowired
    private WidgetBundleEdgeProcessor widgetBundleProcessor;

    @Autowired
    private WidgetTypeEdgeProcessor widgetTypeProcessor;

    @Autowired
    private QueueEdgeProcessor queueProcessor;

    @Autowired
    private TenantEdgeProcessor tenantEdgeProcessor;

    @Autowired
    private TenantProfileEdgeProcessor tenantProfileEdgeProcessor;

    @Autowired
    private AlarmEdgeProcessor alarmProcessor;

    @Autowired
    private RelationEdgeProcessor relationProcessor;

    @Autowired
    private ResourceEdgeProcessor resourceEdgeProcessor;

    @Autowired
    protected ApplicationEventPublisher eventPublisher;

    @Value("${actors.system.edge_dispatcher_pool_size:4}")
    private int edgeDispatcherSize;

    private ExecutorService executor;

    @PostConstruct
    public void initExecutor() {
        executor = ThingsBoardExecutors.newWorkStealingPool(edgeDispatcherSize, "edge-notifications");
    }

    @PreDestroy
    public void shutdownExecutor() {
        if (executor != null) {
            executor.shutdownNow();
        }
    }

    @Override
    public Edge setEdgeRootRuleChain(TenantId tenantId, Edge edge, RuleChainId ruleChainId) {
        edge.setRootRuleChainId(ruleChainId);
        Edge savedEdge = edgeService.saveEdge(edge);
        ObjectNode isRootBody = JacksonUtil.newObjectNode();
        isRootBody.put(EDGE_IS_ROOT_BODY_KEY, Boolean.TRUE);
        eventPublisher.publishEvent(ActionEntityEvent.builder().tenantId(tenantId).edgeId(edge.getId()).entityId(ruleChainId)
                .body(JacksonUtil.toString(isRootBody)).actionType(ActionType.UPDATED).build());
        return savedEdge;
    }

    @Override
    public void pushNotificationToEdge(TransportProtos.EdgeNotificationMsgProto edgeNotificationMsg, TbCallback callback) {
        TenantId tenantId = TenantId.fromUUID(new UUID(edgeNotificationMsg.getTenantIdMSB(), edgeNotificationMsg.getTenantIdLSB()));
        log.debug("[{}] Pushing notification to edge {}", tenantId, edgeNotificationMsg);
        final long deadline = System.nanoTime() + TimeUnit.SECONDS.toNanos(60);
        try {
<<<<<<< HEAD
            EdgeEventType type = EdgeEventType.valueOf(edgeNotificationMsg.getType());
            ListenableFuture<Void> future;
            switch (type) {
                case EDGE:
                    future = edgeProcessor.processEdgeNotification(tenantId, edgeNotificationMsg);
                    break;
                case ASSET:
                    future = assetProcessor.processEntityNotification(tenantId, edgeNotificationMsg);
                    break;
                case DEVICE:
                    future = deviceProcessor.processEntityNotification(tenantId, edgeNotificationMsg);
                    break;
                case ENTITY_VIEW:
                    future = entityViewProcessor.processEntityNotification(tenantId, edgeNotificationMsg);
                    break;
                case DASHBOARD:
                    future = dashboardProcessor.processEntityNotification(tenantId, edgeNotificationMsg);
                    break;
                case RULE_CHAIN:
                    future = ruleChainProcessor.processEntityNotification(tenantId, edgeNotificationMsg);
                    break;
                case USER:
                    future = userProcessor.processEntityNotification(tenantId, edgeNotificationMsg);
                    break;
                case CUSTOMER:
                    future = customerProcessor.processCustomerNotification(tenantId, edgeNotificationMsg);
                    break;
                case DEVICE_PROFILE:
                    future = deviceProfileProcessor.processEntityNotification(tenantId, edgeNotificationMsg);
                    break;
                case ASSET_PROFILE:
                    future = assetProfileProcessor.processEntityNotification(tenantId, edgeNotificationMsg);
                    break;
                case OTA_PACKAGE:
                    future = otaPackageProcessor.processEntityNotification(tenantId, edgeNotificationMsg);
                    break;
                case WIDGETS_BUNDLE:
                    future = widgetBundleProcessor.processEntityNotification(tenantId, edgeNotificationMsg);
                    break;
                case WIDGET_TYPE:
                    future = widgetTypeProcessor.processEntityNotification(tenantId, edgeNotificationMsg);
                    break;
                case QUEUE:
                    future = queueProcessor.processEntityNotification(tenantId, edgeNotificationMsg);
                    break;
                case ALARM:
                    future = alarmProcessor.processAlarmNotification(tenantId, edgeNotificationMsg);
                    break;
                case RELATION:
                    future = relationProcessor.processRelationNotification(tenantId, edgeNotificationMsg);
                    break;
                case TENANT:
                    future = tenantEdgeProcessor.processEntityNotification(tenantId, edgeNotificationMsg);
                    break;
                case TENANT_PROFILE:
                    future = tenantProfileEdgeProcessor.processEntityNotification(tenantId, edgeNotificationMsg);
                    break;
                case TB_RESOURCE:
                    future = resourceEdgeProcessor.processEntityNotification(tenantId, edgeNotificationMsg);
                    break;
                default:
                    log.warn("[{}] Edge event type [{}] is not designed to be pushed to edge", tenantId, type);
                    future = Futures.immediateFuture(null);
            }
            Futures.addCallback(future, new FutureCallback<>() {
                @Override
                public void onSuccess(@Nullable Void unused) {
                    callback.onSuccess();
                }

                @Override
                public void onFailure(Throwable throwable) {
                    callBackFailure(tenantId, edgeNotificationMsg, callback, throwable);
=======
            executor.submit(() -> {
                try {
                    if (deadline < System.nanoTime()) {
                        log.warn("[{}] Skipping notification message because deadline reached {}", tenantId, edgeNotificationMsg);
                        return;
                    }
                    EdgeEventType type = EdgeEventType.valueOf(edgeNotificationMsg.getType());
                    switch (type) {
                        case EDGE:
                            edgeProcessor.processEdgeNotification(tenantId, edgeNotificationMsg);
                            break;
                        case ASSET:
                            assetProcessor.processEntityNotification(tenantId, edgeNotificationMsg);
                            break;
                        case DEVICE:
                            deviceProcessor.processEntityNotification(tenantId, edgeNotificationMsg);
                            break;
                        case ENTITY_VIEW:
                            entityViewProcessor.processEntityNotification(tenantId, edgeNotificationMsg);
                            break;
                        case DASHBOARD:
                            dashboardProcessor.processEntityNotification(tenantId, edgeNotificationMsg);
                            break;
                        case RULE_CHAIN:
                            ruleChainProcessor.processEntityNotification(tenantId, edgeNotificationMsg);
                            break;
                        case USER:
                            userProcessor.processEntityNotification(tenantId, edgeNotificationMsg);
                            break;
                        case CUSTOMER:
                            customerProcessor.processCustomerNotification(tenantId, edgeNotificationMsg);
                            break;
                        case DEVICE_PROFILE:
                            deviceProfileProcessor.processEntityNotification(tenantId, edgeNotificationMsg);
                            break;
                        case ASSET_PROFILE:
                            assetProfileProcessor.processEntityNotification(tenantId, edgeNotificationMsg);
                            break;
                        case OTA_PACKAGE:
                            otaPackageProcessor.processEntityNotification(tenantId, edgeNotificationMsg);
                            break;
                        case WIDGETS_BUNDLE:
                            widgetBundleProcessor.processEntityNotification(tenantId, edgeNotificationMsg);
                            break;
                        case WIDGET_TYPE:
                            widgetTypeProcessor.processEntityNotification(tenantId, edgeNotificationMsg);
                            break;
                        case QUEUE:
                            queueProcessor.processEntityNotification(tenantId, edgeNotificationMsg);
                            break;
                        case ALARM:
                            alarmProcessor.processAlarmNotification(tenantId, edgeNotificationMsg);
                            break;
                        case RELATION:
                            relationProcessor.processRelationNotification(tenantId, edgeNotificationMsg);
                            break;
                        case TENANT:
                            tenantEdgeProcessor.processEntityNotification(tenantId, edgeNotificationMsg);
                            break;
                        case TENANT_PROFILE:
                            tenantProfileEdgeProcessor.processEntityNotification(tenantId, edgeNotificationMsg);
                            break;
                        default:
                            log.warn("[{}] Edge event type [{}] is not designed to be pushed to edge", tenantId, type);
                    }
                } catch (Exception e) {
                    callBackFailure(tenantId, edgeNotificationMsg, callback, e);
>>>>>>> 9a9ffceb
                }
            });
            callback.onSuccess();
        } catch (Exception e) {
            callBackFailure(tenantId, edgeNotificationMsg, callback, e);
        }
    }

    private void callBackFailure(TenantId tenantId, TransportProtos.EdgeNotificationMsgProto edgeNotificationMsg, TbCallback callback, Throwable throwable) {
        log.error("[{}] Can't push to edge updates, edgeNotificationMsg [{}]", tenantId, edgeNotificationMsg, throwable);
        callback.onFailure(throwable);
    }

}

<|MERGE_RESOLUTION|>--- conflicted
+++ resolved
@@ -163,81 +163,6 @@
         log.debug("[{}] Pushing notification to edge {}", tenantId, edgeNotificationMsg);
         final long deadline = System.nanoTime() + TimeUnit.SECONDS.toNanos(60);
         try {
-<<<<<<< HEAD
-            EdgeEventType type = EdgeEventType.valueOf(edgeNotificationMsg.getType());
-            ListenableFuture<Void> future;
-            switch (type) {
-                case EDGE:
-                    future = edgeProcessor.processEdgeNotification(tenantId, edgeNotificationMsg);
-                    break;
-                case ASSET:
-                    future = assetProcessor.processEntityNotification(tenantId, edgeNotificationMsg);
-                    break;
-                case DEVICE:
-                    future = deviceProcessor.processEntityNotification(tenantId, edgeNotificationMsg);
-                    break;
-                case ENTITY_VIEW:
-                    future = entityViewProcessor.processEntityNotification(tenantId, edgeNotificationMsg);
-                    break;
-                case DASHBOARD:
-                    future = dashboardProcessor.processEntityNotification(tenantId, edgeNotificationMsg);
-                    break;
-                case RULE_CHAIN:
-                    future = ruleChainProcessor.processEntityNotification(tenantId, edgeNotificationMsg);
-                    break;
-                case USER:
-                    future = userProcessor.processEntityNotification(tenantId, edgeNotificationMsg);
-                    break;
-                case CUSTOMER:
-                    future = customerProcessor.processCustomerNotification(tenantId, edgeNotificationMsg);
-                    break;
-                case DEVICE_PROFILE:
-                    future = deviceProfileProcessor.processEntityNotification(tenantId, edgeNotificationMsg);
-                    break;
-                case ASSET_PROFILE:
-                    future = assetProfileProcessor.processEntityNotification(tenantId, edgeNotificationMsg);
-                    break;
-                case OTA_PACKAGE:
-                    future = otaPackageProcessor.processEntityNotification(tenantId, edgeNotificationMsg);
-                    break;
-                case WIDGETS_BUNDLE:
-                    future = widgetBundleProcessor.processEntityNotification(tenantId, edgeNotificationMsg);
-                    break;
-                case WIDGET_TYPE:
-                    future = widgetTypeProcessor.processEntityNotification(tenantId, edgeNotificationMsg);
-                    break;
-                case QUEUE:
-                    future = queueProcessor.processEntityNotification(tenantId, edgeNotificationMsg);
-                    break;
-                case ALARM:
-                    future = alarmProcessor.processAlarmNotification(tenantId, edgeNotificationMsg);
-                    break;
-                case RELATION:
-                    future = relationProcessor.processRelationNotification(tenantId, edgeNotificationMsg);
-                    break;
-                case TENANT:
-                    future = tenantEdgeProcessor.processEntityNotification(tenantId, edgeNotificationMsg);
-                    break;
-                case TENANT_PROFILE:
-                    future = tenantProfileEdgeProcessor.processEntityNotification(tenantId, edgeNotificationMsg);
-                    break;
-                case TB_RESOURCE:
-                    future = resourceEdgeProcessor.processEntityNotification(tenantId, edgeNotificationMsg);
-                    break;
-                default:
-                    log.warn("[{}] Edge event type [{}] is not designed to be pushed to edge", tenantId, type);
-                    future = Futures.immediateFuture(null);
-            }
-            Futures.addCallback(future, new FutureCallback<>() {
-                @Override
-                public void onSuccess(@Nullable Void unused) {
-                    callback.onSuccess();
-                }
-
-                @Override
-                public void onFailure(Throwable throwable) {
-                    callBackFailure(tenantId, edgeNotificationMsg, callback, throwable);
-=======
             executor.submit(() -> {
                 try {
                     if (deadline < System.nanoTime()) {
@@ -305,7 +230,6 @@
                     }
                 } catch (Exception e) {
                     callBackFailure(tenantId, edgeNotificationMsg, callback, e);
->>>>>>> 9a9ffceb
                 }
             });
             callback.onSuccess();
