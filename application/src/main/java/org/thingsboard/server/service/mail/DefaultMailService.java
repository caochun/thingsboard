--- conflicted
+++ resolved
@@ -236,20 +236,16 @@
     }
 
     @Override
-<<<<<<< HEAD
-    public void send(TenantId tenantId, String from, String to, String cc, String bcc, String subject, String body, boolean isHtml, Map<String, String> images) throws ThingsboardException {
-        sendMail(tenantId, from, to, cc, bcc, subject, body, isHtml, images, this.mailSender);
-    }
-
-    @Override
-    public void send(TenantId tenantId, String from, String to, String cc, String bcc, String subject, String body, boolean isHtml, Map<String, String> images, JavaMailSender javaMailSender) throws ThingsboardException {
-        sendMail(tenantId, from, to, cc, bcc, subject, body, isHtml, images, javaMailSender);
-    }
-
-    private void sendMail(TenantId tenantId, String from, String to, String cc, String bcc, String subject, String body, boolean isHtml, Map<String, String> images, JavaMailSender javaMailSender) throws ThingsboardException {
-=======
-    public void send(TenantId tenantId, CustomerId customerId, String from, String to, String cc, String bcc, String subject, String body) throws MessagingException {
->>>>>>> 89c1743f
+    public void send(TenantId tenantId, CustomerId customerId, String from, String to, String cc, String bcc, String subject, String body, boolean isHtml, Map<String, String> images) throws ThingsboardException {
+        sendMail(tenantId, customerId, from, to, cc, bcc, subject, body, isHtml, images, this.mailSender);
+    }
+
+    @Override
+    public void send(TenantId tenantId, CustomerId customerId, String from, String to, String cc, String bcc, String subject, String body, boolean isHtml, Map<String, String> images, JavaMailSender javaMailSender) throws ThingsboardException {
+        sendMail(tenantId, customerId, from, to, cc, bcc, subject, body, isHtml, images, javaMailSender);
+    }
+
+    private void sendMail(TenantId tenantId, CustomerId customerId, String from, String to, String cc, String bcc, String subject, String body, boolean isHtml, Map<String, String> images, JavaMailSender javaMailSender) throws ThingsboardException {
         if (apiUsageStateService.getApiUsageState(tenantId).isEmailSendEnabled()) {
             try {
                 MimeMessage mailMsg = javaMailSender.createMimeMessage();
@@ -277,17 +273,10 @@
                     }
                 }
                 javaMailSender.send(helper.getMimeMessage());
-                apiUsageClient.report(tenantId, ApiUsageRecordKey.EMAIL_EXEC_COUNT, 1);
+                apiUsageClient.report(tenantId, customerId, ApiUsageRecordKey.EMAIL_EXEC_COUNT, 1);
             } catch (Exception e) {
                 throw handleException(e);
             }
-<<<<<<< HEAD
-=======
-            helper.setSubject(subject);
-            helper.setText(body);
-            mailSender.send(helper.getMimeMessage());
-            apiUsageClient.report(tenantId, customerId, ApiUsageRecordKey.EMAIL_EXEC_COUNT, 1);
->>>>>>> 89c1743f
         } else {
             throw new RuntimeException("Email sending is disabled due to API limits!");
         }
