--- conflicted
+++ resolved
@@ -175,13 +175,7 @@
             toCoreNfEdgeSyncRequestCounter.increment();
         } else if (msg.hasFromEdgeSyncResponse()) {
             toCoreNfEdgeSyncResponseCounter.increment();
-<<<<<<< HEAD
-        } else if (msg.hasQueueUpdateMsg()) {
-=======
-        } else if (!msg.getFromEdgeSyncResponseMsg().isEmpty()) {
-            toCoreNfEdgeSyncResponseCounter.increment();
         } else if (msg.getQueueUpdateMsgsCount() > 0) {
->>>>>>> 25f1c82e
             toCoreNfQueueUpdateCounter.increment();
         } else if (msg.getQueueDeleteMsgsCount() > 0) {
             toCoreNfQueueDeleteCounter.increment();
