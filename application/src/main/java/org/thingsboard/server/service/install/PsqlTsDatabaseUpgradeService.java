/**
 * Copyright © 2016-2021 The Thingsboard Authors
 *
 * Licensed under the Apache License, Version 2.0 (the "License");
 * you may not use this file except in compliance with the License.
 * You may obtain a copy of the License at
 *
 *     http://www.apache.org/licenses/LICENSE-2.0
 *
 * Unless required by applicable law or agreed to in writing, software
 * distributed under the License is distributed on an "AS IS" BASIS,
 * WITHOUT WARRANTIES OR CONDITIONS OF ANY KIND, either express or implied.
 * See the License for the specific language governing permissions and
 * limitations under the License.
 */
package org.thingsboard.server.service.install;

import lombok.extern.slf4j.Slf4j;
import org.apache.commons.lang3.StringUtils;
import org.apache.commons.lang3.SystemUtils;
import org.springframework.beans.factory.annotation.Value;
import org.springframework.context.annotation.Profile;
import org.springframework.stereotype.Service;
import org.thingsboard.server.dao.util.PsqlDao;
import org.thingsboard.server.dao.util.SqlTsDao;

import java.io.File;
import java.io.IOException;
import java.nio.file.Files;
import java.nio.file.Path;
import java.nio.file.Paths;
import java.sql.Connection;
import java.sql.DriverManager;

@Service
@Profile("install")
@Slf4j
@SqlTsDao
@PsqlDao
public class PsqlTsDatabaseUpgradeService extends AbstractSqlTsDatabaseUpgradeService implements DatabaseTsUpgradeService {

    @Value("${sql.postgres.ts_key_value_partitioning:MONTHS}")
    private String partitionType;

    private static final String TS_KV_LATEST_SQL = "ts_kv_latest.sql";
    private static final String LOAD_FUNCTIONS_SQL = "schema_update_psql_ts.sql";
    private static final String LOAD_TTL_FUNCTIONS_SQL = "schema_update_ttl.sql";
    private static final String LOAD_DROP_PARTITIONS_FUNCTIONS_SQL = "schema_update_psql_drop_partitions.sql";

    private static final String TS_KV_OLD = "ts_kv_old;";
    private static final String TS_KV_LATEST_OLD = "ts_kv_latest_old;";

    private static final String CREATE_PARTITION_TS_KV_TABLE = "create_partition_ts_kv_table()";
    private static final String CREATE_NEW_TS_KV_LATEST_TABLE = "create_new_ts_kv_latest_table()";
    private static final String CREATE_PARTITIONS = "create_partitions(IN partition_type varchar)";
    private static final String CREATE_TS_KV_DICTIONARY_TABLE = "create_ts_kv_dictionary_table()";
    private static final String INSERT_INTO_DICTIONARY = "insert_into_dictionary()";
    private static final String INSERT_INTO_TS_KV = "insert_into_ts_kv(IN path_to_file varchar)";
    private static final String INSERT_INTO_TS_KV_LATEST = "insert_into_ts_kv_latest(IN path_to_file varchar)";
    private static final String INSERT_INTO_TS_KV_CURSOR = "insert_into_ts_kv_cursor()";
    private static final String INSERT_INTO_TS_KV_LATEST_CURSOR = "insert_into_ts_kv_latest_cursor()";

    private static final String CALL_CREATE_PARTITION_TS_KV_TABLE = CALL_REGEX + CREATE_PARTITION_TS_KV_TABLE;
    private static final String CALL_CREATE_NEW_TS_KV_LATEST_TABLE = CALL_REGEX + CREATE_NEW_TS_KV_LATEST_TABLE;
    private static final String CALL_CREATE_TS_KV_DICTIONARY_TABLE = CALL_REGEX + CREATE_TS_KV_DICTIONARY_TABLE;
    private static final String CALL_INSERT_INTO_DICTIONARY = CALL_REGEX + INSERT_INTO_DICTIONARY;
    private static final String CALL_INSERT_INTO_TS_KV_CURSOR = CALL_REGEX + INSERT_INTO_TS_KV_CURSOR;
    private static final String CALL_INSERT_INTO_TS_KV_LATEST_CURSOR = CALL_REGEX + INSERT_INTO_TS_KV_LATEST_CURSOR;

    private static final String DROP_TABLE_TS_KV_OLD = DROP_TABLE + TS_KV_OLD;
    private static final String DROP_TABLE_TS_KV_LATEST_OLD = DROP_TABLE + TS_KV_LATEST_OLD;

    private static final String DROP_PROCEDURE_CREATE_PARTITION_TS_KV_TABLE = DROP_PROCEDURE_IF_EXISTS + CREATE_PARTITION_TS_KV_TABLE;
    private static final String DROP_PROCEDURE_CREATE_NEW_TS_KV_LATEST_TABLE = DROP_PROCEDURE_IF_EXISTS + CREATE_NEW_TS_KV_LATEST_TABLE;
    private static final String DROP_PROCEDURE_CREATE_PARTITIONS = DROP_PROCEDURE_IF_EXISTS + CREATE_PARTITIONS;
    private static final String DROP_PROCEDURE_CREATE_TS_KV_DICTIONARY_TABLE = DROP_PROCEDURE_IF_EXISTS + CREATE_TS_KV_DICTIONARY_TABLE;
    private static final String DROP_PROCEDURE_INSERT_INTO_DICTIONARY = DROP_PROCEDURE_IF_EXISTS + INSERT_INTO_DICTIONARY;
    private static final String DROP_PROCEDURE_INSERT_INTO_TS_KV = DROP_PROCEDURE_IF_EXISTS + INSERT_INTO_TS_KV;
    private static final String DROP_PROCEDURE_INSERT_INTO_TS_KV_LATEST = DROP_PROCEDURE_IF_EXISTS + INSERT_INTO_TS_KV_LATEST;
    private static final String DROP_PROCEDURE_INSERT_INTO_TS_KV_CURSOR = DROP_PROCEDURE_IF_EXISTS + INSERT_INTO_TS_KV_CURSOR;
    private static final String DROP_PROCEDURE_INSERT_INTO_TS_KV_LATEST_CURSOR = DROP_PROCEDURE_IF_EXISTS + INSERT_INTO_TS_KV_LATEST_CURSOR;
    private static final String DROP_FUNCTION_GET_PARTITION_DATA = "DROP FUNCTION IF EXISTS get_partitions_data;";

    @Override
    public void upgradeDatabase(String fromVersion) throws Exception {
        switch (fromVersion) {
            case "2.4.3":
                try (Connection conn = DriverManager.getConnection(dbUrl, dbUserName, dbPassword)) {
                    log.info("Check the current PostgreSQL version...");
                    boolean versionValid = checkVersion(conn);
                    if (!versionValid) {
                        throw new RuntimeException("PostgreSQL version should be at least more than 11, please upgrade your PostgreSQL and restart the script!");
                    } else {
                        log.info("PostgreSQL version is valid!");
                        if (isOldSchema(conn, 2004003)) {
                            log.info("Load upgrade functions ...");
                            loadSql(conn, "2.4.3", LOAD_FUNCTIONS_SQL);
                            log.info("Updating timeseries schema ...");
                            executeQuery(conn, CALL_CREATE_PARTITION_TS_KV_TABLE);
                            if (!partitionType.equals("INDEFINITE")) {
                                executeQuery(conn, "call create_partitions('" + partitionType + "')");
                            }
                            executeQuery(conn, CALL_CREATE_TS_KV_DICTIONARY_TABLE);
                            executeQuery(conn, CALL_INSERT_INTO_DICTIONARY);

                            Path pathToTempTsKvFile = null;
                            Path pathToTempTsKvLatestFile = null;
                            if (SystemUtils.IS_OS_WINDOWS) {
                                log.info("Lookup for environment variable: {} ...", THINGSBOARD_WINDOWS_UPGRADE_DIR);
                                Path pathToDir;
                                String thingsboardWindowsUpgradeDir = System.getenv("THINGSBOARD_WINDOWS_UPGRADE_DIR");
                                if (StringUtils.isNotEmpty(thingsboardWindowsUpgradeDir)) {
                                    log.info("Environment variable: {} was found!", THINGSBOARD_WINDOWS_UPGRADE_DIR);
                                    pathToDir = Paths.get(thingsboardWindowsUpgradeDir);
                                } else {
                                    log.info("Failed to lookup environment variable: {}", THINGSBOARD_WINDOWS_UPGRADE_DIR);
                                    pathToDir = Paths.get(PATH_TO_USERS_PUBLIC_FOLDER);
                                }
                                log.info("Directory: {} will be used for creation temporary upgrade files!", pathToDir);
                                try {
                                    Path tsKvFile = Files.createTempFile(pathToDir, "ts_kv", ".sql");
                                    Path tsKvLatestFile = Files.createTempFile(pathToDir, "ts_kv_latest", ".sql");
                                    pathToTempTsKvFile = tsKvFile.toAbsolutePath();
                                    pathToTempTsKvLatestFile = tsKvLatestFile.toAbsolutePath();
                                    try {
                                        copyTimeseries(conn, pathToTempTsKvFile, pathToTempTsKvLatestFile);
                                    } catch (Exception e) {
                                        insertTimeseries(conn);
                                    }
                                } catch (IOException | SecurityException e) {
                                    log.warn("Failed to create time-series upgrade files due to: {}", e.getMessage());
                                    insertTimeseries(conn);
                                }
                            } else {
                                try {
                                    Path tempDirPath = Files.createTempDirectory("ts_kv");
                                    File tempDirAsFile = tempDirPath.toFile();
                                    boolean writable = tempDirAsFile.setWritable(true, false);
                                    boolean readable = tempDirAsFile.setReadable(true, false);
                                    boolean executable = tempDirAsFile.setExecutable(true, false);
                                    pathToTempTsKvFile = tempDirPath.resolve(TS_KV_SQL).toAbsolutePath();
                                    pathToTempTsKvLatestFile = tempDirPath.resolve(TS_KV_LATEST_SQL).toAbsolutePath();
                                    try {
                                        if (writable && readable && executable) {
                                            copyTimeseries(conn, pathToTempTsKvFile, pathToTempTsKvLatestFile);
                                        } else {
                                            throw new RuntimeException("Failed to grant write permissions for the: " + tempDirPath + "folder!");
                                        }
                                    } catch (Exception e) {
                                        insertTimeseries(conn);
                                    }
                                } catch (IOException | SecurityException e) {
                                    log.warn("Failed to create time-series upgrade files due to: {}", e.getMessage());
                                    insertTimeseries(conn);
                                }
                            }

                            removeUpgradeFiles(pathToTempTsKvFile, pathToTempTsKvLatestFile);

                            executeQuery(conn, DROP_TABLE_TS_KV_OLD);
                            executeQuery(conn, DROP_TABLE_TS_KV_LATEST_OLD);

                            executeQuery(conn, DROP_PROCEDURE_CREATE_PARTITION_TS_KV_TABLE);
                            executeQuery(conn, DROP_PROCEDURE_CREATE_PARTITIONS);
                            executeQuery(conn, DROP_PROCEDURE_CREATE_TS_KV_DICTIONARY_TABLE);
                            executeQuery(conn, DROP_PROCEDURE_INSERT_INTO_DICTIONARY);
                            executeQuery(conn, DROP_PROCEDURE_INSERT_INTO_TS_KV);
                            executeQuery(conn, DROP_PROCEDURE_CREATE_NEW_TS_KV_LATEST_TABLE);
                            executeQuery(conn, DROP_PROCEDURE_INSERT_INTO_TS_KV_LATEST);
                            executeQuery(conn, DROP_PROCEDURE_INSERT_INTO_TS_KV_CURSOR);
                            executeQuery(conn, DROP_PROCEDURE_INSERT_INTO_TS_KV_LATEST_CURSOR);
                            executeQuery(conn, DROP_FUNCTION_GET_PARTITION_DATA);

                            executeQuery(conn, "ALTER TABLE ts_kv ADD COLUMN IF NOT EXISTS json_v json;");
                            executeQuery(conn, "ALTER TABLE ts_kv_latest ADD COLUMN IF NOT EXISTS json_v json;");
                        } else {
                            executeQuery(conn, "ALTER TABLE ts_kv DROP CONSTRAINT IF EXISTS ts_kv_pkey;");
                            executeQuery(conn, "ALTER TABLE ts_kv ADD CONSTRAINT ts_kv_pkey PRIMARY KEY (entity_id, key, ts);");
                        }

                        log.info("Load TTL functions ...");
                        loadSql(conn, "2.4.3", LOAD_TTL_FUNCTIONS_SQL);
                        log.info("Load Drop Partitions functions ...");
                        loadSql(conn, "2.4.3", LOAD_DROP_PARTITIONS_FUNCTIONS_SQL);

                        executeQuery(conn, "UPDATE tb_schema_settings SET schema_version = 2005000");

                        log.info("schema timeseries updated!");
                    }
                }
                break;
            case "2.5.0":
                try (Connection conn = DriverManager.getConnection(dbUrl, dbUserName, dbPassword)) {
                    executeQuery(conn, "CREATE TABLE IF NOT EXISTS ts_kv_indefinite PARTITION OF ts_kv DEFAULT;");
                    executeQuery(conn, "UPDATE tb_schema_settings SET schema_version = 2005001");
                }
                break;
            case "3.1.1":
            case "3.2.1":
                try (Connection conn = DriverManager.getConnection(dbUrl, dbUserName, dbPassword)) {
                    log.info("Load TTL functions ...");
                    loadSql(conn, "2.4.3", LOAD_TTL_FUNCTIONS_SQL);
                    log.info("Load Drop Partitions functions ...");
<<<<<<< HEAD
                    loadSql(conn, "2.4.3", LOAD_DROP_PARTITIONS_FUNCTIONS_SQL);
                }
                break;
            case "3.2.1":
                try (Connection conn = DriverManager.getConnection(dbUrl, dbUserName, dbPassword)) {
                    log.info("Load Edge TTL functions ...");
                    loadSql(conn, "3.2.1", LOAD_TTL_FUNCTIONS_SQL);
=======
                    loadSql(conn, LOAD_DROP_PARTITIONS_FUNCTIONS_SQL);

                    executeQuery(conn, "DROP PROCEDURE IF EXISTS cleanup_timeseries_by_ttl(character varying, bigint, bigint);");
                    executeQuery(conn, "DROP FUNCTION IF EXISTS delete_asset_records_from_ts_kv(character varying, character varying, bigint);");
                    executeQuery(conn, "DROP FUNCTION IF EXISTS delete_device_records_from_ts_kv(character varying, character varying, bigint);");
                    executeQuery(conn, "DROP FUNCTION IF EXISTS delete_customer_records_from_ts_kv(character varying, character varying, bigint);");
>>>>>>> 3420eeb9
                }
                break;
            default:
                throw new RuntimeException("Unable to upgrade SQL database, unsupported fromVersion: " + fromVersion);
        }
    }

    private void removeUpgradeFiles(Path pathToTempTsKvFile, Path pathToTempTsKvLatestFile) {
        if (pathToTempTsKvFile != null && pathToTempTsKvFile.toFile().exists()) {
            boolean deleteTsKvFile = pathToTempTsKvFile.toFile().delete();
            if (deleteTsKvFile) {
                log.info("Successfully deleted the temp file for ts_kv table upgrade!");
            }
        }
        if (pathToTempTsKvLatestFile != null && pathToTempTsKvLatestFile.toFile().exists()) {
            boolean deleteTsKvLatestFile = pathToTempTsKvLatestFile.toFile().delete();
            if (deleteTsKvLatestFile) {
                log.info("Successfully deleted the temp file for ts_kv_latest table upgrade!");
            }
        }
    }

    private void copyTimeseries(Connection conn, Path pathToTempTsKvFile, Path pathToTempTsKvLatestFile) {
        executeQuery(conn, "call insert_into_ts_kv('" + pathToTempTsKvFile + "')");
        executeQuery(conn, CALL_CREATE_NEW_TS_KV_LATEST_TABLE);
        executeQuery(conn, "call insert_into_ts_kv_latest('" + pathToTempTsKvLatestFile + "')");
    }

    private void insertTimeseries(Connection conn) {
        log.warn("Upgrade script failed using the copy to/from files strategy!" +
                " Trying to perfrom the upgrade using Inserts strategy ...");
        executeQuery(conn, CALL_INSERT_INTO_TS_KV_CURSOR);
        executeQuery(conn, CALL_CREATE_NEW_TS_KV_LATEST_TABLE);
        executeQuery(conn, CALL_INSERT_INTO_TS_KV_LATEST_CURSOR);
    }

    @Override
    protected void loadSql(Connection conn, String version, String fileName) {
        Path schemaUpdateFile = Paths.get(installScripts.getDataDir(), "upgrade", version, fileName);
        try {
            loadFunctions(schemaUpdateFile, conn);
            log.info("Functions successfully loaded!");
        } catch (Exception e) {
            log.info("Failed to load PostgreSQL upgrade functions due to: {}", e.getMessage());
        }
    }
}<|MERGE_RESOLUTION|>--- conflicted
+++ resolved
@@ -201,22 +201,18 @@
                     log.info("Load TTL functions ...");
                     loadSql(conn, "2.4.3", LOAD_TTL_FUNCTIONS_SQL);
                     log.info("Load Drop Partitions functions ...");
-<<<<<<< HEAD
                     loadSql(conn, "2.4.3", LOAD_DROP_PARTITIONS_FUNCTIONS_SQL);
-                }
-                break;
-            case "3.2.1":
-                try (Connection conn = DriverManager.getConnection(dbUrl, dbUserName, dbPassword)) {
-                    log.info("Load Edge TTL functions ...");
-                    loadSql(conn, "3.2.1", LOAD_TTL_FUNCTIONS_SQL);
-=======
-                    loadSql(conn, LOAD_DROP_PARTITIONS_FUNCTIONS_SQL);
 
                     executeQuery(conn, "DROP PROCEDURE IF EXISTS cleanup_timeseries_by_ttl(character varying, bigint, bigint);");
                     executeQuery(conn, "DROP FUNCTION IF EXISTS delete_asset_records_from_ts_kv(character varying, character varying, bigint);");
                     executeQuery(conn, "DROP FUNCTION IF EXISTS delete_device_records_from_ts_kv(character varying, character varying, bigint);");
                     executeQuery(conn, "DROP FUNCTION IF EXISTS delete_customer_records_from_ts_kv(character varying, character varying, bigint);");
->>>>>>> 3420eeb9
+                }
+                break;
+            case "3.2.2":
+                try (Connection conn = DriverManager.getConnection(dbUrl, dbUserName, dbPassword)) {
+                    log.info("Load Edge TTL functions ...");
+                    loadSql(conn, "3.2.2", LOAD_TTL_FUNCTIONS_SQL);
                 }
                 break;
             default:
