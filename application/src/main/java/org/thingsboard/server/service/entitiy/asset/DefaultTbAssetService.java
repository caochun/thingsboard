/**
 * Copyright © 2016-2022 The Thingsboard Authors
 *
 * Licensed under the Apache License, Version 2.0 (the "License");
 * you may not use this file except in compliance with the License.
 * You may obtain a copy of the License at
 *
 *     http://www.apache.org/licenses/LICENSE-2.0
 *
 * Unless required by applicable law or agreed to in writing, software
 * distributed under the License is distributed on an "AS IS" BASIS,
 * WITHOUT WARRANTIES OR CONDITIONS OF ANY KIND, either express or implied.
 * See the License for the specific language governing permissions and
 * limitations under the License.
 */
package org.thingsboard.server.service.entitiy.asset;

import com.google.common.util.concurrent.ListenableFuture;
import lombok.AllArgsConstructor;
import org.springframework.stereotype.Service;
import org.thingsboard.server.common.data.Customer;
import org.thingsboard.server.common.data.EntityType;
import org.thingsboard.server.common.data.User;
import org.thingsboard.server.common.data.asset.Asset;
import org.thingsboard.server.common.data.audit.ActionType;
import org.thingsboard.server.common.data.edge.Edge;
import org.thingsboard.server.common.data.exception.ThingsboardException;
import org.thingsboard.server.common.data.id.AssetId;
import org.thingsboard.server.common.data.id.CustomerId;
import org.thingsboard.server.common.data.id.EdgeId;
import org.thingsboard.server.common.data.id.TenantId;
import org.thingsboard.server.dao.asset.AssetService;
import org.thingsboard.server.service.entitiy.AbstractTbEntityService;

import java.util.List;

@Service
@AllArgsConstructor
public class DefaultTbAssetService extends AbstractTbEntityService implements TbAssetService {

    private final AssetService assetService;

    @Override
    public Asset save(Asset asset, User user) throws Exception {
        ActionType actionType = asset.getId() == null ? ActionType.ADDED : ActionType.UPDATED;
        TenantId tenantId = asset.getTenantId();
        try {
            Asset savedAsset = checkNotNull(assetService.saveAsset(asset));
            autoCommit(user, savedAsset.getId());
            notificationEntityService.notifyCreateOrUpdateEntity(tenantId, savedAsset.getId(), savedAsset,
                    asset.getCustomerId(), actionType, user);
            return savedAsset;
        } catch (Exception e) {
            notificationEntityService.logEntityAction(tenantId, emptyId(EntityType.ASSET), asset, actionType, user, e);
            throw e;
        }
    }

    @Override
    public ListenableFuture<Void> delete(Asset asset, User user) {
        TenantId tenantId = asset.getTenantId();
        AssetId assetId = asset.getId();
        try {
            List<EdgeId> relatedEdgeIds = findRelatedEdgeIds(tenantId, assetId);
            assetService.deleteAsset(tenantId, assetId);
            notificationEntityService.notifyDeleteEntity(tenantId, assetId, asset, asset.getCustomerId(),
                    ActionType.DELETED, relatedEdgeIds, user, assetId.toString());

            return removeAlarmsByEntityId(tenantId, assetId);
        } catch (Exception e) {
            notificationEntityService.logEntityAction(tenantId, emptyId(EntityType.ASSET), ActionType.DELETED, user, e,
                    assetId.toString());
            throw e;
        }
    }

    @Override
    public Asset assignAssetToCustomer(TenantId tenantId, AssetId assetId, Customer customer, User user) throws ThingsboardException {
        ActionType actionType = ActionType.ASSIGNED_TO_CUSTOMER;
        CustomerId customerId = customer.getId();
        try {
            Asset savedAsset = checkNotNull(assetService.assignAssetToCustomer(tenantId, assetId, customerId));
            notificationEntityService.notifyAssignOrUnassignEntityToCustomer(tenantId, assetId, customerId, savedAsset,
<<<<<<< HEAD
                    actionType, user, true, customerId.toString(), customer.getName());
=======
                    actionType, edgeTypeByActionType(actionType), user, true, assetId.toString(),
                    customerId.toString(), customer.getName());
>>>>>>> dadaa524

            return savedAsset;
        } catch (Exception e) {
            notificationEntityService.logEntityAction(tenantId, emptyId(EntityType.ASSET), actionType, user, e,
                    assetId.toString(), customerId.toString());
            throw e;
        }
    }

    @Override
    public Asset unassignAssetToCustomer(TenantId tenantId, AssetId assetId, Customer customer, User user) throws ThingsboardException {
        ActionType actionType = ActionType.UNASSIGNED_FROM_CUSTOMER;
        try {
            Asset savedAsset = checkNotNull(assetService.unassignAssetFromCustomer(tenantId, assetId));
            CustomerId customerId = customer.getId();
            notificationEntityService.notifyAssignOrUnassignEntityToCustomer(tenantId, assetId, customerId, savedAsset,
<<<<<<< HEAD
                    actionType, user, true, customerId.toString(), customer.getName());
=======
                    actionType, edgeTypeByActionType(actionType), user, true, assetId.toString(),
                    customerId.toString(), customer.getName());
>>>>>>> dadaa524

            return savedAsset;
        } catch (Exception e) {
            notificationEntityService.logEntityAction(tenantId, emptyId(EntityType.ASSET), actionType, user, e, assetId.toString());
            throw e;
        }
    }

    @Override
    public Asset assignAssetToPublicCustomer(TenantId tenantId, AssetId assetId, User user) throws ThingsboardException {
        ActionType actionType = ActionType.ASSIGNED_TO_CUSTOMER;
        try {
            Customer publicCustomer = customerService.findOrCreatePublicCustomer(tenantId);
            Asset savedAsset = checkNotNull(assetService.assignAssetToCustomer(tenantId, assetId, publicCustomer.getId()));
            notificationEntityService.notifyAssignOrUnassignEntityToCustomer(tenantId, assetId, savedAsset.getCustomerId(), savedAsset,
                    actionType, user, false, actionType.toString(), publicCustomer.getId().toString(), publicCustomer.getName());

            return savedAsset;
        } catch (Exception e) {
            notificationEntityService.logEntityAction(tenantId, emptyId(EntityType.ASSET), actionType, user, e, assetId.toString());
            throw e;
        }
    }

    @Override
    public Asset assignAssetToEdge(TenantId tenantId, AssetId assetId, Edge edge, User user) throws ThingsboardException {
        ActionType actionType = ActionType.ASSIGNED_TO_EDGE;
        EdgeId edgeId = edge.getId();
        try {
            Asset savedAsset = checkNotNull(assetService.assignAssetToEdge(tenantId, assetId, edgeId));
            notificationEntityService.notifyAssignOrUnassignEntityToEdge(tenantId, assetId, savedAsset.getCustomerId(),
                    edgeId, savedAsset, actionType, user, assetId.toString(), edgeId.toString(), edge.getName());

            return savedAsset;
        } catch (Exception e) {
            notificationEntityService.logEntityAction(tenantId, emptyId(EntityType.ASSET), actionType,
                    user, e, assetId.toString(), edgeId.toString());
            throw e;
        }
    }

    @Override
    public Asset unassignAssetFromEdge(TenantId tenantId, Asset asset, Edge edge, User user) throws ThingsboardException {
        ActionType actionType = ActionType.UNASSIGNED_FROM_EDGE;
        AssetId assetId = asset.getId();
        EdgeId edgeId = edge.getId();
        try {
            Asset savedAsset = checkNotNull(assetService.unassignAssetFromEdge(tenantId, assetId, edgeId));

            notificationEntityService.notifyAssignOrUnassignEntityToEdge(tenantId, assetId, asset.getCustomerId(),
                    edgeId, asset, actionType, user, assetId.toString(), edgeId.toString(), edge.getName());

            return savedAsset;
        } catch (Exception e) {
            notificationEntityService.logEntityAction(tenantId, emptyId(EntityType.ASSET), actionType,
                    user, e, assetId.toString(), edgeId.toString());
            throw e;
        }
    }
}<|MERGE_RESOLUTION|>--- conflicted
+++ resolved
@@ -81,12 +81,7 @@
         try {
             Asset savedAsset = checkNotNull(assetService.assignAssetToCustomer(tenantId, assetId, customerId));
             notificationEntityService.notifyAssignOrUnassignEntityToCustomer(tenantId, assetId, customerId, savedAsset,
-<<<<<<< HEAD
-                    actionType, user, true, customerId.toString(), customer.getName());
-=======
-                    actionType, edgeTypeByActionType(actionType), user, true, assetId.toString(),
-                    customerId.toString(), customer.getName());
->>>>>>> dadaa524
+                    actionType, user, true, assetId.toString(), customerId.toString(), customer.getName());
 
             return savedAsset;
         } catch (Exception e) {
@@ -103,12 +98,7 @@
             Asset savedAsset = checkNotNull(assetService.unassignAssetFromCustomer(tenantId, assetId));
             CustomerId customerId = customer.getId();
             notificationEntityService.notifyAssignOrUnassignEntityToCustomer(tenantId, assetId, customerId, savedAsset,
-<<<<<<< HEAD
-                    actionType, user, true, customerId.toString(), customer.getName());
-=======
-                    actionType, edgeTypeByActionType(actionType), user, true, assetId.toString(),
-                    customerId.toString(), customer.getName());
->>>>>>> dadaa524
+                    actionType, user, true, assetId.toString(), customerId.toString(), customer.getName());
 
             return savedAsset;
         } catch (Exception e) {
