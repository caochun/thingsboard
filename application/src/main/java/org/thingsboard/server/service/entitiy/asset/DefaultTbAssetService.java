--- conflicted
+++ resolved
@@ -61,10 +61,6 @@
         TenantId tenantId = asset.getTenantId();
         AssetId assetId = asset.getId();
         try {
-<<<<<<< HEAD
-=======
-            removeAlarmsByOriginatorId(tenantId, assetId);
->>>>>>> 9fe5784f
             assetService.deleteAsset(tenantId, assetId);
             logEntityActionService.logEntityAction(tenantId, assetId, asset, asset.getCustomerId(), actionType, user, assetId.toString());
         } catch (Exception e) {
