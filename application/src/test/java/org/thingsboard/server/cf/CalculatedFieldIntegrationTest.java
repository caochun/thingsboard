--- conflicted
+++ resolved
@@ -624,7 +624,59 @@
     }
 
     @Test
-<<<<<<< HEAD
+    public void testSimpleCalculatedFieldWhenCtxBecameUninitialized() throws Exception {
+        Device testDevice = createDevice("Test device", "1234567890");
+
+        CalculatedField calculatedField = new CalculatedField();
+        calculatedField.setEntityId(testDevice.getId());
+        calculatedField.setType(CalculatedFieldType.SIMPLE);
+        calculatedField.setName("M + 1");
+        calculatedField.setDebugSettings(DebugSettings.all());
+
+        SimpleCalculatedFieldConfiguration config = new SimpleCalculatedFieldConfiguration();
+
+        Argument argument = new Argument();
+        ReferencedEntityKey refEntityKey = new ReferencedEntityKey("m", ArgumentType.TS_LATEST, null);
+        argument.setRefEntityKey(refEntityKey);
+        config.setArguments(Map.of("m", argument));
+        config.setExpression("m + 1");
+
+        Output output = new Output();
+        output.setName("m1");
+        output.setType(OutputType.TIME_SERIES);
+        output.setDecimalsByDefault(0);
+        config.setOutput(output);
+
+        calculatedField.setConfiguration(config);
+
+        calculatedField = doPost("/api/calculatedField", calculatedField, CalculatedField.class);
+
+        doPost("/api/plugins/telemetry/DEVICE/" + testDevice.getUuidId() + "/timeseries/" + DataConstants.SERVER_SCOPE, JacksonUtil.toJsonNode("{\"m\":1}"));
+
+        await().alias("create CF -> ctx is initialized -> perform calculation").atMost(TIMEOUT, TimeUnit.SECONDS)
+                .pollInterval(POLL_INTERVAL, TimeUnit.SECONDS)
+                .untilAsserted(() -> {
+                    ObjectNode m1 = getLatestTelemetry(testDevice.getId(), "m1");
+                    assertThat(m1).isNotNull();
+                    assertThat(m1.get("m1").get(0).get("value").asText()).isEqualTo("2");
+                });
+
+        config.setExpression("m m");
+        calculatedField.setConfiguration(config);
+        calculatedField = doPost("/api/calculatedField", calculatedField, CalculatedField.class);
+
+        doPost("/api/plugins/telemetry/DEVICE/" + testDevice.getUuidId() + "/timeseries/" + DataConstants.SERVER_SCOPE, JacksonUtil.toJsonNode("{\"m\":2}"));
+
+        await().alias("update CF -> ctx is not initialized -> no calculation performed").atMost(TIMEOUT, TimeUnit.SECONDS)
+                .pollInterval(POLL_INTERVAL, TimeUnit.SECONDS)
+                .untilAsserted(() -> {
+                    ObjectNode m1 = getLatestTelemetry(testDevice.getId(), "m1");
+                    assertThat(m1).isNotNull();
+                    assertThat(m1.get("m1").get(0).get("value").asText()).isEqualTo("2");
+                });
+    }
+
+    @Test
     public void testGeofencingCalculatedField_withZonesCreatedOnDevice() throws Exception {
         // --- Arrange entities ---
         Device device = createDevice("GF Test Device", "sn-geo-2");
@@ -947,57 +999,6 @@
                     Map<String, String> m = kv(attrs);
                     assertThat(m).containsEntry("allowedZonesEvent", "ENTERED")
                             .containsEntry("allowedZonesStatus", "INSIDE");
-=======
-    public void testSimpleCalculatedFieldWhenCtxBecameUninitialized() throws Exception {
-        Device testDevice = createDevice("Test device", "1234567890");
-
-        CalculatedField calculatedField = new CalculatedField();
-        calculatedField.setEntityId(testDevice.getId());
-        calculatedField.setType(CalculatedFieldType.SIMPLE);
-        calculatedField.setName("M + 1");
-        calculatedField.setDebugSettings(DebugSettings.all());
-
-        SimpleCalculatedFieldConfiguration config = new SimpleCalculatedFieldConfiguration();
-
-        Argument argument = new Argument();
-        ReferencedEntityKey refEntityKey = new ReferencedEntityKey("m", ArgumentType.TS_LATEST, null);
-        argument.setRefEntityKey(refEntityKey);
-        config.setArguments(Map.of("m", argument));
-        config.setExpression("m + 1");
-
-        Output output = new Output();
-        output.setName("m1");
-        output.setType(OutputType.TIME_SERIES);
-        output.setDecimalsByDefault(0);
-        config.setOutput(output);
-
-        calculatedField.setConfiguration(config);
-
-        calculatedField = doPost("/api/calculatedField", calculatedField, CalculatedField.class);
-
-        doPost("/api/plugins/telemetry/DEVICE/" + testDevice.getUuidId() + "/timeseries/" + DataConstants.SERVER_SCOPE, JacksonUtil.toJsonNode("{\"m\":1}"));
-
-        await().alias("create CF -> ctx is initialized -> perform calculation").atMost(TIMEOUT, TimeUnit.SECONDS)
-                .pollInterval(POLL_INTERVAL, TimeUnit.SECONDS)
-                .untilAsserted(() -> {
-                    ObjectNode m1 = getLatestTelemetry(testDevice.getId(), "m1");
-                    assertThat(m1).isNotNull();
-                    assertThat(m1.get("m1").get(0).get("value").asText()).isEqualTo("2");
-                });
-
-        config.setExpression("m m");
-        calculatedField.setConfiguration(config);
-        calculatedField = doPost("/api/calculatedField", calculatedField, CalculatedField.class);
-
-        doPost("/api/plugins/telemetry/DEVICE/" + testDevice.getUuidId() + "/timeseries/" + DataConstants.SERVER_SCOPE, JacksonUtil.toJsonNode("{\"m\":2}"));
-
-        await().alias("update CF -> ctx is not initialized -> no calculation performed").atMost(TIMEOUT, TimeUnit.SECONDS)
-                .pollInterval(POLL_INTERVAL, TimeUnit.SECONDS)
-                .untilAsserted(() -> {
-                    ObjectNode m1 = getLatestTelemetry(testDevice.getId(), "m1");
-                    assertThat(m1).isNotNull();
-                    assertThat(m1.get("m1").get(0).get("value").asText()).isEqualTo("2");
->>>>>>> 395f2625
                 });
     }
 
