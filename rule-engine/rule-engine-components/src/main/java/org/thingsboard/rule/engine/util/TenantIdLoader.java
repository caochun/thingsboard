--- conflicted
+++ resolved
@@ -177,13 +177,11 @@
                     tenantEntity = null;
                 }
                 break;
-<<<<<<< HEAD
+            case JOB:
+                tenantEntity = ctx.getJobService().findJobById(ctxTenantId, new JobId(id));
+                break;
             case AI_MODEL_SETTINGS:
                 tenantEntity = ctx.getAiModelSettingsService().findAiModelSettingsById(ctxTenantId, new AiModelSettingsId(id)).orElse(null);
-=======
-            case JOB:
-                tenantEntity = ctx.getJobService().findJobById(ctxTenantId, new JobId(id));
->>>>>>> dfc1a6ed
                 break;
             default:
                 throw new RuntimeException("Unexpected entity type: " + entityId.getEntityType());
