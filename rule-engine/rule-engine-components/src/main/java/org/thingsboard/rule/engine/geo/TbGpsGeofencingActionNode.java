/**
 * Copyright © 2016-2020 The Thingsboard Authors
 *
 * Licensed under the Apache License, Version 2.0 (the "License");
 * you may not use this file except in compliance with the License.
 * You may obtain a copy of the License at
 *
 *     http://www.apache.org/licenses/LICENSE-2.0
 *
 * Unless required by applicable law or agreed to in writing, software
 * distributed under the License is distributed on an "AS IS" BASIS,
 * WITHOUT WARRANTIES OR CONDITIONS OF ANY KIND, either express or implied.
 * See the License for the specific language governing permissions and
 * limitations under the License.
 */
package org.thingsboard.rule.engine.geo;

import com.google.gson.Gson;
import com.google.gson.JsonObject;
import com.google.gson.JsonParser;
import lombok.extern.slf4j.Slf4j;
import org.thingsboard.rule.engine.api.RuleNode;
import org.thingsboard.rule.engine.api.TbContext;
import org.thingsboard.rule.engine.api.TbNodeException;
import org.thingsboard.server.common.data.DataConstants;
import org.thingsboard.server.common.data.id.EntityId;
import org.thingsboard.server.common.data.kv.AttributeKvEntry;
import org.thingsboard.server.common.data.kv.BaseAttributeKvEntry;
import org.thingsboard.server.common.data.kv.StringDataEntry;
import org.thingsboard.server.common.data.plugin.ComponentType;
import org.thingsboard.server.common.data.rule.RuleChainType;
import org.thingsboard.server.common.msg.TbMsg;

import java.util.Collections;
import java.util.HashMap;
import java.util.List;
import java.util.Map;
import java.util.Optional;
import java.util.concurrent.ExecutionException;
import java.util.concurrent.TimeUnit;
import java.util.concurrent.TimeoutException;

/**
 * Created by ashvayka on 19.01.18.
 */
@Slf4j
@RuleNode(
        type = ComponentType.ACTION,
        name = "gps geofencing events",
        configClazz = TbGpsGeofencingActionNodeConfiguration.class,
        relationTypes = {"Success", "Entered", "Left", "Inside", "Outside"},
        nodeDescription = "Produces incoming messages using GPS based geofencing",
        nodeDetails = "Extracts latitude and longitude parameters from incoming message and returns different events based on configuration parameters",
        uiResources = {"static/rulenode/rulenode-core-config.js"},
        configDirective = "tbActionNodeGpsGeofencingConfig",
<<<<<<< HEAD
        ruleChainTypes = {RuleChainType.SYSTEM, RuleChainType.EDGE}
=======
        ruleChainTypes = {RuleChainType.CORE, RuleChainType.EDGE}
>>>>>>> f5ab5d7a
)
public class TbGpsGeofencingActionNode extends AbstractGeofencingNode<TbGpsGeofencingActionNodeConfiguration> {

    private final Map<EntityId, EntityGeofencingState> entityStates = new HashMap<>();
    private final Gson gson = new Gson();
    private final JsonParser parser = new JsonParser();

    @Override
    public void onMsg(TbContext ctx, TbMsg msg) throws TbNodeException {
        boolean matches = checkMatches(msg);
        long ts = System.currentTimeMillis();

        EntityGeofencingState entityState = entityStates.computeIfAbsent(msg.getOriginator(), key -> {
            try {
                Optional<AttributeKvEntry> entry = ctx.getAttributesService()
                        .find(ctx.getTenantId(), msg.getOriginator(), DataConstants.SERVER_SCOPE, ctx.getServiceId())
                        .get(1, TimeUnit.MINUTES);
                if (entry.isPresent()) {
                    JsonObject element = parser.parse(entry.get().getValueAsString()).getAsJsonObject();
                    return new EntityGeofencingState(element.get("inside").getAsBoolean(), element.get("stateSwitchTime").getAsLong(), element.get("stayed").getAsBoolean());
                } else {
                    return new EntityGeofencingState(false, 0L, false);
                }
            } catch (InterruptedException | TimeoutException | ExecutionException e) {
                throw new RuntimeException(e);
            }
        });

        boolean told = false;
        if (entityState.getStateSwitchTime() == 0L || entityState.isInside() != matches) {
            switchState(ctx, msg.getOriginator(), entityState, matches, ts);
            ctx.tellNext(msg, matches ? "Entered" : "Left");
            told = true;
        } else {
            if (!entityState.isStayed()) {
                long stayTime = ts - entityState.getStateSwitchTime();
                if (stayTime > (entityState.isInside() ?
                        TimeUnit.valueOf(config.getMinInsideDurationTimeUnit()).toMillis(config.getMinInsideDuration()) : TimeUnit.valueOf(config.getMinOutsideDurationTimeUnit()).toMillis(config.getMinOutsideDuration()))) {
                    setStaid(ctx, msg.getOriginator(), entityState);
                    ctx.tellNext(msg, entityState.isInside() ? "Inside" : "Outside");
                    told = true;
                }
            }
        }
        if (!told) {
            ctx.tellSuccess(msg);
        }
    }

    private void switchState(TbContext ctx, EntityId entityId, EntityGeofencingState entityState, boolean matches, long ts) {
        entityState.setInside(matches);
        entityState.setStateSwitchTime(ts);
        entityState.setStayed(false);
        persist(ctx, entityId, entityState);
    }

    private void setStaid(TbContext ctx, EntityId entityId, EntityGeofencingState entityState) {
        entityState.setStayed(true);
        persist(ctx, entityId, entityState);
    }

    private void persist(TbContext ctx, EntityId entityId, EntityGeofencingState entityState) {
        JsonObject object = new JsonObject();
        object.addProperty("inside", entityState.isInside());
        object.addProperty("stateSwitchTime", entityState.getStateSwitchTime());
        object.addProperty("stayed", entityState.isStayed());
        AttributeKvEntry entry = new BaseAttributeKvEntry(new StringDataEntry(ctx.getServiceId(), gson.toJson(object)), System.currentTimeMillis());
        List<AttributeKvEntry> attributeKvEntryList = Collections.singletonList(entry);
        ctx.getAttributesService().save(ctx.getTenantId(), entityId, DataConstants.SERVER_SCOPE, attributeKvEntryList);
    }

    @Override
    protected Class<TbGpsGeofencingActionNodeConfiguration> getConfigClazz() {
        return TbGpsGeofencingActionNodeConfiguration.class;
    }
}<|MERGE_RESOLUTION|>--- conflicted
+++ resolved
@@ -53,11 +53,7 @@
         nodeDetails = "Extracts latitude and longitude parameters from incoming message and returns different events based on configuration parameters",
         uiResources = {"static/rulenode/rulenode-core-config.js"},
         configDirective = "tbActionNodeGpsGeofencingConfig",
-<<<<<<< HEAD
-        ruleChainTypes = {RuleChainType.SYSTEM, RuleChainType.EDGE}
-=======
         ruleChainTypes = {RuleChainType.CORE, RuleChainType.EDGE}
->>>>>>> f5ab5d7a
 )
 public class TbGpsGeofencingActionNode extends AbstractGeofencingNode<TbGpsGeofencingActionNodeConfiguration> {
 
