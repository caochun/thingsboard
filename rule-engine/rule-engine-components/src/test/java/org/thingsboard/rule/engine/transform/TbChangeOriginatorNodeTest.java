/**
 * Copyright © 2016-2023 The Thingsboard Authors
 *
 * Licensed under the Apache License, Version 2.0 (the "License");
 * you may not use this file except in compliance with the License.
 * You may obtain a copy of the License at
 *
 *     http://www.apache.org/licenses/LICENSE-2.0
 *
 * Unless required by applicable law or agreed to in writing, software
 * distributed under the License is distributed on an "AS IS" BASIS,
 * WITHOUT WARRANTIES OR CONDITIONS OF ANY KIND, either express or implied.
 * See the License for the specific language governing permissions and
 * limitations under the License.
 */
package org.thingsboard.rule.engine.transform;

import com.datastax.oss.driver.api.core.uuid.Uuids;
import com.google.common.util.concurrent.Futures;
import com.google.common.util.concurrent.ListenableFuture;
import org.junit.Before;
import org.junit.Test;
import org.junit.runner.RunWith;
import org.mockito.ArgumentCaptor;
import org.mockito.Mock;
import org.mockito.junit.MockitoJUnitRunner;
import org.thingsboard.common.util.JacksonUtil;
import org.thingsboard.common.util.ListeningExecutor;
import org.thingsboard.rule.engine.api.TbContext;
import org.thingsboard.rule.engine.api.TbNodeConfiguration;
import org.thingsboard.rule.engine.api.TbNodeException;
import org.thingsboard.server.common.data.asset.Asset;
import org.thingsboard.server.common.data.id.AssetId;
import org.thingsboard.server.common.data.id.CustomerId;
import org.thingsboard.server.common.data.id.EntityId;
import org.thingsboard.server.common.data.id.RuleChainId;
import org.thingsboard.server.common.data.id.RuleNodeId;
import org.thingsboard.server.common.msg.TbMsg;
import org.thingsboard.server.common.msg.TbMsgDataType;
import org.thingsboard.server.common.msg.TbMsgMetaData;
import org.thingsboard.server.dao.asset.AssetService;

import java.util.NoSuchElementException;
import java.util.concurrent.Callable;

import static org.junit.Assert.assertEquals;
import static org.mockito.ArgumentMatchers.any;
import static org.mockito.ArgumentMatchers.eq;
import static org.mockito.ArgumentMatchers.same;
import static org.mockito.Mockito.verify;
import static org.mockito.Mockito.when;

@RunWith(MockitoJUnitRunner.class)
public class TbChangeOriginatorNodeTest {

    private static final String CUSTOMER_SOURCE = "CUSTOMER";

    private TbChangeOriginatorNode node;

    @Mock
    private TbContext ctx;
    @Mock
    private AssetService assetService;

    private ListeningExecutor dbExecutor;

    @Before
    public void before() {
        dbExecutor = new ListeningExecutor() {
            @Override
            public <T> ListenableFuture<T> executeAsync(Callable<T> task) {
                try {
                    return Futures.immediateFuture(task.call());
                } catch (Exception e) {
                    throw new RuntimeException(e);
                }
            }

            @Override
            public void execute(Runnable command) {
                command.run();
            }
        };
    }

    @Test
    public void originatorCanBeChangedToCustomerId() throws TbNodeException {
        init();
        AssetId assetId = new AssetId(Uuids.timeBased());
        CustomerId customerId = new CustomerId(Uuids.timeBased());
        Asset asset = new Asset();
        asset.setCustomerId(customerId);

        RuleChainId ruleChainId = new RuleChainId(Uuids.timeBased());
        RuleNodeId ruleNodeId = new RuleNodeId(Uuids.timeBased());

        TbMsg msg = TbMsg.newMsg( "ASSET", assetId, new TbMsgMetaData(), TbMsgDataType.JSON, "{}", ruleChainId, ruleNodeId);

        when(ctx.getAssetService()).thenReturn(assetService);
        when(assetService.findAssetByIdAsync(any(),eq( assetId))).thenReturn(Futures.immediateFuture(asset));

        node.onMsg(ctx, msg);

        ArgumentCaptor<TbMsg> msgCaptor = ArgumentCaptor.forClass(TbMsg.class);
        ArgumentCaptor<String> typeCaptor = ArgumentCaptor.forClass(String.class);
        ArgumentCaptor<EntityId> originatorCaptor = ArgumentCaptor.forClass(EntityId.class);
        ArgumentCaptor<TbMsgMetaData> metadataCaptor = ArgumentCaptor.forClass(TbMsgMetaData.class);
        ArgumentCaptor<String> dataCaptor = ArgumentCaptor.forClass(String.class);
        verify(ctx).transformMsg(msgCaptor.capture(), typeCaptor.capture(), originatorCaptor.capture(), metadataCaptor.capture(), dataCaptor.capture());

        assertEquals(customerId, originatorCaptor.getValue());
    }

    @Test
    public void newChainCanBeStarted() throws TbNodeException {
        init();
        AssetId assetId = new AssetId(Uuids.timeBased());
        CustomerId customerId = new CustomerId(Uuids.timeBased());
        Asset asset = new Asset();
        asset.setCustomerId(customerId);

        RuleChainId ruleChainId = new RuleChainId(Uuids.timeBased());
        RuleNodeId ruleNodeId = new RuleNodeId(Uuids.timeBased());

        TbMsg msg = TbMsg.newMsg( "ASSET", assetId, new TbMsgMetaData(), TbMsgDataType.JSON,"{}", ruleChainId, ruleNodeId);

        when(ctx.getAssetService()).thenReturn(assetService);
        when(assetService.findAssetByIdAsync(any(), eq(assetId))).thenReturn(Futures.immediateFuture(asset));

        node.onMsg(ctx, msg);
        ArgumentCaptor<TbMsg> msgCaptor = ArgumentCaptor.forClass(TbMsg.class);
        ArgumentCaptor<String> typeCaptor = ArgumentCaptor.forClass(String.class);
        ArgumentCaptor<EntityId> originatorCaptor = ArgumentCaptor.forClass(EntityId.class);
        ArgumentCaptor<TbMsgMetaData> metadataCaptor = ArgumentCaptor.forClass(TbMsgMetaData.class);
        ArgumentCaptor<String> dataCaptor = ArgumentCaptor.forClass(String.class);
        verify(ctx).transformMsg(msgCaptor.capture(), typeCaptor.capture(), originatorCaptor.capture(), metadataCaptor.capture(), dataCaptor.capture());

        assertEquals(customerId, originatorCaptor.getValue());
    }

    @Test
    public void exceptionThrownIfCannotFindNewOriginator() throws TbNodeException {
        init();
        AssetId assetId = new AssetId(Uuids.timeBased());
        CustomerId customerId = new CustomerId(Uuids.timeBased());
        Asset asset = new Asset();
        asset.setCustomerId(customerId);

        RuleChainId ruleChainId = new RuleChainId(Uuids.timeBased());
        RuleNodeId ruleNodeId = new RuleNodeId(Uuids.timeBased());

        TbMsg msg = TbMsg.newMsg( "ASSET", assetId, new TbMsgMetaData(), TbMsgDataType.JSON,"{}", ruleChainId, ruleNodeId);

        when(ctx.getAssetService()).thenReturn(assetService);
        when(assetService.findAssetByIdAsync(any(), eq(assetId))).thenReturn(Futures.immediateFuture(null));

        ArgumentCaptor<NoSuchElementException> exceptionCaptor = ArgumentCaptor.forClass(NoSuchElementException.class);

        node.onMsg(ctx, msg);
        verify(ctx).tellFailure(same(msg), exceptionCaptor.capture());

        assertEquals("Failed to find new originator!", exceptionCaptor.getValue().getMessage());
    }

    public void init() throws TbNodeException {
        TbChangeOriginatorNodeConfiguration config = new TbChangeOriginatorNodeConfiguration();
<<<<<<< HEAD
        config.setOriginatorSource(CUSTOMER_SOURCE);
        ObjectMapper mapper = new ObjectMapper();
        TbNodeConfiguration nodeConfiguration = new TbNodeConfiguration(mapper.valueToTree(config));
=======
        config.setOriginatorSource(TbChangeOriginatorNode.CUSTOMER_SOURCE);
        TbNodeConfiguration nodeConfiguration = new TbNodeConfiguration(JacksonUtil.valueToTree(config));
>>>>>>> 263b3132

        when(ctx.getDbCallbackExecutor()).thenReturn(dbExecutor);

        node = new TbChangeOriginatorNode();
        node.init(null, nodeConfiguration);
    }
}<|MERGE_RESOLUTION|>--- conflicted
+++ resolved
@@ -164,14 +164,8 @@
 
     public void init() throws TbNodeException {
         TbChangeOriginatorNodeConfiguration config = new TbChangeOriginatorNodeConfiguration();
-<<<<<<< HEAD
         config.setOriginatorSource(CUSTOMER_SOURCE);
-        ObjectMapper mapper = new ObjectMapper();
-        TbNodeConfiguration nodeConfiguration = new TbNodeConfiguration(mapper.valueToTree(config));
-=======
-        config.setOriginatorSource(TbChangeOriginatorNode.CUSTOMER_SOURCE);
         TbNodeConfiguration nodeConfiguration = new TbNodeConfiguration(JacksonUtil.valueToTree(config));
->>>>>>> 263b3132
 
         when(ctx.getDbCallbackExecutor()).thenReturn(dbExecutor);
 
