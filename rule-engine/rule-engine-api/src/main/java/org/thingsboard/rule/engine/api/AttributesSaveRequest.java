/**
 * Copyright © 2016-2025 The Thingsboard Authors
 *
 * Licensed under the Apache License, Version 2.0 (the "License");
 * you may not use this file except in compliance with the License.
 * You may obtain a copy of the License at
 *
 *     http://www.apache.org/licenses/LICENSE-2.0
 *
 * Unless required by applicable law or agreed to in writing, software
 * distributed under the License is distributed on an "AS IS" BASIS,
 * WITHOUT WARRANTIES OR CONDITIONS OF ANY KIND, either express or implied.
 * See the License for the specific language governing permissions and
 * limitations under the License.
 */
package org.thingsboard.rule.engine.api;

import com.google.common.util.concurrent.FutureCallback;
import com.google.common.util.concurrent.SettableFuture;
import lombok.AccessLevel;
import lombok.AllArgsConstructor;
import lombok.Getter;
import lombok.ToString;
import org.thingsboard.server.common.data.AttributeScope;
import org.thingsboard.server.common.data.id.CalculatedFieldId;
import org.thingsboard.server.common.data.id.EntityId;
import org.thingsboard.server.common.data.id.TenantId;
import org.thingsboard.server.common.data.kv.AttributeKvEntry;
import org.thingsboard.server.common.data.kv.BaseAttributeKvEntry;
import org.thingsboard.server.common.data.kv.KvEntry;
import org.thingsboard.server.common.data.msg.TbMsgType;

import java.util.List;
import java.util.UUID;

@Getter
@ToString
@AllArgsConstructor(access = AccessLevel.PRIVATE)
public class AttributesSaveRequest implements CalculatedFieldSystemAwareRequest {

    private final TenantId tenantId;
    private final EntityId entityId;
    private final AttributeScope scope;
    private final List<AttributeKvEntry> entries;
    private final boolean notifyDevice;
<<<<<<< HEAD
    private final Strategy strategy;
=======
    private final List<CalculatedFieldId> previousCalculatedFieldIds;
    private final UUID tbMsgId;
    private final TbMsgType tbMsgType;
>>>>>>> 441940c4
    private final FutureCallback<Void> callback;

    public record Strategy(boolean saveAttributes, boolean sendWsUpdate) {

        public static final Strategy PROCESS_ALL = new Strategy(true, true);
        public static final Strategy WS_ONLY = new Strategy(false, true);
        public static final Strategy SKIP_ALL = new Strategy(false, false);

    }

    public static Builder builder() {
        return new Builder();
    }

    public static class Builder {

        private TenantId tenantId;
        private EntityId entityId;
        private AttributeScope scope;
        private List<AttributeKvEntry> entries;
        private boolean notifyDevice = true;
<<<<<<< HEAD
        private Strategy strategy = Strategy.PROCESS_ALL;
=======
        private List<CalculatedFieldId> previousCalculatedFieldIds;
        private UUID tbMsgId;
        private TbMsgType tbMsgType;
>>>>>>> 441940c4
        private FutureCallback<Void> callback;

        Builder() {}

        public Builder tenantId(TenantId tenantId) {
            this.tenantId = tenantId;
            return this;
        }

        public Builder entityId(EntityId entityId) {
            this.entityId = entityId;
            return this;
        }

        public Builder scope(AttributeScope scope) {
            this.scope = scope;
            return this;
        }

        @Deprecated
        public Builder scope(String scope) {
            try {
                this.scope = AttributeScope.valueOf(scope);
            } catch (IllegalArgumentException e) {
                throw new IllegalArgumentException("Invalid attribute scope '" + scope + "'");
            }
            return this;
        }

        public Builder entries(List<AttributeKvEntry> entries) {
            this.entries = entries;
            return this;
        }

        public Builder entry(AttributeKvEntry entry) {
            return entries(List.of(entry));
        }

        public Builder entry(KvEntry kvEntry) {
            return entry(new BaseAttributeKvEntry(kvEntry, System.currentTimeMillis()));
        }

        public Builder notifyDevice(boolean notifyDevice) {
            this.notifyDevice = notifyDevice;
            return this;
        }

<<<<<<< HEAD
        public Builder strategy(Strategy strategy) {
            this.strategy = strategy;
=======
        public Builder previousCalculatedFieldIds(List<CalculatedFieldId> previousCalculatedFieldIds) {
            this.previousCalculatedFieldIds = previousCalculatedFieldIds;
            return this;
        }

        public Builder tbMsgId(UUID tbMsgId) {
            this.tbMsgId = tbMsgId;
            return this;
        }

        public Builder tbMsgType(TbMsgType tbMsgType) {
            this.tbMsgType = tbMsgType;
>>>>>>> 441940c4
            return this;
        }

        public Builder callback(FutureCallback<Void> callback) {
            this.callback = callback;
            return this;
        }

        public Builder future(SettableFuture<Void> future) {
            return callback(new FutureCallback<>() {
                @Override
                public void onSuccess(Void result) {
                    future.set(result);
                }

                @Override
                public void onFailure(Throwable t) {
                    future.setException(t);
                }
            });
        }

        public AttributesSaveRequest build() {
<<<<<<< HEAD
            return new AttributesSaveRequest(tenantId, entityId, scope, entries, notifyDevice, strategy, callback);
=======
            return new AttributesSaveRequest(tenantId, entityId, scope, entries, notifyDevice, previousCalculatedFieldIds, tbMsgId, tbMsgType, callback);
>>>>>>> 441940c4
        }

    }

}<|MERGE_RESOLUTION|>--- conflicted
+++ resolved
@@ -21,6 +21,7 @@
 import lombok.AllArgsConstructor;
 import lombok.Getter;
 import lombok.ToString;
+import org.thingsboard.common.util.NoOpFutureCallback;
 import org.thingsboard.server.common.data.AttributeScope;
 import org.thingsboard.server.common.data.id.CalculatedFieldId;
 import org.thingsboard.server.common.data.id.EntityId;
@@ -33,6 +34,8 @@
 import java.util.List;
 import java.util.UUID;
 
+import static java.util.Objects.requireNonNullElse;
+
 @Getter
 @ToString
 @AllArgsConstructor(access = AccessLevel.PRIVATE)
@@ -43,20 +46,17 @@
     private final AttributeScope scope;
     private final List<AttributeKvEntry> entries;
     private final boolean notifyDevice;
-<<<<<<< HEAD
     private final Strategy strategy;
-=======
     private final List<CalculatedFieldId> previousCalculatedFieldIds;
     private final UUID tbMsgId;
     private final TbMsgType tbMsgType;
->>>>>>> 441940c4
     private final FutureCallback<Void> callback;
 
-    public record Strategy(boolean saveAttributes, boolean sendWsUpdate) {
+    public record Strategy(boolean saveAttributes, boolean sendWsUpdate, boolean processCalculatedFields) {
 
-        public static final Strategy PROCESS_ALL = new Strategy(true, true);
-        public static final Strategy WS_ONLY = new Strategy(false, true);
-        public static final Strategy SKIP_ALL = new Strategy(false, false);
+        public static final Strategy PROCESS_ALL = new Strategy(true, true, true);
+        public static final Strategy WS_ONLY = new Strategy(false, true, false);
+        public static final Strategy SKIP_ALL = new Strategy(false, false, false);
 
     }
 
@@ -71,13 +71,10 @@
         private AttributeScope scope;
         private List<AttributeKvEntry> entries;
         private boolean notifyDevice = true;
-<<<<<<< HEAD
-        private Strategy strategy = Strategy.PROCESS_ALL;
-=======
+        private Strategy strategy;
         private List<CalculatedFieldId> previousCalculatedFieldIds;
         private UUID tbMsgId;
         private TbMsgType tbMsgType;
->>>>>>> 441940c4
         private FutureCallback<Void> callback;
 
         Builder() {}
@@ -125,10 +122,11 @@
             return this;
         }
 
-<<<<<<< HEAD
         public Builder strategy(Strategy strategy) {
             this.strategy = strategy;
-=======
+            return this;
+        }
+
         public Builder previousCalculatedFieldIds(List<CalculatedFieldId> previousCalculatedFieldIds) {
             this.previousCalculatedFieldIds = previousCalculatedFieldIds;
             return this;
@@ -141,7 +139,6 @@
 
         public Builder tbMsgType(TbMsgType tbMsgType) {
             this.tbMsgType = tbMsgType;
->>>>>>> 441940c4
             return this;
         }
 
@@ -165,11 +162,10 @@
         }
 
         public AttributesSaveRequest build() {
-<<<<<<< HEAD
-            return new AttributesSaveRequest(tenantId, entityId, scope, entries, notifyDevice, strategy, callback);
-=======
-            return new AttributesSaveRequest(tenantId, entityId, scope, entries, notifyDevice, previousCalculatedFieldIds, tbMsgId, tbMsgType, callback);
->>>>>>> 441940c4
+            return new AttributesSaveRequest(
+                    tenantId, entityId, scope, entries, notifyDevice, requireNonNullElse(strategy, Strategy.PROCESS_ALL),
+                    previousCalculatedFieldIds, tbMsgId, tbMsgType, requireNonNullElse(callback, NoOpFutureCallback.instance())
+            );
         }
 
     }
