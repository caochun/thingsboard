/**
 * Copyright © 2016-2020 The Thingsboard Authors
 *
 * Licensed under the Apache License, Version 2.0 (the "License");
 * you may not use this file except in compliance with the License.
 * You may obtain a copy of the License at
 *
 *     http://www.apache.org/licenses/LICENSE-2.0
 *
 * Unless required by applicable law or agreed to in writing, software
 * distributed under the License is distributed on an "AS IS" BASIS,
 * WITHOUT WARRANTIES OR CONDITIONS OF ANY KIND, either express or implied.
 * See the License for the specific language governing permissions and
 * limitations under the License.
 */
package org.thingsboard.rule.engine.api;

import org.thingsboard.server.common.data.plugin.ComponentScope;
import org.thingsboard.server.common.data.plugin.ComponentType;
import org.thingsboard.server.common.data.rule.RuleChainType;

import java.lang.annotation.ElementType;
import java.lang.annotation.Retention;
import java.lang.annotation.RetentionPolicy;
import java.lang.annotation.Target;

@Retention(RetentionPolicy.RUNTIME)
@Target(ElementType.TYPE)
public @interface RuleNode {

    ComponentType type();

    String name();

    String nodeDescription();

    String nodeDetails();

    Class<? extends NodeConfiguration> configClazz();

    boolean inEnabled() default true;

    boolean outEnabled() default true;

    ComponentScope scope() default ComponentScope.TENANT;

    String[] relationTypes() default {"Success", "Failure"};

    String[] uiResources() default {};

    String configDirective() default "";

    String icon() default "";

    String iconUrl() default "";

    String docUrl() default "";

    boolean customRelations() default false;

<<<<<<< HEAD
    RuleChainType[] ruleChainTypes() default RuleChainType.CORE;
=======
    RuleChainType[] ruleChainTypes() default {RuleChainType.CORE, RuleChainType.EDGE};
>>>>>>> 0a7d8e86

}<|MERGE_RESOLUTION|>--- conflicted
+++ resolved
@@ -58,10 +58,6 @@
 
     boolean customRelations() default false;
 
-<<<<<<< HEAD
-    RuleChainType[] ruleChainTypes() default RuleChainType.CORE;
-=======
     RuleChainType[] ruleChainTypes() default {RuleChainType.CORE, RuleChainType.EDGE};
->>>>>>> 0a7d8e86
 
 }